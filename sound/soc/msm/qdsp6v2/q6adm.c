/* Copyright (c) 2012-2013, The Linux Foundation. All rights reserved.
 *
 * This program is free software; you can redistribute it and/or modify
 * it under the terms of the GNU General Public License version 2 and
 * only version 2 as published by the Free Software Foundation.
 *
 * This program is distributed in the hope that it will be useful,
 * but WITHOUT ANY WARRANTY; without even the implied warranty of
 * MERCHANTABILITY or FITNESS FOR A PARTICULAR PURPOSE.  See the
 * GNU General Public License for more details.
 */

#include <linux/slab.h>
#include <linux/wait.h>
#include <linux/sched.h>
#include <linux/jiffies.h>
#include <linux/uaccess.h>
#include <linux/atomic.h>
#include <linux/wait.h>

#ifdef CONFIG_SND_SOC_MAX98504 // Vinay
/* include these headers, after the location of Ecˢ硧#include <linux/wait.h>Ecˢ硧u in this file */
#include <linux/memory_alloc.h>
#include <linux/debugfs.h>
#include <linux/time.h>
#include <linux/atomic.h>
#include <linux/msm_audio_ion.h>
#endif
#include <sound/apr_audio-v2.h>
#include <mach/qdsp6v2/apr.h>
#include <sound/q6adm-v2.h>
#include <sound/q6audio-v2.h>
#include <sound/q6afe-v2.h>

#include "audio_acdb.h"


#define TIMEOUT_MS 1000

#define RESET_COPP_ID 99
#define INVALID_COPP_ID 0xFF
/* Used for inband payload copy, max size is 4k */
/* 2 is to account for module & param ID in payload */
#define ADM_GET_PARAMETER_LENGTH  (4096 - APR_HDR_SIZE - 2 * sizeof(uint32_t))

#define ULL_SUPPORTED_SAMPLE_RATE 48000
#define ULL_MAX_SUPPORTED_CHANNEL 2
enum {
	ADM_RX_AUDPROC_CAL,
	ADM_TX_AUDPROC_CAL,
	ADM_RX_AUDVOL_CAL,
	ADM_TX_AUDVOL_CAL,
	ADM_CUSTOM_TOP_CAL,
	ADM_RTAC,
	ADM_MAX_CAL_TYPES
};
#ifdef CONFIG_SND_SOC_MAX98504 // Vinay
/* Define audio context structure for buffer allocation. Also define two globals */
struct audio_context {
struct audio_buffer *aud_buf;
};

//static int var_tbr = 0;
static int add_topo_flag = 0;
/* Declare buffer allocation functions */
int q6adm_audio_client_buf_alloc(unsigned int dir,
                                 struct audio_context *aud_ctxt,
                                 unsigned int bufsz,
                                 unsigned int bufcnt,
                                 int port_id);
int q6adm_audio_client_buf_free(unsigned int dir,
                                struct audio_context *ac,
                                int port_id);
#endif

struct adm_ctl {
	void *apr;
	atomic_t copp_id[AFE_MAX_PORTS];
	atomic_t copp_cnt[AFE_MAX_PORTS];
	atomic_t copp_stat[AFE_MAX_PORTS];
	wait_queue_head_t wait[AFE_MAX_PORTS];

	struct acdb_cal_block mem_addr_audproc[MAX_AUDPROC_TYPES];
	struct acdb_cal_block mem_addr_audvol[MAX_AUDPROC_TYPES];

	atomic_t mem_map_cal_handles[ADM_MAX_CAL_TYPES];
	atomic_t mem_map_cal_index;

	int set_custom_topology;
	int ec_ref_rx;
};

static struct adm_ctl			this_adm;

struct adm_multi_ch_map {
	bool set_channel_map;
	char channel_mapping[PCM_FORMAT_MAX_NUM_CHANNEL];
};

static struct adm_multi_ch_map multi_ch_map = { false,
						{0, 0, 0, 0, 0, 0, 0, 0}
					      };

static int adm_get_parameters[ADM_GET_PARAMETER_LENGTH];

int srs_trumedia_open(int port_id, int srs_tech_id, void *srs_params)
{
	struct adm_cmd_set_pp_params_inband_v5 *adm_params = NULL;
	int ret = 0, sz = 0;
	int index;

	pr_debug("SRS - %s", __func__);
	switch (srs_tech_id) {
	case SRS_ID_GLOBAL: {
		struct srs_trumedia_params_GLOBAL *glb_params = NULL;
		sz = sizeof(struct adm_cmd_set_pp_params_inband_v5) +
			sizeof(struct srs_trumedia_params_GLOBAL);
		adm_params = kzalloc(sz, GFP_KERNEL);
		adm_params->payload_size =
			sizeof(struct srs_trumedia_params_GLOBAL) +
			sizeof(struct adm_param_data_v5);
		adm_params->params.param_id = SRS_TRUMEDIA_PARAMS;
		adm_params->params.param_size =
				sizeof(struct srs_trumedia_params_GLOBAL);
		glb_params = (struct srs_trumedia_params_GLOBAL *)
			((u8 *)adm_params +
			sizeof(struct adm_cmd_set_pp_params_inband_v5));
		memcpy(glb_params, srs_params,
			sizeof(struct srs_trumedia_params_GLOBAL));
		pr_debug("SRS - %s: Global params - 1 = %x, 2 = %x, 3 = %x, 4 = %x, 5 = %x, 6 = %x, 7 = %x, 8 = %x\n",
				__func__, (int)glb_params->v1,
				(int)glb_params->v2, (int)glb_params->v3,
				(int)glb_params->v4, (int)glb_params->v5,
				(int)glb_params->v6, (int)glb_params->v7,
				(int)glb_params->v8);
		break;
	}
	case SRS_ID_WOWHD: {
		struct srs_trumedia_params_WOWHD *whd_params = NULL;
		sz = sizeof(struct adm_cmd_set_pp_params_inband_v5) +
			sizeof(struct srs_trumedia_params_WOWHD);
		adm_params = kzalloc(sz, GFP_KERNEL);
		adm_params->payload_size =
			sizeof(struct srs_trumedia_params_WOWHD) +
			sizeof(struct adm_param_data_v5);
		adm_params->params.param_id = SRS_TRUMEDIA_PARAMS_WOWHD;
		adm_params->params.param_size =
				sizeof(struct srs_trumedia_params_WOWHD);
		whd_params = (struct srs_trumedia_params_WOWHD *)
			((u8 *)adm_params +
			sizeof(struct adm_cmd_set_pp_params_inband_v5));
		memcpy(whd_params, srs_params,
				sizeof(struct srs_trumedia_params_WOWHD));
		pr_debug("SRS - %s: WOWHD params - 1 = %x, 2 = %x, 3 = %x, 4 = %x, 5 = %x, 6 = %x, 7 = %x, 8 = %x, 9 = %x, 10 = %x, 11 = %x\n",
			 __func__, (int)whd_params->v1,
			(int)whd_params->v2, (int)whd_params->v3,
			(int)whd_params->v4, (int)whd_params->v5,
			(int)whd_params->v6, (int)whd_params->v7,
			(int)whd_params->v8, (int)whd_params->v9,
			(int)whd_params->v10, (int)whd_params->v11);
		break;
	}
	case SRS_ID_CSHP: {
		struct srs_trumedia_params_CSHP *chp_params = NULL;
		sz = sizeof(struct adm_cmd_set_pp_params_inband_v5) +
			sizeof(struct srs_trumedia_params_CSHP);
		adm_params = kzalloc(sz, GFP_KERNEL);
		adm_params->payload_size =
			sizeof(struct srs_trumedia_params_CSHP) +
			sizeof(struct adm_param_data_v5);
		adm_params->params.param_id = SRS_TRUMEDIA_PARAMS_CSHP;
		adm_params->params.param_size =
				sizeof(struct srs_trumedia_params_CSHP);
		chp_params = (struct srs_trumedia_params_CSHP *)
			((u8 *)adm_params +
			sizeof(struct adm_cmd_set_pp_params_inband_v5));
		memcpy(chp_params, srs_params,
				sizeof(struct srs_trumedia_params_CSHP));
		pr_debug("SRS - %s: CSHP params - 1 = %x, 2 = %x, 3 = %x, 4 = %x, 5 = %x, 6 = %x, 7 = %x, 8 = %x, 9 = %x\n",
				__func__, (int)chp_params->v1,
				(int)chp_params->v2, (int)chp_params->v3,
				(int)chp_params->v4, (int)chp_params->v5,
				(int)chp_params->v6, (int)chp_params->v7,
				(int)chp_params->v8, (int)chp_params->v9);
		break;
	}
	case SRS_ID_HPF: {
		struct srs_trumedia_params_HPF *hpf_params = NULL;
		sz = sizeof(struct adm_cmd_set_pp_params_inband_v5) +
			sizeof(struct srs_trumedia_params_HPF);
		adm_params = kzalloc(sz, GFP_KERNEL);
		adm_params->payload_size =
			sizeof(struct srs_trumedia_params_HPF) +
			sizeof(struct adm_param_data_v5);
		adm_params->params.param_id = SRS_TRUMEDIA_PARAMS_HPF;
		adm_params->params.param_size =
				sizeof(struct srs_trumedia_params_HPF);
		hpf_params = (struct srs_trumedia_params_HPF *)
			((u8 *)adm_params +
			sizeof(struct adm_cmd_set_pp_params_inband_v5));
		memcpy(hpf_params, srs_params,
			sizeof(struct srs_trumedia_params_HPF));
		pr_debug("SRS - %s: HPF params - 1 = %x\n", __func__,
				(int)hpf_params->v1);
		break;
	}
	case SRS_ID_PEQ: {
		struct srs_trumedia_params_PEQ *peq_params = NULL;
		sz = sizeof(struct adm_cmd_set_pp_params_inband_v5) +
			sizeof(struct srs_trumedia_params_PEQ);
		adm_params = kzalloc(sz, GFP_KERNEL);
		adm_params->payload_size =
				sizeof(struct srs_trumedia_params_PEQ) +
				sizeof(struct adm_param_data_v5);
		adm_params->params.param_id = SRS_TRUMEDIA_PARAMS_PEQ;
		adm_params->params.param_size =
				sizeof(struct srs_trumedia_params_PEQ);
		peq_params = (struct srs_trumedia_params_PEQ *)
			((u8 *)adm_params +
			sizeof(struct adm_cmd_set_pp_params_inband_v5));
		memcpy(peq_params, srs_params,
				sizeof(struct srs_trumedia_params_PEQ));
		pr_debug("SRS - %s: PEQ params - 1 = %x 2 = %x, 3 = %x, 4 = %x\n",
			__func__, (int)peq_params->v1,
			(int)peq_params->v2, (int)peq_params->v3,
			(int)peq_params->v4);
		break;
	}
	case SRS_ID_HL: {
		struct srs_trumedia_params_HL *hl_params = NULL;
		sz = sizeof(struct adm_cmd_set_pp_params_inband_v5) +
			sizeof(struct srs_trumedia_params_HL);
		adm_params = kzalloc(sz, GFP_KERNEL);
		adm_params->payload_size =
			sizeof(struct srs_trumedia_params_HL) +
			sizeof(struct adm_param_data_v5);
		adm_params->params.param_id = SRS_TRUMEDIA_PARAMS_HL;
		adm_params->params.param_size =
			sizeof(struct srs_trumedia_params_HL);
		hl_params = (struct srs_trumedia_params_HL *)
			((u8 *)adm_params +
			sizeof(struct adm_cmd_set_pp_params_inband_v5));
		memcpy(hl_params, srs_params,
				sizeof(struct srs_trumedia_params_HL));
		pr_debug("SRS - %s: HL params - 1 = %x, 2 = %x, 3 = %x, 4 = %x, 5 = %x, 6 = %x, 7 = %x\n",
				__func__, (int)hl_params->v1,
				(int)hl_params->v2, (int)hl_params->v3,
				(int)hl_params->v4, (int)hl_params->v5,
				(int)hl_params->v6, (int)hl_params->v7);
		break;
	}
	default:
		goto fail_cmd;
	}

	adm_params->hdr.hdr_field = APR_HDR_FIELD(APR_MSG_TYPE_SEQ_CMD,
				APR_HDR_LEN(APR_HDR_SIZE), APR_PKT_VER);
	adm_params->hdr.pkt_size = sz;
	adm_params->hdr.src_svc = APR_SVC_ADM;
	adm_params->hdr.src_domain = APR_DOMAIN_APPS;
	adm_params->hdr.src_port = port_id;
	adm_params->hdr.dest_svc = APR_SVC_ADM;
	adm_params->hdr.dest_domain = APR_DOMAIN_ADSP;
	index = afe_get_port_index(port_id);
	if (index < 0 || index >= AFE_MAX_PORTS) {
		pr_err("%s: invalid port idx %d portid %#x\n",
				__func__, index, port_id);
		ret = -EINVAL;
		goto fail_cmd;
	}
	adm_params->hdr.dest_port = atomic_read(&this_adm.copp_id[index]);
	adm_params->hdr.token = port_id;
	adm_params->hdr.opcode = ADM_CMD_SET_PP_PARAMS_V5;
	adm_params->payload_addr_lsw = 0;
	adm_params->payload_addr_msw = 0;
	adm_params->mem_map_handle = 0;

	adm_params->params.module_id = SRS_TRUMEDIA_MODULE_ID;
	adm_params->params.reserved = 0;

	pr_debug("SRS - %s: Command was sent now check Q6 - port id = %d, size %d, module id %x, param id %x.\n",
			__func__, adm_params->hdr.dest_port,
			adm_params->payload_size, adm_params->params.module_id,
			adm_params->params.param_id);

	ret = apr_send_pkt(this_adm.apr, (uint32_t *)adm_params);
	if (ret < 0) {
		pr_err("SRS - %s: ADM enable for port %d failed\n", __func__,
			port_id);
		ret = -EINVAL;
		goto fail_cmd;
	}
	/* Wait for the callback with copp id */
	ret = wait_event_timeout(this_adm.wait[index], 1,
			msecs_to_jiffies(TIMEOUT_MS));
	if (!ret) {
		pr_err("%s: SRS set params timed out port = %d\n",
			__func__, port_id);
		ret = -EINVAL;
		goto fail_cmd;
	}

fail_cmd:
	kfree(adm_params);
	return ret;
}

int adm_dolby_dap_send_params(int port_id, char *params, uint32_t params_length)
{
	struct adm_cmd_set_pp_params_v5	*adm_params = NULL;
	int sz, rc = 0, index = afe_get_port_index(port_id);

	pr_debug("%s\n", __func__);
	if (index < 0 || index >= AFE_MAX_PORTS) {
		pr_err("%s: invalid port idx %d portid %#x\n",
			__func__, index, port_id);
		return -EINVAL;
	}
	sz = sizeof(struct adm_cmd_set_pp_params_v5) + params_length;
	adm_params = kzalloc(sz, GFP_KERNEL);
	if (!adm_params) {
		pr_err("%s, adm params memory alloc failed", __func__);
		return -ENOMEM;
	}

	memcpy(((u8 *)adm_params + sizeof(struct adm_cmd_set_pp_params_v5)),
			params, params_length);
	adm_params->hdr.hdr_field = APR_HDR_FIELD(APR_MSG_TYPE_SEQ_CMD,
				APR_HDR_LEN(APR_HDR_SIZE), APR_PKT_VER);
	adm_params->hdr.pkt_size = sz;
	adm_params->hdr.src_svc = APR_SVC_ADM;
	adm_params->hdr.src_domain = APR_DOMAIN_APPS;
	adm_params->hdr.src_port = port_id;
	adm_params->hdr.dest_svc = APR_SVC_ADM;
	adm_params->hdr.dest_domain = APR_DOMAIN_ADSP;
	adm_params->hdr.dest_port = atomic_read(&this_adm.copp_id[index]);
	adm_params->hdr.token = port_id;
	adm_params->hdr.opcode = ADM_CMD_SET_PP_PARAMS_V5;
	adm_params->payload_addr_lsw = 0;
	adm_params->payload_addr_msw = 0;
	adm_params->mem_map_handle = 0;
	adm_params->payload_size = params_length;

	atomic_set(&this_adm.copp_stat[index], 0);
	rc = apr_send_pkt(this_adm.apr, (uint32_t *)adm_params);
	if (rc < 0) {
		pr_err("%s: Set params failed port = %#x\n",
			__func__, port_id);
		rc = -EINVAL;
		goto dolby_dap_send_param_return;
	}
	/* Wait for the callback */
	rc = wait_event_timeout(this_adm.wait[index],
		atomic_read(&this_adm.copp_stat[index]),
		msecs_to_jiffies(TIMEOUT_MS));
	if (!rc) {
		pr_err("%s: Set params timed out port = %#x\n",
			 __func__, port_id);
		rc = -EINVAL;
		goto dolby_dap_send_param_return;
	}
	rc = 0;
dolby_dap_send_param_return:
	kfree(adm_params);
	return rc;
}

int adm_get_params(int port_id, uint32_t module_id, uint32_t param_id,
		uint32_t params_length, char *params)
{
	struct adm_cmd_get_pp_params_v5 *adm_params = NULL;
	int sz, rc = 0, i = 0, index = afe_get_port_index(port_id);
	int *params_data = (int *)params;

	if (index < 0 || index >= AFE_MAX_PORTS) {
		pr_err("%s: invalid port idx %d portid %#x\n",
			__func__, index, port_id);
		return -EINVAL;
	}
	sz = sizeof(struct adm_cmd_get_pp_params_v5) + params_length;
	adm_params = kzalloc(sz, GFP_KERNEL);
	if (!adm_params) {
		pr_err("%s, adm params memory alloc failed", __func__);
		return -ENOMEM;
	}

	memcpy(((u8 *)adm_params + sizeof(struct adm_cmd_get_pp_params_v5)),
		params, params_length);
	adm_params->hdr.hdr_field = APR_HDR_FIELD(APR_MSG_TYPE_SEQ_CMD,
	APR_HDR_LEN(APR_HDR_SIZE), APR_PKT_VER);
	adm_params->hdr.pkt_size = sz;
	adm_params->hdr.src_svc = APR_SVC_ADM;
	adm_params->hdr.src_domain = APR_DOMAIN_APPS;
	adm_params->hdr.src_port = port_id;
	adm_params->hdr.dest_svc = APR_SVC_ADM;
	adm_params->hdr.dest_domain = APR_DOMAIN_ADSP;
	adm_params->hdr.dest_port = atomic_read(&this_adm.copp_id[index]);
	adm_params->hdr.token = port_id;
	adm_params->hdr.opcode = ADM_CMD_GET_PP_PARAMS_V5;
	adm_params->data_payload_addr_lsw = 0;
	adm_params->data_payload_addr_msw = 0;
	adm_params->mem_map_handle = 0;
	adm_params->module_id = module_id;
	adm_params->param_id = param_id;
	adm_params->param_max_size = params_length;
	adm_params->reserved = 0;

	atomic_set(&this_adm.copp_stat[index], 0);
	rc = apr_send_pkt(this_adm.apr, (uint32_t *)adm_params);
	if (rc < 0) {
		pr_err("%s: Failed to Get Params on port %d\n", __func__,
			port_id);
		rc = -EINVAL;
		goto adm_get_param_return;
	}
	/* Wait for the callback with copp id */
	rc = wait_event_timeout(this_adm.wait[index],
	atomic_read(&this_adm.copp_stat[index]),
		msecs_to_jiffies(TIMEOUT_MS));
	if (!rc) {
		pr_err("%s: get params timed out port = %d\n", __func__,
			port_id);
		rc = -EINVAL;
		goto adm_get_param_return;
	}
	if (params_data) {
		for (i = 0; i < adm_get_parameters[0]; i++)
			params_data[i] = adm_get_parameters[1+i];
	}
	rc = 0;
adm_get_param_return:
	kfree(adm_params);

	return rc;
}


static void adm_callback_debug_print(struct apr_client_data *data)
{
	uint32_t *payload;
	payload = data->payload;

	if (data->payload_size >= 8)
		pr_debug("%s: code = 0x%x PL#0[%x], PL#1[%x], size = %d\n",
			__func__, data->opcode, payload[0], payload[1],
			data->payload_size);
	else if (data->payload_size >= 4)
		pr_debug("%s: code = 0x%x PL#0[%x], size = %d\n",
			__func__, data->opcode, payload[0],
			data->payload_size);
	else
		pr_debug("%s: code = 0x%x, size = %d\n",
			__func__, data->opcode, data->payload_size);
}

void adm_set_multi_ch_map(char *channel_map)
{
	memcpy(multi_ch_map.channel_mapping, channel_map,
		PCM_FORMAT_MAX_NUM_CHANNEL);
	multi_ch_map.set_channel_map = true;
}

void adm_get_multi_ch_map(char *channel_map)
{
	if (multi_ch_map.set_channel_map) {
		memcpy(channel_map, multi_ch_map.channel_mapping,
			PCM_FORMAT_MAX_NUM_CHANNEL);
	}
}

static int32_t adm_callback(struct apr_client_data *data, void *priv)
{
	uint32_t *payload;
	int i, index;
	payload = data->payload;

	if (data->opcode == RESET_EVENTS) {
		pr_debug("adm_callback: Reset event is received: %d %d apr[%p]\n",
				data->reset_event, data->reset_proc,
				this_adm.apr);
		if (this_adm.apr) {
			apr_reset(this_adm.apr);
			for (i = 0; i < AFE_MAX_PORTS; i++) {
				atomic_set(&this_adm.copp_id[i],
							RESET_COPP_ID);
				atomic_set(&this_adm.copp_cnt[i], 0);
				atomic_set(&this_adm.copp_stat[i], 0);
			}
			this_adm.apr = NULL;
			reset_custom_topology_flags();
			this_adm.set_custom_topology = 1;
			for (i = 0; i < ADM_MAX_CAL_TYPES; i++)
				atomic_set(&this_adm.mem_map_cal_handles[i],
					0);
			rtac_clear_mapping(ADM_RTAC_CAL);
		}
		pr_debug("Resetting calibration blocks");
		for (i = 0; i < MAX_AUDPROC_TYPES; i++) {
			/* Device calibration */
			this_adm.mem_addr_audproc[i].cal_size = 0;
			this_adm.mem_addr_audproc[i].cal_kvaddr = 0;
			this_adm.mem_addr_audproc[i].cal_paddr = 0;

			/* Volume calibration */
			this_adm.mem_addr_audvol[i].cal_size = 0;
			this_adm.mem_addr_audvol[i].cal_kvaddr = 0;
			this_adm.mem_addr_audvol[i].cal_paddr = 0;
		}
		return 0;
	}

	adm_callback_debug_print(data);
	if (data->payload_size) {
		index = q6audio_get_port_index(data->token);
		if (index < 0 || index >= AFE_MAX_PORTS) {
			pr_err("%s: invalid port idx %d token %d\n",
					__func__, index, data->token);
			return 0;
		}
		if (data->opcode == APR_BASIC_RSP_RESULT) {
			pr_debug("APR_BASIC_RSP_RESULT id %x\n", payload[0]);
			if (payload[1] != 0) {
				pr_err("%s: cmd = 0x%x returned error = 0x%x\n",
					__func__, payload[0], payload[1]);
			}
			switch (payload[0]) {
			case ADM_CMD_SET_PP_PARAMS_V5:
				pr_debug("%s: ADM_CMD_SET_PP_PARAMS_V5\n",
					__func__);
				if (rtac_make_adm_callback(
					payload, data->payload_size)) {
					break;
				}
			case ADM_CMD_DEVICE_CLOSE_V5:
			case ADM_CMD_SHARED_MEM_UNMAP_REGIONS:
			case ADM_CMD_MATRIX_MAP_ROUTINGS_V5:
			case ADM_CMD_ADD_TOPOLOGIES:
				pr_debug("%s: Basic callback received, wake up.\n",
					__func__);
				atomic_set(&this_adm.copp_stat[index], 1);
				wake_up(&this_adm.wait[index]);
				break;
			case ADM_CMD_SHARED_MEM_MAP_REGIONS:
				pr_debug("%s: ADM_CMD_SHARED_MEM_MAP_REGIONS\n",
					__func__);
				/* Should only come here if there is an APR */
				/* error or malformed APR packet. Otherwise */
				/* response will be returned as */
				if (payload[1] != 0) {
					pr_err("%s: ADM map error, resuming\n",
						__func__);
					atomic_set(&this_adm.copp_stat[index],
							1);
					wake_up(&this_adm.wait[index]);
				}
				break;
			case ADM_CMD_GET_PP_PARAMS_V5:
				pr_debug("%s: ADM_CMD_GET_PP_PARAMS_V5\n",
					__func__);
				/* Should only come here if there is an APR */
				/* error or malformed APR packet. Otherwise */
				/* response will be returned as */
				/* ADM_CMDRSP_GET_PP_PARAMS_V5 */
				if (payload[1] != 0) {
					pr_err("%s: ADM get param error = %d, resuming\n",
						__func__, payload[1]);
					rtac_make_adm_callback(payload,
						data->payload_size);
				}
				break;
			default:
				pr_err("%s: Unknown Cmd: 0x%x\n", __func__,
								payload[0]);
				break;
			}
			return 0;
		}

		switch (data->opcode) {
		case ADM_CMDRSP_DEVICE_OPEN_V5: {
			struct adm_cmd_rsp_device_open_v5 *open =
			(struct adm_cmd_rsp_device_open_v5 *)data->payload;
			if (open->copp_id == INVALID_COPP_ID) {
				pr_err("%s: invalid coppid rxed %d\n",
					__func__, open->copp_id);
				atomic_set(&this_adm.copp_stat[index], 1);
				wake_up(&this_adm.wait[index]);
				break;
			}
			atomic_set(&this_adm.copp_id[index], open->copp_id);
			atomic_set(&this_adm.copp_stat[index], 1);
			pr_debug("%s: coppid rxed=%d\n", __func__,
							open->copp_id);
			wake_up(&this_adm.wait[index]);
			}
			break;
		case ADM_CMDRSP_GET_PP_PARAMS_V5:
			pr_debug("%s: ADM_CMDRSP_GET_PP_PARAMS_V5\n", __func__);
			if (payload[0] != 0)
				pr_err("%s: ADM_CMDRSP_GET_PP_PARAMS_V5 returned error = 0x%x\n",
					__func__, payload[0]);
			if (rtac_make_adm_callback(payload,
					data->payload_size))
				break;

			if (data->payload_size > (4 * sizeof(uint32_t))) {
				adm_get_parameters[0] = payload[3];
				pr_debug("GET_PP PARAM:received parameter length: %x\n",
						adm_get_parameters[0]);
				/* storing param size then params */
				for (i = 0; i < payload[3]; i++)
					adm_get_parameters[1+i] = payload[4+i];
			}
			atomic_set(&this_adm.copp_stat[index], 1);
			wake_up(&this_adm.wait[index]);
			break;
		case ADM_CMDRSP_SHARED_MEM_MAP_REGIONS:
			pr_debug("%s: ADM_CMDRSP_SHARED_MEM_MAP_REGIONS\n",
				__func__);
			atomic_set(&this_adm.mem_map_cal_handles[
				atomic_read(&this_adm.mem_map_cal_index)],
				*payload);
			atomic_set(&this_adm.copp_stat[index], 1);
			wake_up(&this_adm.wait[index]);
			break;
		default:
			pr_err("%s: Unknown cmd:0x%x\n", __func__,
							data->opcode);
			break;
		}
	}
	return 0;
}

void send_adm_custom_topology(int port_id)
{
	struct acdb_cal_block		cal_block;
	struct cmd_set_topologies	adm_top;
	int				index;
	int				result;
	int				size = 4096;

	get_adm_custom_topology(&cal_block);
	if (cal_block.cal_size == 0) {
		pr_debug("%s: no cal to send addr= 0x%x\n",
				__func__, cal_block.cal_paddr);
		goto done;
	}

	index = afe_get_port_index(port_id);
	if (index < 0 || index >= AFE_MAX_PORTS) {
		pr_err("%s: invalid port idx %d portid %#x\n",
				__func__, index, port_id);
		goto done;
	}

	if (this_adm.set_custom_topology) {
		/* specific index 4 for adm topology memory */
		atomic_set(&this_adm.mem_map_cal_index, ADM_CUSTOM_TOP_CAL);

		/* Only call this once */
		this_adm.set_custom_topology = 0;

		result = adm_memory_map_regions(port_id,
				&cal_block.cal_paddr, 0, &size, 1);
		if (result < 0) {
			pr_err("%s: mmap did not work! addr = 0x%x, size = %d\n",
				__func__, cal_block.cal_paddr,
			       cal_block.cal_size);
			goto done;
		}
	}


	adm_top.hdr.hdr_field = APR_HDR_FIELD(APR_MSG_TYPE_SEQ_CMD,
		APR_HDR_LEN(20), APR_PKT_VER);
	adm_top.hdr.pkt_size = APR_PKT_SIZE(APR_HDR_SIZE,
		sizeof(adm_top));
	adm_top.hdr.src_svc = APR_SVC_ADM;
	adm_top.hdr.src_domain = APR_DOMAIN_APPS;
	adm_top.hdr.src_port = port_id;
	adm_top.hdr.dest_svc = APR_SVC_ADM;
	adm_top.hdr.dest_domain = APR_DOMAIN_ADSP;
	adm_top.hdr.dest_port = atomic_read(&this_adm.copp_id[index]);
	adm_top.hdr.token = port_id;
	adm_top.hdr.opcode = ADM_CMD_ADD_TOPOLOGIES;
	adm_top.payload_addr_lsw = cal_block.cal_paddr;
	adm_top.payload_addr_msw = 0;
	adm_top.mem_map_handle =
		atomic_read(&this_adm.mem_map_cal_handles[ADM_CUSTOM_TOP_CAL]);
	adm_top.payload_size = cal_block.cal_size;

	atomic_set(&this_adm.copp_stat[index], 0);
	pr_debug("%s: Sending ADM_CMD_ADD_TOPOLOGIES payload = 0x%x, size = %d\n",
		__func__, adm_top.payload_addr_lsw,
		adm_top.payload_size);
	result = apr_send_pkt(this_adm.apr, (uint32_t *)&adm_top);
	if (result < 0) {
		pr_err("%s: Set topologies failed port = 0x%x payload = 0x%x\n",
			__func__, port_id, cal_block.cal_paddr);
		goto done;
	}
	/* Wait for the callback */
	result = wait_event_timeout(this_adm.wait[index],
		atomic_read(&this_adm.copp_stat[index]),
		msecs_to_jiffies(TIMEOUT_MS));
	if (!result) {
		pr_err("%s: Set topologies timed out port = 0x%x, payload = 0x%x\n",
			__func__, port_id, cal_block.cal_paddr);
		goto done;
	}

done:
	return;
}

static int send_adm_cal_block(int port_id, struct acdb_cal_block *aud_cal,
			      int perf_mode)
{
	s32				result = 0;
	struct adm_cmd_set_pp_params_v5	adm_params;
	int index = afe_get_port_index(port_id);
	if (index < 0 || index >= AFE_MAX_PORTS) {
		pr_err("%s: invalid port idx %d portid %#x\n",
				__func__, index, port_id);
		return 0;
	}

	pr_debug("%s: Port id %#x, index %d\n", __func__, port_id, index);

	if (!aud_cal || aud_cal->cal_size == 0) {
		pr_debug("%s: No ADM cal to send for port_id = %#x!\n",
			__func__, port_id);
		result = -EINVAL;
		goto done;
	}

	adm_params.hdr.hdr_field = APR_HDR_FIELD(APR_MSG_TYPE_SEQ_CMD,
		APR_HDR_LEN(20), APR_PKT_VER);
	adm_params.hdr.pkt_size = APR_PKT_SIZE(APR_HDR_SIZE,
		sizeof(adm_params));
	adm_params.hdr.src_svc = APR_SVC_ADM;
	adm_params.hdr.src_domain = APR_DOMAIN_APPS;
	adm_params.hdr.src_port = port_id;
	adm_params.hdr.dest_svc = APR_SVC_ADM;
	adm_params.hdr.dest_domain = APR_DOMAIN_ADSP;

	if (perf_mode == LEGACY_PCM_MODE)
		adm_params.hdr.dest_port =
			atomic_read(&this_adm.copp_id[index]);
	else
		adm_params.hdr.dest_port =
			atomic_read(&this_adm.copp_low_latency_id[index]);

	adm_params.hdr.token = port_id;
	adm_params.hdr.opcode = ADM_CMD_SET_PP_PARAMS_V5;
	adm_params.payload_addr_lsw = aud_cal->cal_paddr;
	adm_params.payload_addr_msw = 0;
	adm_params.mem_map_handle = atomic_read(&this_adm.mem_map_cal_handles[
				atomic_read(&this_adm.mem_map_cal_index)]);
	adm_params.payload_size = aud_cal->cal_size;

	atomic_set(&this_adm.copp_stat[index], 0);
	pr_debug("%s: Sending SET_PARAMS payload = 0x%x, size = %d\n",
		__func__, adm_params.payload_addr_lsw,
		adm_params.payload_size);
	result = apr_send_pkt(this_adm.apr, (uint32_t *)&adm_params);
	if (result < 0) {
		pr_err("%s: Set params failed port = %#x payload = 0x%x\n",
			__func__, port_id, aud_cal->cal_paddr);
		result = -EINVAL;
		goto done;
	}
	/* Wait for the callback */
	result = wait_event_timeout(this_adm.wait[index],
		atomic_read(&this_adm.copp_stat[index]),
		msecs_to_jiffies(TIMEOUT_MS));
	if (!result) {
		pr_err("%s: Set params timed out port = %#x, payload = 0x%x\n",
			__func__, port_id, aud_cal->cal_paddr);
		result = -EINVAL;
		goto done;
	}

	result = 0;
done:
	return result;
}

static void send_adm_cal(int port_id, int path, int perf_mode)
{
	int			result = 0;
	s32			acdb_path;
	struct acdb_cal_block	aud_cal;
	int			size;
	pr_debug("%s\n", __func__);

	/* Maps audio_dev_ctrl path definition to ACDB definition */
	acdb_path = path - 1;
	if (acdb_path == TX_CAL)
		size = 4096 * 4;
	else
		size = 4096;

	pr_debug("%s: Sending audproc cal\n", __func__);
	get_audproc_cal(acdb_path, &aud_cal);

	/* map & cache buffers used */
	atomic_set(&this_adm.mem_map_cal_index, acdb_path);
	if (((this_adm.mem_addr_audproc[acdb_path].cal_paddr !=
		aud_cal.cal_paddr)  && (aud_cal.cal_size > 0)) ||
		(aud_cal.cal_size >
		this_adm.mem_addr_audproc[acdb_path].cal_size)) {

		if (this_adm.mem_addr_audproc[acdb_path].cal_paddr != 0)
			adm_memory_unmap_regions(port_id);

		result = adm_memory_map_regions(port_id, &aud_cal.cal_paddr,
						0, &size, 1);
		if (result < 0) {
			pr_err("ADM audproc mmap did not work! path = %d, addr = 0x%x, size = %d\n",
				acdb_path, aud_cal.cal_paddr,
				aud_cal.cal_size);
		} else {
			this_adm.mem_addr_audproc[acdb_path].cal_paddr =
							aud_cal.cal_paddr;
			this_adm.mem_addr_audproc[acdb_path].cal_size = size;
		}
	}

	if (!send_adm_cal_block(port_id, &aud_cal, perf_mode))
		pr_debug("%s: Audproc cal sent for port id: %#x, path %d\n",
			__func__, port_id, acdb_path);
	else
		pr_debug("%s: Audproc cal not sent for port id: %#x, path %d\n",
			__func__, port_id, acdb_path);

	pr_debug("%s: Sending audvol cal\n", __func__);
	get_audvol_cal(acdb_path, &aud_cal);

	/* map & cache buffers used */
	atomic_set(&this_adm.mem_map_cal_index,
		(acdb_path + MAX_AUDPROC_TYPES));
	if (((this_adm.mem_addr_audvol[acdb_path].cal_paddr !=
		aud_cal.cal_paddr)  && (aud_cal.cal_size > 0))  ||
		(aud_cal.cal_size >
		this_adm.mem_addr_audvol[acdb_path].cal_size)) {

		if (this_adm.mem_addr_audvol[acdb_path].cal_paddr != 0)
			adm_memory_unmap_regions(port_id);

		result = adm_memory_map_regions(port_id, &aud_cal.cal_paddr,
						0, &size, 1);
		if (result < 0) {
			pr_err("ADM audvol mmap did not work! path = %d, addr = 0x%x, size = %d\n",
				acdb_path, aud_cal.cal_paddr,
				aud_cal.cal_size);
		} else {
			this_adm.mem_addr_audvol[acdb_path].cal_paddr =
							aud_cal.cal_paddr;
			this_adm.mem_addr_audvol[acdb_path].cal_size = size;
		}
	}

	if (!send_adm_cal_block(port_id, &aud_cal, perf_mode))
		pr_debug("%s: Audvol cal sent for port id: %#x, path %d\n",
			__func__, port_id, acdb_path);
	else
		pr_debug("%s: Audvol cal not sent for port id: %#x, path %d\n",
			__func__, port_id, acdb_path);
}

int adm_map_rtac_block(struct rtac_cal_block_data *cal_block)
{
	int	result = 0;
	pr_debug("%s\n", __func__);

	if (cal_block == NULL) {
		pr_err("%s: cal_block is NULL!\n",
			__func__);
		result = -EINVAL;
		goto done;
	}

	if (cal_block->cal_data.paddr == 0) {
		pr_debug("%s: No address to map!\n",
			__func__);
		result = -EINVAL;
		goto done;
	}

	if (cal_block->map_data.map_size == 0) {
		pr_debug("%s: map size is 0!\n",
			__func__);
		result = -EINVAL;
		goto done;
	}

	/* valid port ID needed for callback use primary I2S */
	atomic_set(&this_adm.mem_map_cal_index, ADM_RTAC);
	result = adm_memory_map_regions(PRIMARY_I2S_RX,
			&cal_block->cal_data.paddr, 0,
			&cal_block->map_data.map_size, 1);
	if (result < 0) {
		pr_err("%s: RTAC mmap did not work! addr = 0x%x, size = %d\n",
			__func__, cal_block->cal_data.paddr,
			cal_block->map_data.map_size);
		goto done;
	}

	cal_block->map_data.map_handle = atomic_read(
		&this_adm.mem_map_cal_handles[ADM_RTAC]);
done:
	return result;
}

int adm_unmap_rtac_block(uint32_t *mem_map_handle)
{
	int	result = 0;
	pr_debug("%s\n", __func__);

	if (mem_map_handle == NULL) {
		pr_debug("%s: Map handle is NULL, nothing to unmap\n",
			__func__);
		goto done;
	}

	if (*mem_map_handle == 0) {
		pr_debug("%s: Map handle is 0, nothing to unmap\n",
			__func__);
		goto done;
	}

	if (*mem_map_handle != atomic_read(
			&this_adm.mem_map_cal_handles[ADM_RTAC])) {
		pr_err("%s: Map handles do not match! Unmapping RTAC, RTAC map 0x%x, ADM map 0x%x\n",
			__func__, *mem_map_handle, atomic_read(
			&this_adm.mem_map_cal_handles[ADM_RTAC]));

		/* if mismatch use handle passed in to unmap */
		atomic_set(&this_adm.mem_map_cal_handles[ADM_RTAC],
			   *mem_map_handle);
	}

	/* valid port ID needed for callback use primary I2S */
	atomic_set(&this_adm.mem_map_cal_index, ADM_RTAC);
	result = adm_memory_unmap_regions(PRIMARY_I2S_RX);
	if (result < 0) {
		pr_debug("%s: adm_memory_unmap_regions failed, error %d\n",
			__func__, result);
	} else {
		atomic_set(&this_adm.mem_map_cal_handles[ADM_RTAC], 0);
		*mem_map_handle = 0;
	}
done:
	return result;
}

int adm_unmap_cal_blocks(void)
{
	int	i;
	int	result = 0;
	int	result2 = 0;

	for (i = 0; i < ADM_MAX_CAL_TYPES; i++) {
		if (atomic_read(&this_adm.mem_map_cal_handles[i]) != 0) {

			if (i <= ADM_TX_AUDPROC_CAL) {
				this_adm.mem_addr_audproc[i].cal_paddr = 0;
				this_adm.mem_addr_audproc[i].cal_size = 0;
			} else if (i <= ADM_TX_AUDVOL_CAL) {
				this_adm.mem_addr_audvol
					[(i - ADM_RX_AUDVOL_CAL)].cal_paddr
					= 0;
				this_adm.mem_addr_audvol
					[(i - ADM_RX_AUDVOL_CAL)].cal_size
					= 0;
			} else if (i == ADM_CUSTOM_TOP_CAL) {
				this_adm.set_custom_topology = 1;
			} else {
				continue;
			}

			/* valid port ID needed for callback use primary I2S */
			atomic_set(&this_adm.mem_map_cal_index, i);
			result2 = adm_memory_unmap_regions(PRIMARY_I2S_RX);
			if (result2 < 0) {
				pr_err("%s: adm_memory_unmap_regions failed, err %d\n",
						__func__, result2);
				result = result2;
			} else {
				atomic_set(&this_adm.mem_map_cal_handles[i],
					0);
			}
		}
	}
	return result;
}

int adm_connect_afe_port(int mode, int session_id, int port_id)
{
	struct adm_cmd_connect_afe_port_v5	cmd;
	int ret = 0;
	int index;

	pr_debug("%s: port %d session id:%d mode:%d\n", __func__,
				port_id, session_id, mode);

	port_id = afe_convert_virtual_to_portid(port_id);

	if (afe_validate_port(port_id) < 0) {
		pr_err("%s port idi[%d] is invalid\n", __func__, port_id);
		return -ENODEV;
	}
	if (this_adm.apr == NULL) {
		this_adm.apr = apr_register("ADSP", "ADM", adm_callback,
						0xFFFFFFFF, &this_adm);
		if (this_adm.apr == NULL) {
			pr_err("%s: Unable to register ADM\n", __func__);
			ret = -ENODEV;
			return ret;
		}
		rtac_set_adm_handle(this_adm.apr);
	}
	index = afe_get_port_index(port_id);
	pr_debug("%s: Port ID %#x, index %d\n", __func__, port_id, index);

	cmd.hdr.hdr_field = APR_HDR_FIELD(APR_MSG_TYPE_SEQ_CMD,
			APR_HDR_LEN(APR_HDR_SIZE), APR_PKT_VER);
	cmd.hdr.pkt_size = sizeof(cmd);
	cmd.hdr.src_svc = APR_SVC_ADM;
	cmd.hdr.src_domain = APR_DOMAIN_APPS;
	cmd.hdr.src_port = port_id;
	cmd.hdr.dest_svc = APR_SVC_ADM;
	cmd.hdr.dest_domain = APR_DOMAIN_ADSP;
	cmd.hdr.dest_port = port_id;
	cmd.hdr.token = port_id;
	cmd.hdr.opcode = ADM_CMD_CONNECT_AFE_PORT_V5;

	cmd.mode = mode;
	cmd.session_id = session_id;
	cmd.afe_port_id = port_id;

	atomic_set(&this_adm.copp_stat[index], 0);
	ret = apr_send_pkt(this_adm.apr, (uint32_t *)&cmd);
	if (ret < 0) {
		pr_err("%s:ADM enable for port %#x failed\n",
					__func__, port_id);
		ret = -EINVAL;
		goto fail_cmd;
	}
	/* Wait for the callback with copp id */
	ret = wait_event_timeout(this_adm.wait[index],
		atomic_read(&this_adm.copp_stat[index]),
		msecs_to_jiffies(TIMEOUT_MS));
	if (!ret) {
		pr_err("%s ADM connect AFE failed for port %#x\n", __func__,
							port_id);
		ret = -EINVAL;
		goto fail_cmd;
	}
	atomic_inc(&this_adm.copp_cnt[index]);
	return 0;

fail_cmd:

	return ret;
}

int adm_open(int port_id, int path, int rate, int channel_mode, int topology,
			int perf_mode, uint16_t bits_per_sample)
{
	struct adm_cmd_device_open_v5	open;
	int ret = 0;
	int index;
	int tmp_port = q6audio_get_port_id(port_id);

	pr_debug("%s: port %#x path:%d rate:%d mode:%d perf_mode:%d\n",
		 __func__, port_id, path, rate, channel_mode, perf_mode);

	port_id = q6audio_convert_virtual_to_portid(port_id);

	if (q6audio_validate_port(port_id) < 0) {
		pr_err("%s port idi[%#x] is invalid\n", __func__, port_id);
		return -ENODEV;
	}

	index = q6audio_get_port_index(port_id);
	pr_debug("%s: Port ID %#x, index %d\n", __func__, port_id, index);

	if (this_adm.apr == NULL) {
		this_adm.apr = apr_register("ADSP", "ADM", adm_callback,
						0xFFFFFFFF, &this_adm);
		if (this_adm.apr == NULL) {
			pr_err("%s: Unable to register ADM\n", __func__);
			ret = -ENODEV;
			return ret;
		}
		rtac_set_adm_handle(this_adm.apr);
	}

<<<<<<< HEAD
	send_adm_custom_topology(port_id);

	/* Create a COPP if port id are not enabled */
	if (atomic_read(&this_adm.copp_cnt[index]) == 0) {

=======
	if (perf_mode == LEGACY_PCM_MODE) {
		atomic_set(&this_adm.copp_perf_mode[index], 0);
		send_adm_custom_topology(port_id);
	} else {
		atomic_set(&this_adm.copp_perf_mode[index], 1);
	}

	/* Create a COPP if port id are not enabled */
	if ((perf_mode == LEGACY_PCM_MODE &&
		(atomic_read(&this_adm.copp_cnt[index]) == 0)) ||
		(perf_mode != LEGACY_PCM_MODE &&
		(atomic_read(&this_adm.copp_low_latency_cnt[index]) == 0))) {
		pr_debug("%s:opening ADM: perf_mode: %d\n", __func__,
			perf_mode);
>>>>>>> 22d99072
		open.hdr.hdr_field = APR_HDR_FIELD(APR_MSG_TYPE_SEQ_CMD,
				APR_HDR_LEN(APR_HDR_SIZE), APR_PKT_VER);
		open.hdr.pkt_size = sizeof(open);
		open.hdr.src_svc = APR_SVC_ADM;
		open.hdr.src_domain = APR_DOMAIN_APPS;
		open.hdr.src_port = tmp_port;
		open.hdr.dest_svc = APR_SVC_ADM;
		open.hdr.dest_domain = APR_DOMAIN_ADSP;
		open.hdr.dest_port = tmp_port;
		open.hdr.token = port_id;
		open.hdr.opcode = ADM_CMD_DEVICE_OPEN_V5;
<<<<<<< HEAD
		open.flags = 0x00;
		if (perf_mode) {
			open.flags |= ADM_LOW_LATENCY_DEVICE_SESSION;
		} else {
			open.flags |= ADM_LEGACY_DEVICE_SESSION;
		}
=======
		if (perf_mode == ULTRA_LOW_LATENCY_PCM_MODE)
			open.flags = ADM_ULTRA_LOW_LATENCY_DEVICE_SESSION;
		else if (perf_mode == LOW_LATENCY_PCM_MODE)
			open.flags = ADM_LOW_LATENCY_DEVICE_SESSION;
		else
			open.flags = ADM_LEGACY_DEVICE_SESSION;
>>>>>>> 22d99072

		open.mode_of_operation = path;
		open.endpoint_id_1 = tmp_port;

		if (this_adm.ec_ref_rx == -1) {
			open.endpoint_id_2 = 0xFFFF;
		} else if (this_adm.ec_ref_rx && (path != 1)) {
			open.endpoint_id_2 = this_adm.ec_ref_rx;
			this_adm.ec_ref_rx = -1;
		}

		open.topology_id = topology;
		if ((open.topology_id == VPM_TX_SM_ECNS_COPP_TOPOLOGY) ||
			(open.topology_id == VPM_TX_DM_FLUENCE_COPP_TOPOLOGY) ||
			(open.topology_id == VPM_TX_SM_LVVE_COPP_TOPOLOGY) ||
			  /* LVVE for Barge-in */
			  (open.topology_id == 0x1000BFF0) ||
			  (open.topology_id == 0x1000BFF1))
				rate = 16000;

<<<<<<< HEAD

#ifdef CONFIG_SND_SOC_MAX98504 // Vinay
        /* if the port_id matches SLIMBUS_0_RX and if the topology has
        already been added then choose that particular topology */
        if((port_id == 0x4000) && (add_topo_flag & 0x1)) {
            open.topology_id = ADM_CUSTOM_PP_TOPO_ID_DYNAMIC;
            pr_err("adm open with new topo id %x \n", ADM_CUSTOM_PP_TOPO_ID_DYNAMIC);

        /* if the port_id matches SLIMBUS_0_TX and if the topology has
        already been added then choose that particular topology */
        } else if((port_id == 0x1001) && (add_topo_flag & 0x2)) {
            open.topology_id = ADM_CUSTOM_PP_TX_TOPO_ID_DYNAMIC;
            pr_err("adm open with new topo id %x \n", ADM_CUSTOM_PP_TX_TOPO_ID_DYNAMIC);
        }

        pr_err("add topo flag value %d \n", add_topo_flag);
#endif

		open.dev_num_channel = channel_mode & 0x00FF;
		open.bit_width = bits_per_sample;
=======
		if (perf_mode == ULTRA_LOW_LATENCY_PCM_MODE) {
			open.topology_id = NULL_COPP_TOPOLOGY;
			rate = ULL_SUPPORTED_SAMPLE_RATE;
			if(channel_mode > ULL_MAX_SUPPORTED_CHANNEL)
				channel_mode = ULL_MAX_SUPPORTED_CHANNEL;
		}
		open.dev_num_channel = channel_mode & 0x00FF;
		open.bit_width = bits_per_sample;
		WARN_ON(perf_mode == ULTRA_LOW_LATENCY_PCM_MODE &&
							(rate != 48000));
>>>>>>> 22d99072
		open.sample_rate  = rate;
		memset(open.dev_channel_mapping, 0, 8);

		if (channel_mode == 1)	{
			open.dev_channel_mapping[0] = PCM_CHANNEL_FC;
		} else if (channel_mode == 2) {
			open.dev_channel_mapping[0] = PCM_CHANNEL_FL;
			open.dev_channel_mapping[1] = PCM_CHANNEL_FR;
		} else if (channel_mode == 3)	{
			open.dev_channel_mapping[0] = PCM_CHANNEL_FL;
			open.dev_channel_mapping[1] = PCM_CHANNEL_FR;
			open.dev_channel_mapping[2] = PCM_CHANNEL_FC;
		} else if (channel_mode == 4) {
			open.dev_channel_mapping[0] = PCM_CHANNEL_FL;
			open.dev_channel_mapping[1] = PCM_CHANNEL_FR;
			open.dev_channel_mapping[2] = PCM_CHANNEL_RB;
			open.dev_channel_mapping[3] = PCM_CHANNEL_LB;
		} else if (channel_mode == 5) {
			open.dev_channel_mapping[0] = PCM_CHANNEL_FL;
			open.dev_channel_mapping[1] = PCM_CHANNEL_FR;
			open.dev_channel_mapping[2] = PCM_CHANNEL_FC;
			open.dev_channel_mapping[3] = PCM_CHANNEL_LB;
			open.dev_channel_mapping[4] = PCM_CHANNEL_RB;
		} else if (channel_mode == 6) {
			open.dev_channel_mapping[0] = PCM_CHANNEL_FC;
			open.dev_channel_mapping[1] = PCM_CHANNEL_FL;
			open.dev_channel_mapping[2] = PCM_CHANNEL_LB;
			open.dev_channel_mapping[3] = PCM_CHANNEL_FR;
			open.dev_channel_mapping[4] = PCM_CHANNEL_RB;
			open.dev_channel_mapping[5] = PCM_CHANNEL_LFE;
		} else if (channel_mode == 8) {
			open.dev_channel_mapping[0] = PCM_CHANNEL_FL;
			open.dev_channel_mapping[1] = PCM_CHANNEL_FR;
			open.dev_channel_mapping[2] = PCM_CHANNEL_LFE;
			open.dev_channel_mapping[3] = PCM_CHANNEL_FC;
			open.dev_channel_mapping[4] = PCM_CHANNEL_LB;
			open.dev_channel_mapping[5] = PCM_CHANNEL_RB;
			open.dev_channel_mapping[6] = PCM_CHANNEL_FLC;
			open.dev_channel_mapping[7] = PCM_CHANNEL_FRC;
		} else {
			pr_err("%s invalid num_chan %d\n", __func__,
					channel_mode);
			return -EINVAL;
		}
		if ((open.dev_num_channel > 2) &&
			multi_ch_map.set_channel_map)
			memcpy(open.dev_channel_mapping,
				multi_ch_map.channel_mapping,
				PCM_FORMAT_MAX_NUM_CHANNEL);

		pr_debug("%s: port_id=%#x rate=%d topology_id=0x%X\n",
			__func__, open.endpoint_id_1, open.sample_rate,
			open.topology_id);

		atomic_set(&this_adm.copp_stat[index], 0);

		ret = apr_send_pkt(this_adm.apr, (uint32_t *)&open);
		if (ret < 0) {
			pr_err("%s:ADM enable for port %#x for[%d] failed\n",
						__func__, tmp_port, port_id);
			ret = -EINVAL;
			goto fail_cmd;
		}
		/* Wait for the callback with copp id */
		ret = wait_event_timeout(this_adm.wait[index],
			atomic_read(&this_adm.copp_stat[index]),
			msecs_to_jiffies(TIMEOUT_MS));
		if (!ret) {
			pr_err("%s ADM open failed for port %#x for [%d]\n",
						__func__, tmp_port, port_id);
			ret = -EINVAL;
			goto fail_cmd;
		}
	}
<<<<<<< HEAD
	atomic_inc(&this_adm.copp_cnt[index]);
=======
	if (perf_mode == ULTRA_LOW_LATENCY_PCM_MODE ||
			perf_mode == LOW_LATENCY_PCM_MODE) {
		atomic_inc(&this_adm.copp_low_latency_cnt[index]);
		pr_debug("%s: index: %d coppid: %d", __func__, index,
			atomic_read(&this_adm.copp_low_latency_id[index]));
	} else {
		atomic_inc(&this_adm.copp_cnt[index]);
		pr_debug("%s: index: %d coppid: %d", __func__, index,
			atomic_read(&this_adm.copp_id[index]));
	}
>>>>>>> 22d99072
	return 0;

fail_cmd:

	return ret;
}

#ifdef CONFIG_SND_SOC_MAX98504 // Vinay
int32_t snd_apr_msg_add_new_topo(int32_t port_id, uint32_t topology_id)
{
    int sz = 0;
    struct audio_context aud_ctxt;
    struct adm_custom_topo_add *adm_topo = NULL;
    int* p_virt_addr = NULL;
    int32_t  ret = 0;
    int32_t   index;

    sz = sizeof(struct adm_custom_topo_add);
    adm_topo = kzalloc(sz, GFP_KERNEL);
    adm_topo->hdr.hdr_field = APR_HDR_FIELD(APR_MSG_TYPE_SEQ_CMD,
    APR_HDR_LEN(APR_HDR_SIZE), APR_PKT_VER);
    adm_topo->hdr.pkt_size = sz;
    adm_topo->hdr.src_svc = APR_SVC_ADM;
    adm_topo->hdr.src_domain = APR_DOMAIN_APPS;
    adm_topo->hdr.src_port = port_id;
    adm_topo->hdr.dest_svc = APR_SVC_ADM;
    adm_topo->hdr.dest_domain = APR_DOMAIN_ADSP;
    index = afe_get_port_index(port_id); /* TODO to come back later */
    adm_topo->hdr.dest_port = atomic_read(&this_adm.copp_id[index]);
    adm_topo->hdr.token = port_id;
    adm_topo->hdr.opcode = ADM_CMD_ADD_TOPOLOGIES;
    q6adm_audio_client_buf_alloc(IN, &aud_ctxt, sz, 1, port_id);
    adm_topo->param.data_payload_addr_lsw = aud_ctxt.aud_buf->phys;
    adm_topo->param.data_payload_addr_msw = 0;
    adm_topo->param.buffer_size = 396 ;// TBD
    adm_topo->param.mem_map_handle = atomic_read(&this_adm.mem_map_cal_handles[
    atomic_read(&this_adm.mem_map_cal_index)]);
    p_virt_addr = (int*)aud_ctxt.aud_buf->data;
    *(p_virt_addr) = 1; /* Number of topologies */
    *(p_virt_addr + 1) = topology_id;
    *(p_virt_addr + 2) = 2; /* Number of Modules in the topology */
    *(p_virt_addr + 3) = 0x10722; /* ID of resampler. You can use your own
    module details here*/
    *(p_virt_addr + 4) = 0; /* Not using LPM */
    *(p_virt_addr + 5) = 0; /* From here 16 bytes of data for init_params.
    To be set to ZERO for resampler */
    *(p_virt_addr + 6) = 0;
    *(p_virt_addr + 7) = 0;
    *(p_virt_addr + 8) = 0;
    *(p_virt_addr + 9) = MODULE_ID_DSM_FILTER; /* ID of resampler. You can use your own
    module details here*/
    *(p_virt_addr + 10) = 0; /* Not using LPM */
    *(p_virt_addr + 11) = port_id; /* From here 16 bytes of data for init_params.
    To be set to ZERO for resampler */
    *(p_virt_addr + 12) = 0;
    *(p_virt_addr + 13) = 0;
    *(p_virt_addr + 14) = 0;
    ret = apr_send_pkt(this_adm.apr, (uint32_t *)adm_topo);
    if (ret < 0) {
        pr_err("DSM -DUMMY ## %s: aDD TOPO FOR port %d failed\n", __func__,
        port_id);
        ret = -EINVAL;
        q6adm_audio_client_buf_free(IN, &aud_ctxt, port_id);
        goto fail_snd_apr_add_new_topo;
    }
    /* Wait for the callback with copp id */
    ret = wait_event_timeout(this_adm.wait[index], 1,
    msecs_to_jiffies(TIMEOUT_MS));
    if (!ret) {
        pr_err("SF - %s: add topology failed for port %d\n", __func__,
        port_id);
        ret = -EINVAL;
        q6adm_audio_client_buf_free(IN, &aud_ctxt, port_id);
        goto fail_snd_apr_add_new_topo;
    }

fail_snd_apr_add_new_topo:
    kfree(adm_topo);
    q6adm_audio_client_buf_free(IN, &aud_ctxt, port_id);
    return ret;
}


int adm_dsm_get_params(int port_id, uint32_t module_id, uint32_t param_id,
				        uint32_t params_length, char *params)
{
  struct asm_custom_get_filter_config* open = NULL;
  int32_t  ret = 0, sz = 0;
  int32_t   index;

//  struct dsm_filter_enable_cfg_t* filter_enable = NULL;
  sz = sizeof(struct asm_custom_get_filter_config) + params_length;

  open = kzalloc(sz, GFP_KERNEL);
  memcpy(((u8 *)open + sizeof(struct asm_custom_get_filter_config)),
			    params, params_length);

  open->param.data_payload_addr_lsw      = 0;
  open->param.data_payload_addr_msw    = 0;
  /* Maximum payload size to be a multiple of 4 bytes */
  open->param.param_max_size =((((params_length +
                                 sizeof(struct asm_stream_param_data_v2)) + 3) >> 2) << 2);
  open->param.mem_map_handle = 0;
  open->param.module_id = module_id;
  open->param.param_id = param_id;

  open->data.param_id = param_id;
  open->data.param_size = params_length;
  open->data.module_id  = module_id;
  open->data.reserved   = 0;

  open->hdr.hdr_field = APR_HDR_FIELD(APR_MSG_TYPE_SEQ_CMD,
                                      APR_HDR_LEN(APR_HDR_SIZE), APR_PKT_VER);
  open->hdr.pkt_size = sz;
  open->hdr.src_svc = APR_SVC_ADM;
  open->hdr.src_domain = APR_DOMAIN_APPS;
  open->hdr.src_port = port_id;
  open->hdr.dest_svc = APR_SVC_ADM;
  open->hdr.dest_domain = APR_DOMAIN_ADSP;
  index = afe_get_port_index(port_id);
  open->hdr.dest_port = atomic_read(&this_adm.copp_id[index]);
  open->hdr.token = port_id;
  open->hdr.opcode = ADM_CMD_GET_PP_PARAMS_V5;
  pr_err("SRS - %s: Command was sent now check Q6 - port id = %d,"
         " size %d, module id %x, param id %x.\n", __func__,
         open->hdr.dest_port, open->param.param_max_size,
         open->data.module_id, open->data.param_id);

  ret = apr_send_pkt(this_adm.apr, (uint32_t*)open);
  if (ret < 0) {
    pr_err("DSM - %s: ADM enable for port %d failed\n", __func__,
           port_id);
    ret = -EINVAL;
    goto fail_cmd;
  }
  // Wait for the callback with copp id
  ret = wait_event_timeout(this_adm.wait[index], 1,
                           msecs_to_jiffies(TIMEOUT_MS));

  //Copy back recieved data from DSP to the params memory area.
  // I don't know who got this stupid idea of copying recieved
  // parameters to this global array. in function adm_callback
  // I'm just copying the data from there to my structure.
 #if 0//ryan check
  memcpy(params, ((u8 *)&adm_dolby_get_parameters[1]), params_length);	// Ryan Check this.
 #endif

  if (!ret) {
    pr_err("DSM - %s: ADM open failed for port %d\n", __func__,
           port_id);
    ret = -EINVAL;
    goto fail_cmd;
  }
fail_cmd:
  kfree(open);
  return 0;
}
int adm_dsm_set_params(int port_id, uint32_t module_id, uint32_t param_id,
				        uint32_t params_length, char *params)
{
  struct asm_custom_filter_config* open = NULL;
  int32_t  ret = 0, sz = 0;
  int32_t   index;

//  struct dsm_filter_enable_cfg_t* filter_enable = NULL;
  sz = sizeof(struct asm_custom_filter_config) + params_length;

  open = kzalloc(sz, GFP_KERNEL);
  open->param.data_payload_size = params_length +
                                 sizeof(struct asm_stream_param_data_v2);

  open->data.param_id = param_id;
  open->data.param_size = params_length;

  memcpy(((u8 *)open + sizeof(struct asm_custom_filter_config)),
			    params, params_length);
  open->param.data_payload_addr_lsw      = 0;
  open->param.data_payload_addr_msw    = 0;
  open->data.module_id                 = module_id;
  open->data.reserved                  = 0;

  open->hdr.hdr_field = APR_HDR_FIELD(APR_MSG_TYPE_SEQ_CMD,
                                      APR_HDR_LEN(APR_HDR_SIZE), APR_PKT_VER);
  open->hdr.pkt_size = sz;
  open->hdr.src_svc = APR_SVC_ADM;
  open->hdr.src_domain = APR_DOMAIN_APPS;
  open->hdr.src_port = port_id;
  open->hdr.dest_svc = APR_SVC_ADM;
  open->hdr.dest_domain = APR_DOMAIN_ADSP;
  index = afe_get_port_index(port_id);
  open->hdr.dest_port = atomic_read(&this_adm.copp_id[index]);
  open->hdr.token = port_id;
  open->hdr.opcode = ADM_CMD_SET_PP_PARAMS_V5;
  pr_err("SRS - %s: Command was sent now check Q6 - port id = %d,"
         " size %d, module id %x, param id %x.\n", __func__,
         open->hdr.dest_port, open->param.data_payload_size,
         open->data.module_id, open->data.param_id);

  ret = apr_send_pkt(this_adm.apr, (uint32_t*)open);
  if (ret < 0) {
    pr_err("DSM - %s: ADM enable for port %d failed\n", __func__,
           port_id);
    ret = -EINVAL;
    goto fail_cmd;
  }
  // Wait for the callback with copp id
  ret = wait_event_timeout(this_adm.wait[index], 1,
                           msecs_to_jiffies(TIMEOUT_MS));
  if (!ret) {
    pr_err("DSM - %s: ADM open failed for port %d\n", __func__,
           port_id);
    ret = -EINVAL;
    goto fail_cmd;
  }
fail_cmd:
  kfree(open);
  return 0;
}

int32_t dsm_open(int32_t port_id, uint32_t* dsm_params, u8 *user_params)
{
  int32_t  ret = 0;
  uint32_t *user_data = (uint32_t *) user_params;

  pr_err("DSM - %s---Before switch got %d ", __func__, *dsm_params);
  switch(*dsm_params) {
    case DSM_ID_FILTER_DISABLE:
    case DSM_ID_FILTER_ENABLE:
    {
      struct dsm_filter_enable_cfg_t filter_enable;

      if (*dsm_params) {
        filter_enable.enable_flag = DSM_ID_FILTER_ENABLE; // Enable the DSM filter
        pr_err("DSM - %s: Filter Enabled ---> %x \n", __func__, (int)filter_enable.enable_flag);
      }
      if (!(*dsm_params)) {
        filter_enable.enable_flag = DSM_ID_FILTER_DISABLE; // Disable the DSM filter
        pr_err("DSM - %s: Filter Disabled --->  = %x \n", __func__, (int)filter_enable.enable_flag);
      }
      adm_dsm_set_params(port_id, MODULE_ID_DSM_FILTER, PARAM_ID_DSM_FILTER_ENABLE,
				        sizeof(struct dsm_filter_enable_cfg_t), (char*) &filter_enable);
      break;
    }
    case DSM_ID_FILTER_GET_PARAMS:
    {
      struct dsm_filter_get_params_t filter_params;

      adm_dsm_get_params(port_id, MODULE_ID_DSM_FILTER, PARAM_ID_DSM_FILTER_PARAM,
                        sizeof(struct dsm_filter_get_params_t), (char*) &filter_params);

      if(user_data) {
          int idx = 0;
          user_data[idx++] = filter_params.coilTemp;
          user_data[idx++] = (1 << 19);
          user_data[idx++] = filter_params.excursionMeasure;
          user_data[idx++] = 1;
          user_data[idx++] = filter_params.dcResistance;
          user_data[idx++] = (1 << 27);
          user_data[idx++] = filter_params.qualityfactor;
          user_data[idx++] = (1 << 29);
          user_data[idx++] = filter_params.resonanceFreq;
          user_data[idx++] = (1 << 9);
          user_data[idx++] = filter_params.excursionlimit;
          user_data[idx++] = (1 << 30);
          user_data[idx++] = filter_params.rdcroomtemp;
          user_data[idx++] = (1 << 27);
          user_data[idx++] = filter_params.coilthermallimit;
          user_data[idx++] = (1 << 19);
          user_data[idx++] = filter_params.releasetime;
          user_data[idx++] = (1 << 30);
          user_data[idx++] = filter_params.dsmenabled;
          user_data[idx++] = 1;
      }
#if 1
      pr_err("DSM - parameters %s: %d Ohms, %d DegC,Q= %d, %d Hz,Ex=%d mm \n",
              __func__, filter_params.dcResistance,
                        filter_params.coilTemp,
                        filter_params.qualityfactor,
                        filter_params.resonanceFreq,
                        filter_params.excursionMeasure);
#endif
      break;
    }
    case DSM_ID_FILTER_SET_CNTRLS:
    {
      struct dsm_filter_set_params_t filter_params;

      if(user_data) {
          filter_params.excursionlimit = user_data[10];
          filter_params.rdcroomtemp = user_data[12];
          filter_params.coilthermallimit = user_data[14];
          filter_params.releasetime = user_data[16];
          filter_params.dsmenabled = user_data[18];

          adm_dsm_set_params(port_id, MODULE_ID_DSM_FILTER, PARAM_ID_DSM_FILTER_PARAM,
                            sizeof(struct dsm_filter_set_params_t), (char*) &filter_params);
#if 1
      pr_err("DSM - parameters %s: %d  %d %d %d %d \n",
              __func__, filter_params.dsmenabled,
                        filter_params.rdcroomtemp,
                        filter_params.releasetime,
                        filter_params.coilthermallimit,
                        filter_params.excursionlimit);
#endif
      } else {
          pr_err("DSM - set parameters buffer sent NULL \n");
      }
      break;
    }
/* Add one more switch case inside the function dsm_open() */
    case DSM_ID_FILTER_PARAMS_RXINIT:
    {
        if(!(add_topo_flag & 1)) {
            snd_apr_msg_add_new_topo(port_id, ADM_CUSTOM_PP_TOPO_ID_DYNAMIC);
            add_topo_flag |= 1;
            pr_err("DSM - Add topology execution status flag %x\n", add_topo_flag);
        }
        goto fail_cmd;
    }
    case DSM_ID_FILTER_PARAMS_TXINIT:
    {
        if(!(add_topo_flag & 2)) {
            snd_apr_msg_add_new_topo(port_id, ADM_CUSTOM_PP_TX_TOPO_ID_DYNAMIC);
            add_topo_flag |= 2;
            pr_err("DSM - Add topology execution status flag %x\n", add_topo_flag);
        }
        goto fail_cmd;
    }
    default:
      goto fail_cmd;
  }
fail_cmd:
  return ret;

} // dsm_open()

/* As part of shared memory allocation and freeing. */
/* Add the below two function definitions */
int q6adm_audio_client_buf_free(unsigned int dir, struct audio_context *ac, int port_id)
{
    int cnt = 1; /* Currently set the value explicitly to one buffer */
    int rc = 0;
	#if 1 // ryan check
	 rc = adm_memory_unmap_regions(port_id);
	 #else
        rc = adm_memory_unmap_regions(port_id,
        &ac->aud_buf->phys, &ac->aud_buf->size, 1);
	 #endif

	if (rc < 0)
        pr_err("%s CMD Memory_unmap_regions failed\n", __func__);
        while (cnt >= 0) {
            if (ac->aud_buf[cnt].data) {
                msm_audio_ion_free(ac->aud_buf[cnt].client, ac->aud_buf[cnt].handle);
                ac->aud_buf[cnt].data = NULL;
                ac->aud_buf[cnt].phys = 0;
                --(cnt);
            }
            --cnt;
        }
        kfree(ac->aud_buf);
        ac->aud_buf = NULL;
    return 0;
} /* q6adm_audio_client_buf_free */

int q6adm_audio_client_buf_alloc(unsigned int dir,
                                struct audio_context *aud_ctxt,
                                unsigned int bufsz,
                                unsigned int bufcnt,
                                int port_id)
{
    int cnt = 0;
    int rc = 0;
    struct audio_buffer *buf;
    int len;
    pr_debug("%s: session bufsz[%d]bufcnt[%d]\n", __func__, bufsz, bufcnt);
    buf = kzalloc(((sizeof(struct audio_buffer))*bufcnt), GFP_KERNEL);
    aud_ctxt->aud_buf = buf;
    while (cnt < bufcnt) {
        if (bufsz > 0) {
        if (!buf[cnt].data) {
                        msm_audio_ion_alloc("audio_client", &buf[cnt].client,
                                            &buf[cnt].handle, bufsz,
                                            (ion_phys_addr_t *)&buf[cnt].phys,
                                            (size_t *)&len, &buf[cnt].data);
                        if (rc) {
                            pr_err("%s: ION Get Physical for AUDIO failed, rc = %d\n", __func__, rc);
                            goto fail;
                        }
                        buf[cnt].used = 1;
                        buf[cnt].size = bufsz;
                        buf[cnt].actual_size = bufsz;
                        pr_debug("%s data[%p]phys[%p][%p]\n", __func__, (void *)buf[cnt].data,
                                (void *)buf[cnt].phys,(void *)&buf[cnt].phys);
                        cnt++;
            }
        }
    }
    bufsz = 4096;
    rc = adm_memory_map_regions(port_id, (uint32_t *)&buf[0].phys, 0, &bufsz, 1);
    if (rc < 0)
    {
        pr_err("%s:CMD Memory_map_regions failed\n", __func__);
        goto fail;
    }
    return 0;
    fail:
    q6adm_audio_client_buf_free(dir, aud_ctxt, port_id);
    return -EINVAL;
} /* q6adm_audio_client_buf_alloc */
#endif
int adm_multi_ch_copp_open(int port_id, int path, int rate, int channel_mode,
			int topology, int perf_mode, uint16_t bits_per_sample)
{
	int ret = 0;

	ret = adm_open(port_id, path, rate, channel_mode,
				   topology, perf_mode, bits_per_sample);

	return ret;
}

int adm_matrix_map(int session_id, int path, int num_copps,
			unsigned int *port_id, int copp_id, int perf_mode)
{
	struct adm_cmd_matrix_map_routings_v5	*route;
	struct adm_session_map_node_v5 *node;
	uint16_t *copps_list;
	int cmd_size = 0;
	int ret = 0, i = 0;
	void *payload = NULL;
	void *matrix_map = NULL;

	/* Assumes port_ids have already been validated during adm_open */
	int index = q6audio_get_port_index(copp_id);
	if (index < 0 || index >= AFE_MAX_PORTS) {
		pr_err("%s: invalid port idx %d token %d\n",
					__func__, index, copp_id);
		return 0;
	}
	cmd_size = (sizeof(struct adm_cmd_matrix_map_routings_v5) +
			sizeof(struct adm_session_map_node_v5) +
			(sizeof(uint32_t) * num_copps));
	matrix_map = kzalloc(cmd_size, GFP_KERNEL);
	if (matrix_map == NULL) {
		pr_err("%s: Mem alloc failed\n", __func__);
		ret = -EINVAL;
		return ret;
	}
	route = (struct adm_cmd_matrix_map_routings_v5 *)matrix_map;

	pr_debug("%s: session 0x%x path:%d num_copps:%d port_id[0]:%#x coppid[%d]\n",
		 __func__, session_id, path, num_copps, port_id[0], copp_id);

	route->hdr.hdr_field = APR_HDR_FIELD(APR_MSG_TYPE_SEQ_CMD,
				APR_HDR_LEN(APR_HDR_SIZE), APR_PKT_VER);
	route->hdr.pkt_size = cmd_size;
	route->hdr.src_svc = 0;
	route->hdr.src_domain = APR_DOMAIN_APPS;
	route->hdr.src_port = copp_id;
	route->hdr.dest_svc = APR_SVC_ADM;
	route->hdr.dest_domain = APR_DOMAIN_ADSP;
<<<<<<< HEAD
	route->hdr.dest_port = atomic_read(&this_adm.copp_id[index]);
=======
	if (perf_mode == ULTRA_LOW_LATENCY_PCM_MODE ||
			perf_mode == LOW_LATENCY_PCM_MODE) {
		route->hdr.dest_port =
			atomic_read(&this_adm.copp_low_latency_id[index]);
	} else {
		route->hdr.dest_port = atomic_read(&this_adm.copp_id[index]);
	}
>>>>>>> 22d99072
	route->hdr.token = copp_id;
	route->hdr.opcode = ADM_CMD_MATRIX_MAP_ROUTINGS_V5;
	route->num_sessions = 1;

	switch (path) {
	case 0x1:
		route->matrix_id = ADM_MATRIX_ID_AUDIO_RX;
		break;
	case 0x2:
	case 0x3:
		route->matrix_id = ADM_MATRIX_ID_AUDIO_TX;
		break;
	default:
		pr_err("%s: Wrong path set[%d]\n", __func__, path);
		break;
	}
	payload = ((u8 *)matrix_map +
			sizeof(struct adm_cmd_matrix_map_routings_v5));
	node = (struct adm_session_map_node_v5 *)payload;

	node->session_id = session_id;
	node->num_copps = num_copps;
	payload = (u8 *)node + sizeof(struct adm_session_map_node_v5);
	copps_list = (uint16_t *)payload;
	for (i = 0; i < num_copps; i++) {
		int tmp;
		port_id[i] = q6audio_convert_virtual_to_portid(port_id[i]);

		tmp = q6audio_get_port_index(port_id[i]);


<<<<<<< HEAD
		if (tmp >= 0 && tmp < AFE_MAX_PORTS)
			copps_list[i] =
=======
		if (tmp >= 0 && tmp < AFE_MAX_PORTS) {
			if (perf_mode == ULTRA_LOW_LATENCY_PCM_MODE ||
					perf_mode == LOW_LATENCY_PCM_MODE)
				copps_list[i] =
				atomic_read(&this_adm.copp_low_latency_id[tmp]);
			else
				copps_list[i] =
>>>>>>> 22d99072
					atomic_read(&this_adm.copp_id[tmp]);
		else
			continue;
		pr_debug("%s: port_id[%#x]: %d, index: %d act coppid[0x%x]\n",
			__func__, i, port_id[i], tmp, copps_list[i]);
	}
	atomic_set(&this_adm.copp_stat[index], 0);

	ret = apr_send_pkt(this_adm.apr, (uint32_t *)matrix_map);
	if (ret < 0) {
		pr_err("%s: ADM routing for port %#x failed\n",
					__func__, port_id[0]);
		ret = -EINVAL;
		goto fail_cmd;
	}
	ret = wait_event_timeout(this_adm.wait[index],
				atomic_read(&this_adm.copp_stat[index]),
				msecs_to_jiffies(TIMEOUT_MS));
	if (!ret) {
		pr_err("%s: ADM cmd Route failed for port %#x\n",
					__func__, port_id[0]);
		ret = -EINVAL;
		goto fail_cmd;
	}
<<<<<<< HEAD
	for (i = 0; i < num_copps; i++)
		send_adm_cal(port_id[i], path);

	for (i = 0; i < num_copps; i++) {
		int tmp;
		tmp = afe_get_port_index(port_id[i]);
		if (tmp >= 0 && tmp < AFE_MAX_PORTS)
			rtac_add_adm_device(port_id[i],
				atomic_read(&this_adm.copp_id[tmp]),
				path, session_id);
		else
			pr_debug("%s: Invalid port index %d",
				__func__, tmp);
=======

	if (perf_mode != ULTRA_LOW_LATENCY_PCM_MODE) {
		for (i = 0; i < num_copps; i++)
			send_adm_cal(port_id[i], path, perf_mode);

		for (i = 0; i < num_copps; i++) {
			int tmp, copp_id;
			tmp = afe_get_port_index(port_id[i]);
			if (tmp >= 0 && tmp < AFE_MAX_PORTS) {
				if (perf_mode == LEGACY_PCM_MODE)
					copp_id = atomic_read(
					&this_adm.copp_id[tmp]);
				else
					copp_id = atomic_read(
					&this_adm.copp_low_latency_id[tmp]);
				rtac_add_adm_device(port_id[i],
						copp_id, path, session_id);
				pr_debug("%s, copp_id: %d\n",
							__func__, copp_id);
			} else
				pr_debug("%s: Invalid port index %d",
							__func__, tmp);
		}
>>>>>>> 22d99072
	}

fail_cmd:
	kfree(matrix_map);
	return ret;
}

int adm_memory_map_regions(int port_id,
		uint32_t *buf_add, uint32_t mempool_id,
		uint32_t *bufsz, uint32_t bufcnt)
{
	struct  avs_cmd_shared_mem_map_regions *mmap_regions = NULL;
	struct  avs_shared_map_region_payload *mregions = NULL;
	void    *mmap_region_cmd = NULL;
	void    *payload = NULL;
	int     ret = 0;
	int     i = 0;
	int     cmd_size = 0;
	int     index = 0;

	pr_debug("%s\n", __func__);
	if (this_adm.apr == NULL) {
		this_adm.apr = apr_register("ADSP", "ADM", adm_callback,
						0xFFFFFFFF, &this_adm);
		if (this_adm.apr == NULL) {
			pr_err("%s: Unable to register ADM\n", __func__);
			ret = -ENODEV;
			return ret;
		}
		rtac_set_adm_handle(this_adm.apr);
	}

	port_id = q6audio_convert_virtual_to_portid(port_id);

	if (q6audio_validate_port(port_id) < 0) {
		pr_err("%s port id[%#x] is invalid\n", __func__, port_id);
		return -ENODEV;
	}

	index = q6audio_get_port_index(port_id);

	cmd_size = sizeof(struct avs_cmd_shared_mem_map_regions)
			+ sizeof(struct avs_shared_map_region_payload)
			* bufcnt;

	mmap_region_cmd = kzalloc(cmd_size, GFP_KERNEL);
	if (!mmap_region_cmd) {
		pr_err("%s: allocate mmap_region_cmd failed\n", __func__);
		return -ENOMEM;
	}
	mmap_regions = (struct avs_cmd_shared_mem_map_regions *)mmap_region_cmd;
	mmap_regions->hdr.hdr_field = APR_HDR_FIELD(APR_MSG_TYPE_SEQ_CMD,
						APR_HDR_LEN(APR_HDR_SIZE),
								APR_PKT_VER);
	mmap_regions->hdr.pkt_size = cmd_size;
	mmap_regions->hdr.src_port = 0;
	mmap_regions->hdr.dest_port = atomic_read(&this_adm.copp_id[index]);
	mmap_regions->hdr.token = port_id;
	mmap_regions->hdr.opcode = ADM_CMD_SHARED_MEM_MAP_REGIONS;
	mmap_regions->mem_pool_id = ADSP_MEMORY_MAP_SHMEM8_4K_POOL & 0x00ff;
	mmap_regions->num_regions = bufcnt & 0x00ff;
	mmap_regions->property_flag = 0x00;

	pr_debug("%s: map_regions->num_regions = %d\n", __func__,
				mmap_regions->num_regions);
	payload = ((u8 *) mmap_region_cmd +
				sizeof(struct avs_cmd_shared_mem_map_regions));
	mregions = (struct avs_shared_map_region_payload *)payload;

	for (i = 0; i < bufcnt; i++) {
		mregions->shm_addr_lsw = buf_add[i];
		mregions->shm_addr_msw = 0x00;
		mregions->mem_size_bytes = bufsz[i];
		++mregions;
	}

	atomic_set(&this_adm.copp_stat[index], 0);
	ret = apr_send_pkt(this_adm.apr, (uint32_t *) mmap_region_cmd);
	if (ret < 0) {
		pr_err("%s: mmap_regions op[0x%x]rc[%d]\n", __func__,
					mmap_regions->hdr.opcode, ret);
		ret = -EINVAL;
		goto fail_cmd;
	}

	ret = wait_event_timeout(this_adm.wait[index],
			atomic_read(&this_adm.copp_stat[index]), 5 * HZ);
	if (!ret) {
		pr_err("%s: timeout. waited for memory_map\n", __func__);
		ret = -EINVAL;
		goto fail_cmd;
	}
fail_cmd:
	kfree(mmap_region_cmd);
	return ret;
}

int adm_memory_unmap_regions(int32_t port_id)
{
	struct  avs_cmd_shared_mem_unmap_regions unmap_regions;
	int     ret = 0;
	int     index = 0;

	pr_debug("%s\n", __func__);

	if (this_adm.apr == NULL) {
		pr_err("%s APR handle NULL\n", __func__);
		return -EINVAL;
	}
	port_id = q6audio_convert_virtual_to_portid(port_id);

	if (q6audio_validate_port(port_id) < 0) {
		pr_err("%s port idi[%d] is invalid\n", __func__, port_id);
		return -ENODEV;
	}

	index = q6audio_get_port_index(port_id);

	unmap_regions.hdr.hdr_field = APR_HDR_FIELD(APR_MSG_TYPE_SEQ_CMD,
						APR_HDR_LEN(APR_HDR_SIZE),
							APR_PKT_VER);
	unmap_regions.hdr.pkt_size = sizeof(unmap_regions);
	unmap_regions.hdr.src_port = 0;
	unmap_regions.hdr.dest_port = atomic_read(&this_adm.copp_id[index]);
	unmap_regions.hdr.token = port_id;
	unmap_regions.hdr.opcode = ADM_CMD_SHARED_MEM_UNMAP_REGIONS;
	unmap_regions.mem_map_handle = atomic_read(&this_adm.
		mem_map_cal_handles[atomic_read(&this_adm.mem_map_cal_index)]);
	atomic_set(&this_adm.copp_stat[index], 0);
	ret = apr_send_pkt(this_adm.apr, (uint32_t *) &unmap_regions);
	if (ret < 0) {
		pr_err("%s: mmap_regions op[0x%x]rc[%d]\n", __func__,
				unmap_regions.hdr.opcode, ret);
		ret = -EINVAL;
		goto fail_cmd;
	}

	ret = wait_event_timeout(this_adm.wait[index],
				 atomic_read(&this_adm.copp_stat[index]),
				 5 * HZ);
	if (!ret) {
		pr_err("%s: timeout. waited for memory_unmap index %d\n",
		       __func__, index);
		ret = -EINVAL;
		goto fail_cmd;
	} else {
		pr_debug("%s: Unmap handle 0x%x succeeded\n", __func__,
			 unmap_regions.mem_map_handle);
	}
fail_cmd:
	return ret;
}

#ifdef CONFIG_RTAC
int adm_get_copp_id(int port_index)
{
	int copp_id;
	pr_debug("%s\n", __func__);

	if (port_index < 0) {
		pr_err("%s: invalid port_id = %d\n", __func__, port_index);
		return -EINVAL;
	}

	copp_id = atomic_read(&this_adm.copp_id[port_index]);
	if (copp_id == RESET_COPP_ID)
		copp_id = atomic_read(
			&this_adm.copp_low_latency_id[port_index]);
	return copp_id;
}

int adm_get_lowlatency_copp_id(int port_index)
{
	pr_debug("%s\n", __func__);

	if (port_index < 0) {
		pr_err("%s: invalid port_id = %d\n", __func__, port_index);
		return -EINVAL;
	}

	return atomic_read(&this_adm.copp_low_latency_id[port_index]);
}
#else
int adm_get_copp_id(int port_index)
{
	return -EINVAL;
}

int adm_get_lowlatency_copp_id(int port_index)
{
	return -EINVAL;
}
#endif /* #ifdef CONFIG_RTAC */

void adm_ec_ref_rx_id(int port_id)
{
	this_adm.ec_ref_rx = port_id;
	pr_debug("%s ec_ref_rx:%d", __func__, this_adm.ec_ref_rx);
}

int adm_close(int port_id, int perf_mode)
{
	struct apr_hdr close;

	int ret = 0;
	int index = 0;
<<<<<<< HEAD
=======
	int copp_id = RESET_COPP_ID;

>>>>>>> 22d99072
	port_id = q6audio_convert_virtual_to_portid(port_id);

	index = q6audio_get_port_index(port_id);
	if (q6audio_validate_port(port_id) < 0)
		return -EINVAL;

	pr_debug("%s port_id=%#x index %d\n", __func__, port_id, index);

<<<<<<< HEAD
	if (!(atomic_read(&this_adm.copp_cnt[index]))) {
		pr_err("%s: copp count for port[%#x]is 0\n", __func__, port_id);

		goto fail_cmd;
	}
	atomic_dec(&this_adm.copp_cnt[index]);
	if (!(atomic_read(&this_adm.copp_cnt[index]))) {
=======
	if (perf_mode == ULTRA_LOW_LATENCY_PCM_MODE ||
				perf_mode == LOW_LATENCY_PCM_MODE) {
		if (!(atomic_read(&this_adm.copp_low_latency_cnt[index]))) {
			pr_err("%s: copp count for port[%#x]is 0\n", __func__,
				port_id);
			goto fail_cmd;
		}
		atomic_dec(&this_adm.copp_low_latency_cnt[index]);
	} else {
		if (!(atomic_read(&this_adm.copp_cnt[index]))) {
			pr_err("%s: copp count for port[%#x]is 0\n", __func__,
				port_id);
			goto fail_cmd;
		}
		atomic_dec(&this_adm.copp_cnt[index]);
	}
	if ((perf_mode == LEGACY_PCM_MODE &&
		!(atomic_read(&this_adm.copp_cnt[index]))) ||
		((perf_mode != LEGACY_PCM_MODE) &&
		!(atomic_read(&this_adm.copp_low_latency_cnt[index])))) {
>>>>>>> 22d99072

		close.hdr_field = APR_HDR_FIELD(APR_MSG_TYPE_SEQ_CMD,
			APR_HDR_LEN(APR_HDR_SIZE), APR_PKT_VER);
		close.pkt_size = sizeof(close);
		close.src_svc = APR_SVC_ADM;
		close.src_domain = APR_DOMAIN_APPS;
		close.src_port = port_id;
		close.dest_svc = APR_SVC_ADM;
		close.dest_domain = APR_DOMAIN_ADSP;
<<<<<<< HEAD
		close.dest_port = atomic_read(&this_adm.copp_id[index]);
=======
		if (perf_mode == ULTRA_LOW_LATENCY_PCM_MODE ||
				perf_mode == LOW_LATENCY_PCM_MODE)
			close.dest_port =
			     atomic_read(&this_adm.copp_low_latency_id[index]);
		else
			close.dest_port = atomic_read(&this_adm.copp_id[index]);
>>>>>>> 22d99072
		close.token = port_id;
		close.opcode = ADM_CMD_DEVICE_CLOSE_V5;

		atomic_set(&this_adm.copp_id[index], RESET_COPP_ID);
		atomic_set(&this_adm.copp_stat[index], 0);

<<<<<<< HEAD

		pr_debug("%s:coppid %d portid=%#x index=%d coppcnt=%d\n",
=======
		if (perf_mode == ULTRA_LOW_LATENCY_PCM_MODE ||
				perf_mode == LOW_LATENCY_PCM_MODE) {
			copp_id = atomic_read(
				&this_adm.copp_low_latency_id[index]);
			pr_debug("%s:coppid %d portid=%#x index=%d coppcnt=%d\n",
				__func__,
				copp_id,
				port_id, index,
				atomic_read(
					&this_adm.copp_low_latency_cnt[index]));
			atomic_set(&this_adm.copp_low_latency_id[index],
				RESET_COPP_ID);
		} else {
			copp_id = atomic_read(&this_adm.copp_id[index]);
			pr_debug("%s:coppid %d portid=%#x index=%d coppcnt=%d\n",
>>>>>>> 22d99072
				__func__,
				copp_id,
				port_id, index,
				atomic_read(&this_adm.copp_cnt[index]));

		ret = apr_send_pkt(this_adm.apr, (uint32_t *)&close);
		if (ret < 0) {
			pr_err("%s ADM close failed\n", __func__);
			ret = -EINVAL;
			goto fail_cmd;
		}

		ret = wait_event_timeout(this_adm.wait[index],
				atomic_read(&this_adm.copp_stat[index]),
				msecs_to_jiffies(TIMEOUT_MS));
		if (!ret) {
			pr_err("%s: ADM cmd Route failed for port %#x\n",
						__func__, port_id);
			ret = -EINVAL;
			goto fail_cmd;
		}

<<<<<<< HEAD
		rtac_remove_adm_device(port_id);
=======
	if (perf_mode != ULTRA_LOW_LATENCY_PCM_MODE) {
		pr_debug("%s: remove adm device from rtac\n", __func__);
		rtac_remove_adm_device(port_id, copp_id);
>>>>>>> 22d99072
	}

fail_cmd:
	return ret;
}

static int __init adm_init(void)
{
	int i = 0;
	this_adm.apr = NULL;
	this_adm.set_custom_topology = 1;
	this_adm.ec_ref_rx = -1;

	for (i = 0; i < AFE_MAX_PORTS; i++) {
		atomic_set(&this_adm.copp_id[i], RESET_COPP_ID);
		atomic_set(&this_adm.copp_cnt[i], 0);
		atomic_set(&this_adm.copp_stat[i], 0);
		init_waitqueue_head(&this_adm.wait[i]);
	}
	return 0;
}

device_initcall(adm_init);<|MERGE_RESOLUTION|>--- conflicted
+++ resolved
@@ -77,6 +77,9 @@
 	void *apr;
 	atomic_t copp_id[AFE_MAX_PORTS];
 	atomic_t copp_cnt[AFE_MAX_PORTS];
+	atomic_t copp_low_latency_id[AFE_MAX_PORTS];
+	atomic_t copp_low_latency_cnt[AFE_MAX_PORTS];
+	atomic_t copp_perf_mode[AFE_MAX_PORTS];
 	atomic_t copp_stat[AFE_MAX_PORTS];
 	wait_queue_head_t wait[AFE_MAX_PORTS];
 
@@ -483,7 +486,12 @@
 			for (i = 0; i < AFE_MAX_PORTS; i++) {
 				atomic_set(&this_adm.copp_id[i],
 							RESET_COPP_ID);
+				atomic_set(&this_adm.copp_low_latency_id[i],
+							RESET_COPP_ID);
 				atomic_set(&this_adm.copp_cnt[i], 0);
+				atomic_set(&this_adm.copp_low_latency_cnt[i],
+						0);
+				atomic_set(&this_adm.copp_perf_mode[i], 0);
 				atomic_set(&this_adm.copp_stat[i], 0);
 			}
 			this_adm.apr = NULL;
@@ -587,7 +595,13 @@
 				wake_up(&this_adm.wait[index]);
 				break;
 			}
-			atomic_set(&this_adm.copp_id[index], open->copp_id);
+			if (atomic_read(&this_adm.copp_perf_mode[index])) {
+				atomic_set(&this_adm.copp_low_latency_id[index],
+						open->copp_id);
+			} else {
+				atomic_set(&this_adm.copp_id[index],
+					open->copp_id);
+			}
 			atomic_set(&this_adm.copp_stat[index], 1);
 			pr_debug("%s: coppid rxed=%d\n", __func__,
 							open->copp_id);
@@ -1099,13 +1113,6 @@
 		rtac_set_adm_handle(this_adm.apr);
 	}
 
-<<<<<<< HEAD
-	send_adm_custom_topology(port_id);
-
-	/* Create a COPP if port id are not enabled */
-	if (atomic_read(&this_adm.copp_cnt[index]) == 0) {
-
-=======
 	if (perf_mode == LEGACY_PCM_MODE) {
 		atomic_set(&this_adm.copp_perf_mode[index], 0);
 		send_adm_custom_topology(port_id);
@@ -1120,7 +1127,6 @@
 		(atomic_read(&this_adm.copp_low_latency_cnt[index]) == 0))) {
 		pr_debug("%s:opening ADM: perf_mode: %d\n", __func__,
 			perf_mode);
->>>>>>> 22d99072
 		open.hdr.hdr_field = APR_HDR_FIELD(APR_MSG_TYPE_SEQ_CMD,
 				APR_HDR_LEN(APR_HDR_SIZE), APR_PKT_VER);
 		open.hdr.pkt_size = sizeof(open);
@@ -1132,21 +1138,12 @@
 		open.hdr.dest_port = tmp_port;
 		open.hdr.token = port_id;
 		open.hdr.opcode = ADM_CMD_DEVICE_OPEN_V5;
-<<<<<<< HEAD
-		open.flags = 0x00;
-		if (perf_mode) {
-			open.flags |= ADM_LOW_LATENCY_DEVICE_SESSION;
-		} else {
-			open.flags |= ADM_LEGACY_DEVICE_SESSION;
-		}
-=======
 		if (perf_mode == ULTRA_LOW_LATENCY_PCM_MODE)
 			open.flags = ADM_ULTRA_LOW_LATENCY_DEVICE_SESSION;
 		else if (perf_mode == LOW_LATENCY_PCM_MODE)
 			open.flags = ADM_LOW_LATENCY_DEVICE_SESSION;
 		else
 			open.flags = ADM_LEGACY_DEVICE_SESSION;
->>>>>>> 22d99072
 
 		open.mode_of_operation = path;
 		open.endpoint_id_1 = tmp_port;
@@ -1167,7 +1164,6 @@
 			  (open.topology_id == 0x1000BFF1))
 				rate = 16000;
 
-<<<<<<< HEAD
 
 #ifdef CONFIG_SND_SOC_MAX98504 // Vinay
         /* if the port_id matches SLIMBUS_0_RX and if the topology has
@@ -1186,9 +1182,6 @@
         pr_err("add topo flag value %d \n", add_topo_flag);
 #endif
 
-		open.dev_num_channel = channel_mode & 0x00FF;
-		open.bit_width = bits_per_sample;
-=======
 		if (perf_mode == ULTRA_LOW_LATENCY_PCM_MODE) {
 			open.topology_id = NULL_COPP_TOPOLOGY;
 			rate = ULL_SUPPORTED_SAMPLE_RATE;
@@ -1199,7 +1192,6 @@
 		open.bit_width = bits_per_sample;
 		WARN_ON(perf_mode == ULTRA_LOW_LATENCY_PCM_MODE &&
 							(rate != 48000));
->>>>>>> 22d99072
 		open.sample_rate  = rate;
 		memset(open.dev_channel_mapping, 0, 8);
 
@@ -1274,9 +1266,6 @@
 			goto fail_cmd;
 		}
 	}
-<<<<<<< HEAD
-	atomic_inc(&this_adm.copp_cnt[index]);
-=======
 	if (perf_mode == ULTRA_LOW_LATENCY_PCM_MODE ||
 			perf_mode == LOW_LATENCY_PCM_MODE) {
 		atomic_inc(&this_adm.copp_low_latency_cnt[index]);
@@ -1287,7 +1276,6 @@
 		pr_debug("%s: index: %d coppid: %d", __func__, index,
 			atomic_read(&this_adm.copp_id[index]));
 	}
->>>>>>> 22d99072
 	return 0;
 
 fail_cmd:
@@ -1750,9 +1738,6 @@
 	route->hdr.src_port = copp_id;
 	route->hdr.dest_svc = APR_SVC_ADM;
 	route->hdr.dest_domain = APR_DOMAIN_ADSP;
-<<<<<<< HEAD
-	route->hdr.dest_port = atomic_read(&this_adm.copp_id[index]);
-=======
 	if (perf_mode == ULTRA_LOW_LATENCY_PCM_MODE ||
 			perf_mode == LOW_LATENCY_PCM_MODE) {
 		route->hdr.dest_port =
@@ -1760,7 +1745,6 @@
 	} else {
 		route->hdr.dest_port = atomic_read(&this_adm.copp_id[index]);
 	}
->>>>>>> 22d99072
 	route->hdr.token = copp_id;
 	route->hdr.opcode = ADM_CMD_MATRIX_MAP_ROUTINGS_V5;
 	route->num_sessions = 1;
@@ -1792,10 +1776,6 @@
 		tmp = q6audio_get_port_index(port_id[i]);
 
 
-<<<<<<< HEAD
-		if (tmp >= 0 && tmp < AFE_MAX_PORTS)
-			copps_list[i] =
-=======
 		if (tmp >= 0 && tmp < AFE_MAX_PORTS) {
 			if (perf_mode == ULTRA_LOW_LATENCY_PCM_MODE ||
 					perf_mode == LOW_LATENCY_PCM_MODE)
@@ -1803,8 +1783,8 @@
 				atomic_read(&this_adm.copp_low_latency_id[tmp]);
 			else
 				copps_list[i] =
->>>>>>> 22d99072
 					atomic_read(&this_adm.copp_id[tmp]);
+		}
 		else
 			continue;
 		pr_debug("%s: port_id[%#x]: %d, index: %d act coppid[0x%x]\n",
@@ -1828,21 +1808,6 @@
 		ret = -EINVAL;
 		goto fail_cmd;
 	}
-<<<<<<< HEAD
-	for (i = 0; i < num_copps; i++)
-		send_adm_cal(port_id[i], path);
-
-	for (i = 0; i < num_copps; i++) {
-		int tmp;
-		tmp = afe_get_port_index(port_id[i]);
-		if (tmp >= 0 && tmp < AFE_MAX_PORTS)
-			rtac_add_adm_device(port_id[i],
-				atomic_read(&this_adm.copp_id[tmp]),
-				path, session_id);
-		else
-			pr_debug("%s: Invalid port index %d",
-				__func__, tmp);
-=======
 
 	if (perf_mode != ULTRA_LOW_LATENCY_PCM_MODE) {
 		for (i = 0; i < num_copps; i++)
@@ -1866,7 +1831,6 @@
 				pr_debug("%s: Invalid port index %d",
 							__func__, tmp);
 		}
->>>>>>> 22d99072
 	}
 
 fail_cmd:
@@ -2023,7 +1987,6 @@
 #ifdef CONFIG_RTAC
 int adm_get_copp_id(int port_index)
 {
-	int copp_id;
 	pr_debug("%s\n", __func__);
 
 	if (port_index < 0) {
@@ -2031,11 +1994,7 @@
 		return -EINVAL;
 	}
 
-	copp_id = atomic_read(&this_adm.copp_id[port_index]);
-	if (copp_id == RESET_COPP_ID)
-		copp_id = atomic_read(
-			&this_adm.copp_low_latency_id[port_index]);
-	return copp_id;
+	return atomic_read(&this_adm.copp_id[port_index]);
 }
 
 int adm_get_lowlatency_copp_id(int port_index)
@@ -2073,11 +2032,8 @@
 
 	int ret = 0;
 	int index = 0;
-<<<<<<< HEAD
-=======
 	int copp_id = RESET_COPP_ID;
 
->>>>>>> 22d99072
 	port_id = q6audio_convert_virtual_to_portid(port_id);
 
 	index = q6audio_get_port_index(port_id);
@@ -2086,15 +2042,6 @@
 
 	pr_debug("%s port_id=%#x index %d\n", __func__, port_id, index);
 
-<<<<<<< HEAD
-	if (!(atomic_read(&this_adm.copp_cnt[index]))) {
-		pr_err("%s: copp count for port[%#x]is 0\n", __func__, port_id);
-
-		goto fail_cmd;
-	}
-	atomic_dec(&this_adm.copp_cnt[index]);
-	if (!(atomic_read(&this_adm.copp_cnt[index]))) {
-=======
 	if (perf_mode == ULTRA_LOW_LATENCY_PCM_MODE ||
 				perf_mode == LOW_LATENCY_PCM_MODE) {
 		if (!(atomic_read(&this_adm.copp_low_latency_cnt[index]))) {
@@ -2115,7 +2062,6 @@
 		!(atomic_read(&this_adm.copp_cnt[index]))) ||
 		((perf_mode != LEGACY_PCM_MODE) &&
 		!(atomic_read(&this_adm.copp_low_latency_cnt[index])))) {
->>>>>>> 22d99072
 
 		close.hdr_field = APR_HDR_FIELD(APR_MSG_TYPE_SEQ_CMD,
 			APR_HDR_LEN(APR_HDR_SIZE), APR_PKT_VER);
@@ -2125,26 +2071,17 @@
 		close.src_port = port_id;
 		close.dest_svc = APR_SVC_ADM;
 		close.dest_domain = APR_DOMAIN_ADSP;
-<<<<<<< HEAD
-		close.dest_port = atomic_read(&this_adm.copp_id[index]);
-=======
 		if (perf_mode == ULTRA_LOW_LATENCY_PCM_MODE ||
 				perf_mode == LOW_LATENCY_PCM_MODE)
 			close.dest_port =
 			     atomic_read(&this_adm.copp_low_latency_id[index]);
 		else
 			close.dest_port = atomic_read(&this_adm.copp_id[index]);
->>>>>>> 22d99072
 		close.token = port_id;
 		close.opcode = ADM_CMD_DEVICE_CLOSE_V5;
 
-		atomic_set(&this_adm.copp_id[index], RESET_COPP_ID);
 		atomic_set(&this_adm.copp_stat[index], 0);
 
-<<<<<<< HEAD
-
-		pr_debug("%s:coppid %d portid=%#x index=%d coppcnt=%d\n",
-=======
 		if (perf_mode == ULTRA_LOW_LATENCY_PCM_MODE ||
 				perf_mode == LOW_LATENCY_PCM_MODE) {
 			copp_id = atomic_read(
@@ -2160,12 +2097,13 @@
 		} else {
 			copp_id = atomic_read(&this_adm.copp_id[index]);
 			pr_debug("%s:coppid %d portid=%#x index=%d coppcnt=%d\n",
->>>>>>> 22d99072
 				__func__,
 				copp_id,
 				port_id, index,
 				atomic_read(&this_adm.copp_cnt[index]));
-
+			atomic_set(&this_adm.copp_id[index],
+				RESET_COPP_ID);
+		}
 		ret = apr_send_pkt(this_adm.apr, (uint32_t *)&close);
 		if (ret < 0) {
 			pr_err("%s ADM close failed\n", __func__);
@@ -2182,14 +2120,11 @@
 			ret = -EINVAL;
 			goto fail_cmd;
 		}
-
-<<<<<<< HEAD
-		rtac_remove_adm_device(port_id);
-=======
+	}
+
 	if (perf_mode != ULTRA_LOW_LATENCY_PCM_MODE) {
 		pr_debug("%s: remove adm device from rtac\n", __func__);
 		rtac_remove_adm_device(port_id, copp_id);
->>>>>>> 22d99072
 	}
 
 fail_cmd:
@@ -2205,8 +2140,11 @@
 
 	for (i = 0; i < AFE_MAX_PORTS; i++) {
 		atomic_set(&this_adm.copp_id[i], RESET_COPP_ID);
+		atomic_set(&this_adm.copp_low_latency_id[i], RESET_COPP_ID);
 		atomic_set(&this_adm.copp_cnt[i], 0);
+		atomic_set(&this_adm.copp_low_latency_cnt[i], 0);
 		atomic_set(&this_adm.copp_stat[i], 0);
+		atomic_set(&this_adm.copp_perf_mode[i], 0);
 		init_waitqueue_head(&this_adm.wait[i]);
 	}
 	return 0;
