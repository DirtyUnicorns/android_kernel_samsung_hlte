/* Copyright (c) 2012-2014, The Linux Foundation. All rights reserved.
 *
 * This program is free software; you can redistribute it and/or modify
 * it under the terms of the GNU General Public License version 2 and
 * only version 2 as published by the Free Software Foundation.
 *
 * This program is distributed in the hope that it will be useful,
 * but WITHOUT ANY WARRANTY; without even the implied warranty of
 * MERCHANTABILITY or FITNESS FOR A PARTICULAR PURPOSE.  See the
 * GNU General Public License for more details.
 */


#include <linux/init.h>
#include <linux/err.h>
#include <linux/module.h>
#include <linux/moduleparam.h>
#include <linux/time.h>
#include <linux/math64.h>
#include <linux/wait.h>
#include <linux/platform_device.h>
#include <linux/slab.h>
#include <sound/core.h>
#include <sound/soc.h>
#include <sound/soc-dapm.h>
#include <sound/pcm.h>
#include <sound/initval.h>
#include <sound/control.h>
#include <sound/q6asm-v2.h>
#include <sound/pcm_params.h>
#include <asm/dma.h>
#include <linux/dma-mapping.h>
#include <linux/msm_audio_ion.h>

#include <sound/timer.h>
#include <sound/tlv.h>

#include <sound/apr_audio-v2.h>
#include <sound/q6asm-v2.h>
#include <sound/compress_params.h>
#include <sound/compress_offload.h>
#include <sound/compress_driver.h>

#include "msm-pcm-routing-v2.h"
#include "audio_ocmem.h"
#include "msm-audio-effects-q6-v2.h"

#define DSP_PP_BUFFERING_IN_MSEC	25
#define PARTIAL_DRAIN_ACK_EARLY_BY_MSEC	150
#define MP3_OUTPUT_FRAME_SZ		1152
#define AAC_OUTPUT_FRAME_SZ		1024
#define AC3_OUTPUT_FRAME_SZ		1536
#define EAC3_OUTPUT_FRAME_SZ		1536
#define DSP_NUM_OUTPUT_FRAME_BUFFERED	2

/* decoder parameter length */
#define DDP_DEC_MAX_NUM_PARAM		18

/* Default values used if user space does not set */
#define COMPR_PLAYBACK_MIN_FRAGMENT_SIZE (8 * 1024)
#define COMPR_PLAYBACK_MAX_FRAGMENT_SIZE (128 * 1024)
#define COMPR_PLAYBACK_MIN_NUM_FRAGMENTS (4)
#define COMPR_PLAYBACK_MAX_NUM_FRAGMENTS (16 * 4)

#define COMPRESSED_LR_VOL_MAX_STEPS	0x2000
const DECLARE_TLV_DB_LINEAR(msm_compr_vol_gain, 0,
				COMPRESSED_LR_VOL_MAX_STEPS);

/*
 * LSB 8 bits is used as stream id for some DSP
 * commands for compressed playback.
 */
#define STREAM_ID_FROM_TOKEN(i) (i & 0xFF)

/* Stream id switches between 1 and 2 */
#define NEXT_STREAM_ID(stream_id) ((stream_id & 1) + 1)

#define STREAM_ARRAY_INDEX(stream_id) (stream_id - 1)

#define MAX_NUMBER_OF_STREAMS 2

struct msm_compr_gapless_state {
	bool set_next_stream_id;
	int32_t stream_opened[MAX_NUMBER_OF_STREAMS];
	uint32_t initial_samples_drop;
	uint32_t trailing_samples_drop;
	uint32_t gapless_transition;
	bool use_dsp_gapless_mode;
};

struct msm_compr_pdata {
	atomic_t audio_ocmem_req;
	struct snd_compr_stream *cstream[MSM_FRONTEND_DAI_MAX];
	uint32_t volume[MSM_FRONTEND_DAI_MAX][2]; /* For both L & R */
	struct msm_compr_audio_effects *audio_effects[MSM_FRONTEND_DAI_MAX];
	bool use_dsp_gapless_mode;
	struct msm_compr_dec_params *dec_params[MSM_FRONTEND_DAI_MAX];
};

struct msm_compr_audio {
	struct snd_compr_stream *cstream;
	struct snd_compr_caps compr_cap;
	struct snd_compr_codec_caps codec_caps;
	struct snd_compr_params codec_param;
	struct audio_client *audio_client;

	uint32_t codec;
	void    *buffer; /* virtual address */
	uint32_t buffer_paddr; /* physical address */
	uint32_t app_pointer;
	uint32_t buffer_size;
	uint32_t byte_offset;
	uint32_t copied_total; /* bytes consumed by DSP */
	uint32_t bytes_received; /* from userspace */
	uint32_t bytes_sent; /* to DSP */

	int32_t first_buffer;
	int32_t last_buffer;
	int32_t partial_drain_delay;

	uint16_t session_id;

	uint32_t sample_rate;
	uint32_t num_channels;

	uint32_t cmd_ack;
	uint32_t cmd_interrupt;
	uint32_t drain_ready;
	uint32_t stream_available;
	uint32_t next_stream;

	struct msm_compr_gapless_state gapless_state;

	atomic_t start;
	atomic_t eos;
	atomic_t drain;
	atomic_t xrun;
	atomic_t close;
	atomic_t wait_on_close;
	atomic_t error;

	wait_queue_head_t eos_wait;
	wait_queue_head_t drain_wait;
	wait_queue_head_t flush_wait;
	wait_queue_head_t close_wait;
	wait_queue_head_t wait_for_stream_avail;

	spinlock_t lock;
};

struct msm_compr_audio_effects {
	struct bass_boost_params bass_boost;
	struct virtualizer_params virtualizer;
	struct reverb_params reverb;
	struct eq_params equalizer;
};

struct msm_compr_dec_params {
	struct snd_dec_ddp ddp_params;
};

static int msm_compr_set_volume(struct snd_compr_stream *cstream,
				uint32_t volume_l, uint32_t volume_r)
{
	struct msm_compr_audio *prtd;
	int rc = 0;

	pr_debug("%s: volume_l %d volume_r %d\n",
		__func__, volume_l, volume_r);
	prtd = cstream->runtime->private_data;
	if (prtd && prtd->audio_client) {
		if (volume_l != volume_r) {
			pr_debug("%s: call q6asm_set_lrgain\n", __func__);
			rc = q6asm_set_lrgain(prtd->audio_client,
						volume_l, volume_r);
		} else {
			pr_debug("%s: call q6asm_set_volume\n", __func__);
			rc = q6asm_set_volume(prtd->audio_client, volume_l);
		}
		if (rc < 0) {
			pr_err("%s: Send Volume command failed rc=%d\n",
				__func__, rc);
		}
	}

	return rc;
}

static int msm_compr_send_ddp_cfg(struct audio_client *ac,
				  struct snd_dec_ddp *ddp)
{
	int i, rc;
	pr_debug("%s\n", __func__);
	for (i = 0; i < ddp->params_length; i++) {
		rc = q6asm_ds1_set_endp_params(ac, ddp->params_id[i],
						ddp->params_value[i]);
		if (rc) {
			pr_err("sending params_id: %d failed\n",
				ddp->params_id[i]);
			return rc;
		}
	}
	return 0;
}

static int msm_compr_send_buffer(struct msm_compr_audio *prtd)
{
	int buffer_length;
	int bytes_available;
	struct audio_aio_write_param param;

	if (!atomic_read(&prtd->start)) {
		pr_err("%s: stream is not in started state\n", __func__);
		return -EINVAL;
	}


	if (atomic_read(&prtd->xrun)) {
		WARN(1, "%s called while xrun is true", __func__);
		return -EPERM;
	}

	pr_debug("%s: bytes_received = %d copied_total = %d\n",
		__func__, prtd->bytes_received, prtd->copied_total);
	if (prtd->first_buffer &&  prtd->gapless_state.use_dsp_gapless_mode)
		q6asm_stream_send_meta_data(prtd->audio_client,
				prtd->audio_client->stream_id,
				prtd->gapless_state.initial_samples_drop,
				prtd->gapless_state.trailing_samples_drop);

	buffer_length = prtd->codec_param.buffer.fragment_size;
	bytes_available = prtd->bytes_received - prtd->copied_total;
	if (bytes_available < prtd->codec_param.buffer.fragment_size)
		buffer_length = bytes_available;

	if (prtd->byte_offset + buffer_length > prtd->buffer_size) {
		buffer_length = (prtd->buffer_size - prtd->byte_offset);
		pr_debug("wrap around situation, send partial data %d now", buffer_length);
	}

	if (buffer_length)
		param.paddr	= prtd->buffer_paddr + prtd->byte_offset;
	else
		param.paddr	= prtd->buffer_paddr;
	WARN(param.paddr % 32 != 0, "param.paddr %lx not multiple of 32", param.paddr);

	param.len	= buffer_length;
	param.msw_ts	= 0;
	param.lsw_ts	= 0;
	param.flags	= NO_TIMESTAMP;
	param.uid	= buffer_length;
	param.metadata_len = 0;
	param.last_buffer = prtd->last_buffer;

	pr_debug("%s: sending %d bytes to DSP byte_offset = %d\n",
		__func__, buffer_length, prtd->byte_offset);
	if (q6asm_async_write(prtd->audio_client, &param) < 0) {
		pr_err("%s:q6asm_async_write failed\n", __func__);
	} else {
		prtd->bytes_sent += buffer_length;
		if (prtd->first_buffer)
			prtd->first_buffer = 0;
	}

	return 0;
}

static void compr_event_handler(uint32_t opcode,
		uint32_t token, uint32_t *payload, void *priv)
{
	struct msm_compr_audio *prtd = priv;
	struct snd_compr_stream *cstream = prtd->cstream;
	struct audio_client *ac = prtd->audio_client;
	uint32_t chan_mode = 0;
	uint32_t sample_rate = 0;
	int bytes_available, stream_id;
	uint32_t stream_index;

	pr_debug("%s opcode =%08x\n", __func__, opcode);
	switch (opcode) {
	case ASM_DATA_EVENT_WRITE_DONE_V2:
		spin_lock(&prtd->lock);

		if (payload[3]) {
			pr_err("WRITE FAILED w/ err 0x%x !, paddr 0x%x"
			       " byte_offset = %d, copied_total = %d, token = %d\n",
			       payload[3],
			       payload[0],
			       prtd->byte_offset, prtd->copied_total, token);
			atomic_set(&prtd->start, 0);
		} else {
			pr_debug("ASM_DATA_EVENT_WRITE_DONE_V2 offset %d, length %d\n",
				 prtd->byte_offset, token);
		}

		prtd->byte_offset += token;
		prtd->copied_total += token;
		if (prtd->byte_offset >= prtd->buffer_size)
			prtd->byte_offset -= prtd->buffer_size;

		snd_compr_fragment_elapsed(cstream);

		if (!atomic_read(&prtd->start)) {
			/* Writes must be restarted from _copy() */
			pr_debug("write_done received while not started, treat as xrun");
			atomic_set(&prtd->xrun, 1);
			spin_unlock(&prtd->lock);
			break;
		}

		bytes_available = prtd->bytes_received - prtd->copied_total;
		if (bytes_available < cstream->runtime->fragment_size) {
			pr_debug("WRITE_DONE Insufficient data to send. break out\n");
			atomic_set(&prtd->xrun, 1);

			if (prtd->last_buffer)
				prtd->last_buffer = 0;
			if (atomic_read(&prtd->drain)) {
				pr_debug("wake up on drain\n");
				prtd->drain_ready = 1;
				wake_up(&prtd->drain_wait);
				atomic_set(&prtd->drain, 0);
			}
		} else if ((bytes_available == cstream->runtime->fragment_size)
			   && atomic_read(&prtd->drain)) {
			prtd->last_buffer = 1;
			msm_compr_send_buffer(prtd);
			prtd->last_buffer = 0;
		} else
			msm_compr_send_buffer(prtd);

		spin_unlock(&prtd->lock);
		break;
	case ASM_DATA_EVENT_RENDERED_EOS:
		spin_lock(&prtd->lock);
		pr_debug("%s: ASM_DATA_CMDRSP_EOS token 0x%x,stream id %d\n",
			  __func__, token, STREAM_ID_FROM_TOKEN(token));
		stream_id = STREAM_ID_FROM_TOKEN(token);
		if (atomic_read(&prtd->eos) &&
		    !prtd->gapless_state.set_next_stream_id) {
			pr_debug("ASM_DATA_CMDRSP_EOS wake up\n");
			prtd->cmd_ack = 1;
			wake_up(&prtd->eos_wait);
		}
		atomic_set(&prtd->eos, 0);
		stream_index = STREAM_ARRAY_INDEX(stream_id);
		if (stream_index >= MAX_NUMBER_OF_STREAMS ||
		    stream_index < 0) {
			pr_err("%s: Invalid stream index %d", __func__,
				stream_index);
			spin_unlock(&prtd->lock);
			break;
		}

		if (prtd->gapless_state.set_next_stream_id &&
			prtd->gapless_state.stream_opened[stream_index]) {
			pr_debug("%s: CMD_CLOSE stream_id %d\n",
				  __func__, stream_id);
			q6asm_stream_cmd_nowait(ac, CMD_CLOSE, stream_id);
			atomic_set(&prtd->close, 1);
			prtd->gapless_state.stream_opened[stream_index] = 0;
			prtd->gapless_state.set_next_stream_id = false;
		}
		if (prtd->gapless_state.gapless_transition)
			prtd->gapless_state.gapless_transition = 0;
		spin_unlock(&prtd->lock);
		break;
	case ASM_DATA_EVENT_SR_CM_CHANGE_NOTIFY:
	case ASM_DATA_EVENT_ENC_SR_CM_CHANGE_NOTIFY: {
		pr_debug("ASM_DATA_EVENT_SR_CM_CHANGE_NOTIFY\n");
		chan_mode = payload[1] >> 16;
		sample_rate = payload[2] >> 16;
		if (prtd && (chan_mode != prtd->num_channels ||
				sample_rate != prtd->sample_rate)) {
			prtd->num_channels = chan_mode;
			prtd->sample_rate = sample_rate;
		}
	}
	case APR_BASIC_RSP_RESULT: {
		switch (payload[0]) {
		case ASM_SESSION_CMD_RUN_V2:
			/* check if the first buffer need to be sent to DSP */
			pr_debug("ASM_SESSION_CMD_RUN_V2\n");

			spin_lock(&prtd->lock);
			/* FIXME: A state is a much better way of dealing with this */
			if (prtd->bytes_sent == 0) {
				bytes_available = prtd->bytes_received - prtd->copied_total;
				if (bytes_available < cstream->runtime->fragment_size) {
					pr_debug("CMD_RUN_V2 Insufficient data to send. break out\n");
					atomic_set(&prtd->xrun, 1);
				} else
					msm_compr_send_buffer(prtd);
			}
			spin_unlock(&prtd->lock);
			break;
		case ASM_STREAM_CMD_FLUSH:
			pr_debug("%s: ASM_STREAM_CMD_FLUSH:", __func__);
			pr_debug("token 0x%x, stream id %d\n", token,
				  STREAM_ID_FROM_TOKEN(token));
			prtd->cmd_ack = 1;
			wake_up(&prtd->flush_wait);
			break;
		case ASM_DATA_CMD_REMOVE_INITIAL_SILENCE:
			pr_debug("%s: ASM_DATA_CMD_REMOVE_INITIAL_SILENCE:",
				   __func__);
			pr_debug("token 0x%x, stream id = %d\n", token,
				  STREAM_ID_FROM_TOKEN(token));
			break;
		case ASM_DATA_CMD_REMOVE_TRAILING_SILENCE:
			pr_debug("%s: ASM_DATA_CMD_REMOVE_TRAILING_SILENCE:",
				  __func__);
			pr_debug("token = 0x%x,	stream id = %d\n", token,
				  STREAM_ID_FROM_TOKEN(token));
			break;
		case ASM_STREAM_CMD_CLOSE:
<<<<<<< HEAD
			pr_debug("ASM_DATA_CMD_CLOSE\n");
=======
			pr_debug("%s: ASM_DATA_CMD_CLOSE:", __func__);
			pr_debug("token 0x%x, stream id %d\n", token,
				  STREAM_ID_FROM_TOKEN(token));
>>>>>>> b9116eaf
			/*
			 * wakeup wait for stream avail on stream 3
			 * after stream 1 ends.
			 */
			if (prtd->next_stream) {
				pr_debug("%s:CLOSE:wakeup wait for stream\n",
<<<<<<< HEAD
								   __func__);
=======
					  __func__);
>>>>>>> b9116eaf
				prtd->stream_available = 1;
				wake_up(&prtd->wait_for_stream_avail);
				prtd->next_stream = 0;
			}
			if (atomic_read(&prtd->close) &&
			    atomic_read(&prtd->wait_on_close)) {
				prtd->cmd_ack = 1;
				wake_up(&prtd->close_wait);
			}
			atomic_set(&prtd->close, 0);
			break;
		default:
			break;
		}
		break;
	}
	case ASM_SESSION_CMDRSP_GET_SESSIONTIME_V3:
		pr_debug("%s: ASM_SESSION_CMDRSP_GET_SESSIONTIME_V3\n",
			  __func__);
		break;
	case RESET_EVENTS:
		pr_err("%s: Received reset events CB, move to error state",
			__func__);
		spin_lock(&prtd->lock);
		snd_compr_fragment_elapsed(cstream);
		prtd->copied_total = prtd->bytes_received;
		atomic_set(&prtd->error, 1);
		spin_unlock(&prtd->lock);
		break;
	default:
		pr_debug("%s: Not Supported Event opcode[0x%x]\n",
			  __func__, opcode);
		break;
	}
}

static void populate_codec_list(struct msm_compr_audio *prtd)
{
	pr_debug("%s\n", __func__);
	prtd->compr_cap.direction = SND_COMPRESS_PLAYBACK;
	prtd->compr_cap.min_fragment_size =
			COMPR_PLAYBACK_MIN_FRAGMENT_SIZE;
	prtd->compr_cap.max_fragment_size =
			COMPR_PLAYBACK_MAX_FRAGMENT_SIZE;
	prtd->compr_cap.min_fragments =
			COMPR_PLAYBACK_MIN_NUM_FRAGMENTS;
	prtd->compr_cap.max_fragments =
			COMPR_PLAYBACK_MAX_NUM_FRAGMENTS;
	prtd->compr_cap.num_codecs = 4;
	prtd->compr_cap.codecs[0] = SND_AUDIOCODEC_MP3;
	prtd->compr_cap.codecs[1] = SND_AUDIOCODEC_AAC;
	prtd->compr_cap.codecs[2] = SND_AUDIOCODEC_AC3;
	prtd->compr_cap.codecs[3] = SND_AUDIOCODEC_EAC3;
}

static int msm_compr_send_media_format_block(struct snd_compr_stream *cstream,
					     int stream_id)
{
	struct snd_compr_runtime *runtime = cstream->runtime;
	struct msm_compr_audio *prtd = runtime->private_data;
	struct asm_aac_cfg aac_cfg;
	int ret = 0;

	switch (prtd->codec) {
	case FORMAT_MP3:
		/* no media format block needed */
		break;
	case FORMAT_MPEG4_AAC:
		memset(&aac_cfg, 0x0, sizeof(struct asm_aac_cfg));
		aac_cfg.aot = AAC_ENC_MODE_EAAC_P;
		if (prtd->codec_param.codec.format ==
					SND_AUDIOSTREAMFORMAT_MP4ADTS)
			aac_cfg.format = 0x0;
		else
			aac_cfg.format = 0x03;
		aac_cfg.ch_cfg = prtd->num_channels;
		aac_cfg.sample_rate = prtd->sample_rate;
		ret = q6asm_stream_media_format_block_aac(prtd->audio_client,
							  &aac_cfg, stream_id);
		if (ret < 0)
			pr_err("%s: CMD Format block failed\n", __func__);
		break;
	case FORMAT_AC3:
		break;
	case FORMAT_EAC3:
		break;
	default:
		pr_debug("%s, unsupported format, skip", __func__);
		break;
	}
	return ret;
}

static int msm_compr_configure_dsp(struct snd_compr_stream *cstream)
{
	struct snd_compr_runtime *runtime = cstream->runtime;
	struct msm_compr_audio *prtd = runtime->private_data;
	struct snd_soc_pcm_runtime *soc_prtd = cstream->private_data;
	uint16_t bits_per_sample = 16;
	int dir = IN, ret = 0;
	struct audio_client *ac = prtd->audio_client;
	uint32_t stream_index;
	struct asm_softpause_params softpause = {
		.enable = SOFT_PAUSE_ENABLE,
		.period = SOFT_PAUSE_PERIOD,
		.step = SOFT_PAUSE_STEP,
		.rampingcurve = SOFT_PAUSE_CURVE_LINEAR,
	};
	struct asm_softvolume_params softvol = {
		.period = SOFT_VOLUME_PERIOD,
		.step = SOFT_VOLUME_STEP,
		.rampingcurve = SOFT_VOLUME_CURVE_LINEAR,
	};

	pr_debug("%s: stream_id %d\n", __func__, ac->stream_id);
	ret = q6asm_stream_open_write_v2(ac,
				prtd->codec, bits_per_sample,
				ac->stream_id,
				prtd->gapless_state.use_dsp_gapless_mode);
	if (ret < 0) {
		pr_err("%s: Session out open failed\n", __func__);
		 return -ENOMEM;
	}

	stream_index = STREAM_ARRAY_INDEX(ac->stream_id);
	if (stream_index >= MAX_NUMBER_OF_STREAMS || stream_index < 0) {
		pr_err("%s: Invalid stream index:%d", __func__, stream_index);
		return -EINVAL;
	}

	prtd->gapless_state.stream_opened[stream_index] = 1;
	pr_debug("%s be_id %d\n", __func__, soc_prtd->dai_link->be_id);
	msm_pcm_routing_reg_phy_stream(soc_prtd->dai_link->be_id,
				ac->perf_mode,
				prtd->session_id,
				SNDRV_PCM_STREAM_PLAYBACK);

	ret = msm_compr_set_volume(cstream, 0, 0);
	if (ret < 0)
		pr_err("%s : Set Volume failed : %d", __func__, ret);

	ret = q6asm_set_softpause(ac, &softpause);
	if (ret < 0)
		pr_err("%s: Send SoftPause Param failed ret=%d\n",
			__func__, ret);

	ret = q6asm_set_softvolume(ac, &softvol);
	if (ret < 0)
		pr_err("%s: Send SoftVolume Param failed ret=%d\n",
			__func__, ret);

	ret = q6asm_set_io_mode(ac, (COMPRESSED_STREAM_IO | ASYNC_IO_MODE));
	if (ret < 0) {
		pr_err("%s: Set IO mode failed\n", __func__);
		return -EINVAL;
	}

	runtime->fragments = prtd->codec_param.buffer.fragments;
	runtime->fragment_size = prtd->codec_param.buffer.fragment_size;
	pr_debug("allocate %d buffers each of size %d\n",
			runtime->fragments,
			runtime->fragment_size);
	ret = q6asm_audio_client_buf_alloc_contiguous(dir, ac,
					runtime->fragment_size,
					runtime->fragments);
	if (ret < 0) {
		pr_err("Audio Start: Buffer Allocation failed rc = %d\n", ret);
		return -ENOMEM;
	}

	prtd->byte_offset  = 0;
	prtd->copied_total = 0;
	prtd->app_pointer  = 0;
	prtd->bytes_received = 0;
	prtd->bytes_sent = 0;
	prtd->buffer       = ac->port[dir].buf[0].data;
	prtd->buffer_paddr = ac->port[dir].buf[0].phys;
	prtd->buffer_size  = runtime->fragments * runtime->fragment_size;

	ret = msm_compr_send_media_format_block(cstream, ac->stream_id);
	if (ret < 0)
		pr_err("%s, failed to send media format block\n", __func__);

	return ret;
}

static int msm_compr_open(struct snd_compr_stream *cstream)
{
	struct snd_compr_runtime *runtime = cstream->runtime;
	struct snd_soc_pcm_runtime *rtd = cstream->private_data;
	struct msm_compr_audio *prtd;
	struct msm_compr_pdata *pdata =
			snd_soc_platform_get_drvdata(rtd->platform);

	pr_debug("%s\n", __func__);
	prtd = kzalloc(sizeof(struct msm_compr_audio), GFP_KERNEL);
	if (prtd == NULL) {
		pr_err("Failed to allocate memory for msm_compr_audio\n");
		return -ENOMEM;
	}

	prtd->cstream = cstream;
	pdata->cstream[rtd->dai_link->be_id] = cstream;
	pdata->audio_effects[rtd->dai_link->be_id] =
		 kzalloc(sizeof(struct msm_compr_audio_effects), GFP_KERNEL);
	if (!pdata->audio_effects[rtd->dai_link->be_id]) {
		pr_err("%s: Could not allocate memory for effects\n", __func__);
		kfree(prtd);
		return -ENOMEM;
	}
	pdata->dec_params[rtd->dai_link->be_id] =
		 kzalloc(sizeof(struct msm_compr_dec_params), GFP_KERNEL);
	if (!pdata->dec_params[rtd->dai_link->be_id]) {
		pr_err("%s: Could not allocate memory for dec params\n",
			__func__);
		kfree(prtd);
		return -ENOMEM;
	}
	prtd->audio_client = q6asm_audio_client_alloc(
				(app_cb)compr_event_handler, prtd);
	if (!prtd->audio_client) {
		pr_err("%s: Could not allocate memory for client\n", __func__);
		kfree(pdata->audio_effects[rtd->dai_link->be_id]);
		kfree(pdata->dec_params[rtd->dai_link->be_id]);
		kfree(prtd);
		return -ENOMEM;
	}

	pr_debug("%s: session ID %d\n", __func__, prtd->audio_client->session);
	prtd->audio_client->perf_mode = false;
	prtd->session_id = prtd->audio_client->session;
	prtd->codec = FORMAT_MP3;
	prtd->bytes_received = 0;
	prtd->bytes_sent = 0;
	prtd->copied_total = 0;
	prtd->byte_offset = 0;
	prtd->sample_rate = 44100;
	prtd->num_channels = 2;
	prtd->drain_ready = 0;
	prtd->last_buffer = 0;
	prtd->first_buffer = 1;
	prtd->partial_drain_delay = 0;
	prtd->next_stream = 0;
	memset(&prtd->gapless_state, 0, sizeof(struct msm_compr_gapless_state));
	/*
	 * Update the use_dsp_gapless_mode from gapless struture with the value
	 * part of platform data.
	 */
	prtd->gapless_state.use_dsp_gapless_mode = pdata->use_dsp_gapless_mode;

	pr_debug("%s: gapless mode %d", __func__, pdata->use_dsp_gapless_mode);

	spin_lock_init(&prtd->lock);

	atomic_set(&prtd->eos, 0);
	atomic_set(&prtd->start, 0);
	atomic_set(&prtd->drain, 0);
	atomic_set(&prtd->xrun, 0);
	atomic_set(&prtd->close, 0);
	atomic_set(&prtd->wait_on_close, 0);
	atomic_set(&prtd->error, 0);

	init_waitqueue_head(&prtd->eos_wait);
	init_waitqueue_head(&prtd->drain_wait);
	init_waitqueue_head(&prtd->flush_wait);
	init_waitqueue_head(&prtd->close_wait);
	init_waitqueue_head(&prtd->wait_for_stream_avail);

	runtime->private_data = prtd;
	populate_codec_list(prtd);

	if (cstream->direction == SND_COMPRESS_PLAYBACK) {
		if (!atomic_cmpxchg(&pdata->audio_ocmem_req, 0, 1))
			audio_ocmem_process_req(AUDIO, true);
		else
			atomic_inc(&pdata->audio_ocmem_req);
		pr_debug("%s: ocmem_req: %d\n", __func__,
				atomic_read(&pdata->audio_ocmem_req));
	} else {
		pr_err("%s: Unsupported stream type", __func__);
	}

	return 0;
}

static int msm_compr_free(struct snd_compr_stream *cstream)
{
	struct snd_compr_runtime *runtime = cstream->runtime;
	struct msm_compr_audio *prtd = runtime->private_data;
	struct snd_soc_pcm_runtime *soc_prtd = cstream->private_data;
	struct msm_compr_pdata *pdata =
			snd_soc_platform_get_drvdata(soc_prtd->platform);
	struct audio_client *ac = prtd->audio_client;
	int dir = IN, ret = 0, stream_id;
	unsigned long flags;
	uint32_t stream_index;

	pr_debug("%s\n", __func__);

	if (atomic_read(&prtd->eos)) {
		ret = wait_event_timeout(prtd->eos_wait,
					 prtd->cmd_ack, 5 * HZ);
		if (!ret)
			pr_err("%s: CMD_EOS failed\n", __func__);
	}
	if (atomic_read(&prtd->close)) {
		prtd->cmd_ack = 0;
		atomic_set(&prtd->wait_on_close, 1);
		ret = wait_event_timeout(prtd->close_wait,
					prtd->cmd_ack, 5 * HZ);
		if (!ret)
			pr_err("%s: CMD_CLOSE failed\n", __func__);
	}

	spin_lock_irqsave(&prtd->lock, flags);
	stream_id = ac->stream_id;
	stream_index = STREAM_ARRAY_INDEX(NEXT_STREAM_ID(stream_id));

	if ((stream_index < MAX_NUMBER_OF_STREAMS && stream_index >= 0) &&
	    (prtd->gapless_state.stream_opened[stream_index])) {
		spin_unlock_irqrestore(&prtd->lock, flags);
<<<<<<< HEAD
		pr_debug(" close stream %d", stream_id^1);
		q6asm_stream_cmd(ac, CMD_CLOSE, stream_id^1);
=======
		pr_debug(" close stream %d", NEXT_STREAM_ID(stream_id));
		q6asm_stream_cmd(ac, CMD_CLOSE, NEXT_STREAM_ID(stream_id));
>>>>>>> b9116eaf
		spin_lock_irqsave(&prtd->lock, flags);
	}

	stream_index = STREAM_ARRAY_INDEX(stream_id);
	if ((stream_index < MAX_NUMBER_OF_STREAMS && stream_index >= 0) &&
	    (prtd->gapless_state.stream_opened[stream_index])) {
		spin_unlock_irqrestore(&prtd->lock, flags);
		pr_debug("close stream %d", stream_id);
		q6asm_stream_cmd(ac, CMD_CLOSE, stream_id);
		spin_lock_irqsave(&prtd->lock, flags);
	}
	spin_unlock_irqrestore(&prtd->lock, flags);

	pdata->cstream[soc_prtd->dai_link->be_id] = NULL;
	if (cstream->direction == SND_COMPRESS_PLAYBACK) {
		if (atomic_read(&pdata->audio_ocmem_req) > 1)
			atomic_dec(&pdata->audio_ocmem_req);
		else if (atomic_cmpxchg(&pdata->audio_ocmem_req, 1, 0))
			audio_ocmem_process_req(AUDIO, false);
		msm_pcm_routing_dereg_phy_stream(soc_prtd->dai_link->be_id,
						SNDRV_PCM_STREAM_PLAYBACK);
	}

	pr_debug("%s: ocmem_req: %d\n", __func__,
		atomic_read(&pdata->audio_ocmem_req));
<<<<<<< HEAD
	/* client buf alloc was with stream id 0, so free with the same */
	ac->stream_id = 0;
=======
>>>>>>> b9116eaf
	q6asm_audio_client_buf_free_contiguous(dir, ac);

	q6asm_audio_client_free(ac);

	kfree(pdata->audio_effects[soc_prtd->dai_link->be_id]);
	kfree(pdata->dec_params[soc_prtd->dai_link->be_id]);
	kfree(prtd);

	return 0;
}

/* compress stream operations */
static int msm_compr_set_params(struct snd_compr_stream *cstream,
				struct snd_compr_params *params)
{
	struct snd_compr_runtime *runtime = cstream->runtime;
	struct msm_compr_audio *prtd = runtime->private_data;
	int ret = 0, frame_sz = 0, delay_time_ms = 0;

	pr_debug("%s\n", __func__);

	memcpy(&prtd->codec_param, params, sizeof(struct snd_compr_params));

	/* ToDo: remove duplicates */
	prtd->num_channels = prtd->codec_param.codec.ch_in;

	switch (prtd->codec_param.codec.sample_rate) {
	case SNDRV_PCM_RATE_8000:
		prtd->sample_rate = 8000;
		break;
	case SNDRV_PCM_RATE_11025:
		prtd->sample_rate = 11025;
		break;
	/* ToDo: What about 12K and 24K sample rates ? */
	case SNDRV_PCM_RATE_16000:
		prtd->sample_rate = 16000;
		break;
	case SNDRV_PCM_RATE_22050:
		prtd->sample_rate = 22050;
		break;
	case SNDRV_PCM_RATE_32000:
		prtd->sample_rate = 32000;
		break;
	case SNDRV_PCM_RATE_44100:
		prtd->sample_rate = 44100;
		break;
	case SNDRV_PCM_RATE_48000:
		prtd->sample_rate = 48000;
		break;
	}

	pr_debug("%s: sample_rate %d\n", __func__, prtd->sample_rate);

	switch (params->codec.id) {
	case SND_AUDIOCODEC_MP3: {
		pr_debug("SND_AUDIOCODEC_MP3\n");
		prtd->codec = FORMAT_MP3;
		frame_sz = MP3_OUTPUT_FRAME_SZ;
		break;
	}

	case SND_AUDIOCODEC_AAC: {
		pr_debug("SND_AUDIOCODEC_AAC\n");
		prtd->codec = FORMAT_MPEG4_AAC;
		frame_sz = AAC_OUTPUT_FRAME_SZ;
		break;
	}

	case SND_AUDIOCODEC_AC3: {
		prtd->codec = FORMAT_AC3;
		frame_sz = AC3_OUTPUT_FRAME_SZ;
		break;
	}

	case SND_AUDIOCODEC_EAC3: {
		prtd->codec = FORMAT_EAC3;
		frame_sz = EAC3_OUTPUT_FRAME_SZ;
		break;
	}

	default:
		pr_err("codec not supported, id =%d\n", params->codec.id);
		return -EINVAL;
	}

	delay_time_ms = ((DSP_NUM_OUTPUT_FRAME_BUFFERED * frame_sz * 1000) /
			prtd->sample_rate) + DSP_PP_BUFFERING_IN_MSEC;
	delay_time_ms = delay_time_ms > PARTIAL_DRAIN_ACK_EARLY_BY_MSEC ?
			delay_time_ms - PARTIAL_DRAIN_ACK_EARLY_BY_MSEC : 0;
	prtd->partial_drain_delay = delay_time_ms;

	ret = msm_compr_configure_dsp(cstream);

	return ret;
}

static int msm_compr_drain_buffer(struct msm_compr_audio *prtd,
				  unsigned long *flags)
{
	int rc = 0;

	atomic_set(&prtd->drain, 1);
	prtd->drain_ready = 0;
	spin_unlock_irqrestore(&prtd->lock, *flags);
	pr_debug("%s: wait for buffer to be drained\n",  __func__);
	rc = wait_event_interruptible(prtd->drain_wait,
					prtd->drain_ready ||
					prtd->cmd_interrupt ||
					atomic_read(&prtd->xrun));
	pr_debug("%s: out of buffer drain wait\n", __func__);
	spin_lock_irqsave(&prtd->lock, *flags);
	if (prtd->cmd_interrupt) {
		pr_debug("%s: buffer drain interrupted by flush)\n", __func__);
		rc = -EINTR;
		prtd->cmd_interrupt = 0;
	}
	return rc;
}

static int msm_compr_wait_for_stream_avail(struct msm_compr_audio *prtd,
				    unsigned long *flags)
{
	int rc = 0;
	pr_debug("next session is already in opened state\n");
	prtd->next_stream = 1;
	prtd->cmd_interrupt = 0;
	spin_unlock_irqrestore(&prtd->lock, *flags);
	/*
	 * Wait for stream to be available, or the wait to be interrupted by
	 * commands like flush or till a timeout of one second.
	 */
	rc = wait_event_timeout(prtd->wait_for_stream_avail,
		prtd->stream_available || prtd->cmd_interrupt, 1 * HZ);
	pr_err("%s:prtd->stream_available %d, prtd->cmd_interrupt %d rc %d\n",
		   __func__, prtd->stream_available, prtd->cmd_interrupt, rc);

	spin_lock_irqsave(&prtd->lock, *flags);
	if (rc == 0) {
		pr_err("%s: wait_for_stream_avail timed out\n",
						__func__);
		rc =  -ETIMEDOUT;
	} else if (prtd->cmd_interrupt == 1) {
		/*
		 * This scenario might not happen as we do not allow
		 * flush in transition state.
		 */
		pr_debug("%s: wait_for_stream_avail interrupted\n", __func__);
		prtd->cmd_interrupt = 0;
		prtd->stream_available = 0;
		rc = -EINTR;
	} else {
		prtd->stream_available = 0;
		rc = 0;
	}
	pr_debug("%s : rc = %d",  __func__, rc);
	return rc;
}

static int msm_compr_trigger(struct snd_compr_stream *cstream, int cmd)
{
	struct snd_compr_runtime *runtime = cstream->runtime;
	struct msm_compr_audio *prtd = runtime->private_data;
	struct snd_soc_pcm_runtime *rtd = cstream->private_data;
	struct msm_compr_pdata *pdata =
			snd_soc_platform_get_drvdata(rtd->platform);
	uint32_t *volume = pdata->volume[rtd->dai_link->be_id];
	struct audio_client *ac = prtd->audio_client;
	int rc = 0;
	int bytes_to_write;
	unsigned long flags;
	int stream_id;
	uint32_t stream_index;

	if (cstream->direction != SND_COMPRESS_PLAYBACK) {
		pr_err("%s: Unsupported stream type\n", __func__);
		return -EINVAL;
	}

	spin_lock_irqsave(&prtd->lock, flags);
	if (atomic_read(&prtd->error)) {
		pr_err("%s Got RESET EVENTS notification, return immediately", __func__);
		spin_unlock_irqrestore(&prtd->lock, flags);
		return 0;
	}
	spin_unlock_irqrestore(&prtd->lock, flags);

	switch (cmd) {
	case SNDRV_PCM_TRIGGER_START:
		pr_debug("%s: SNDRV_PCM_TRIGGER_START\n", __func__);
		atomic_set(&prtd->start, 1);
		q6asm_run_nowait(prtd->audio_client, 0, 0, 0);

		msm_compr_set_volume(cstream, volume[0], volume[1]);
		if (rc)
			pr_err("%s : Set Volume failed : %d\n",
				__func__, rc);
		break;
	case SNDRV_PCM_TRIGGER_STOP:
		spin_lock_irqsave(&prtd->lock, flags);
		pr_debug("%s: SNDRV_PCM_TRIGGER_STOP transition %d\n", __func__,
					prtd->gapless_state.gapless_transition);
		stream_id = ac->stream_id;
		atomic_set(&prtd->start, 0);
		if (prtd->next_stream) {
			pr_debug("%s: interrupt next track wait queues\n",
								__func__);
			prtd->cmd_interrupt = 1;
			wake_up(&prtd->wait_for_stream_avail);
			prtd->next_stream = 0;
		}
		if (atomic_read(&prtd->eos)) {
			pr_debug("%s: interrupt eos wait queues", __func__);
			prtd->cmd_interrupt = 1;
			wake_up(&prtd->eos_wait);
			atomic_set(&prtd->eos, 0);
		}
		if (atomic_read(&prtd->drain)) {
			pr_debug("%s: interrupt drain wait queues", __func__);
			prtd->cmd_interrupt = 1;
			prtd->drain_ready = 1;
			wake_up(&prtd->drain_wait);
			atomic_set(&prtd->drain, 0);
		}
		prtd->last_buffer = 0;
		prtd->cmd_ack = 0;
		if (!prtd->gapless_state.gapless_transition) {
			pr_debug("issue CMD_FLUSH stream_id %d\n", stream_id);
			spin_unlock_irqrestore(&prtd->lock, flags);
			rc = q6asm_stream_cmd(
				prtd->audio_client, CMD_FLUSH, stream_id);
			if (rc < 0) {
				pr_err("%s: flush cmd failed rc=%d\n",
							__func__, rc);
				return rc;
			}
			rc = wait_event_timeout(prtd->flush_wait,
					prtd->cmd_ack, 1 * HZ);
			if (!rc) {
				rc = -ETIMEDOUT;
				pr_err("Flush cmd timeout\n");
			} else {
				rc = 0; /* prtd->cmd_status == OK? 0 : -EPERM*/
			}
			spin_lock_irqsave(&prtd->lock, flags);
		} else {
			prtd->first_buffer = 0;
		}
		/* FIXME. only reset if flush was successful */
		prtd->byte_offset  = 0;
		prtd->copied_total = 0;
		prtd->app_pointer  = 0;
		prtd->bytes_received = 0;
		prtd->bytes_sent = 0;

		atomic_set(&prtd->xrun, 0);
		spin_unlock_irqrestore(&prtd->lock, flags);
		break;
	case SNDRV_PCM_TRIGGER_PAUSE_PUSH:
		pr_debug("SNDRV_PCM_TRIGGER_PAUSE_PUSH transition %d\n",
				prtd->gapless_state.gapless_transition);
		if (!prtd->gapless_state.gapless_transition) {
			pr_debug("issue CMD_PAUSE stream_id %d\n",
				  ac->stream_id);
			q6asm_stream_cmd_nowait(ac, CMD_PAUSE, ac->stream_id);
			atomic_set(&prtd->start, 0);
		}
		break;
	case SNDRV_PCM_TRIGGER_PAUSE_RELEASE:
		pr_debug("SNDRV_PCM_TRIGGER_PAUSE_RELEASE transition %d\n",
				   prtd->gapless_state.gapless_transition);
		if (!prtd->gapless_state.gapless_transition) {
			atomic_set(&prtd->start, 1);
			q6asm_run_nowait(prtd->audio_client, 0, 0, 0);
		}
		break;
	case SND_COMPR_TRIGGER_PARTIAL_DRAIN:
		pr_debug("%s: SND_COMPR_TRIGGER_PARTIAL_DRAIN\n", __func__);
		if (!prtd->gapless_state.use_dsp_gapless_mode) {
			pr_debug("%s: set partial drain as drain\n", __func__);
			cmd = SND_COMPR_TRIGGER_DRAIN;
		}
	case SND_COMPR_TRIGGER_DRAIN:
		pr_debug("%s: SNDRV_COMPRESS_DRAIN\n", __func__);
		/* Make sure all the data is sent to DSP before sending EOS */
		spin_lock_irqsave(&prtd->lock, flags);

		if (!atomic_read(&prtd->start)) {
			pr_err("%s: stream is not in started state\n",
				__func__);
			rc = -EPERM;
			spin_unlock_irqrestore(&prtd->lock, flags);
			break;
		}
		if (prtd->bytes_received > prtd->copied_total) {
			pr_debug("%s: wait till all the data is sent to dsp\n",
				__func__);
			rc = msm_compr_drain_buffer(prtd, &flags);
			if (rc || !atomic_read(&prtd->start)) {
				rc = -EINTR;
				spin_unlock_irqrestore(&prtd->lock, flags);
				break;
			}
			/*
			 * FIXME: Bug.
			 * Write(32767)
			 * Start
			 * Drain <- Indefinite wait
			 * sol1 : if (prtd->copied_total) then wait?
			 * sol2 : prtd->cmd_interrupt || prtd->drain_ready || atomic_read(xrun)
			 */
			bytes_to_write = prtd->bytes_received - prtd->copied_total;
			WARN(bytes_to_write > runtime->fragment_size,
			     "last write %d cannot be > than fragment_size",
			     bytes_to_write);

			if (bytes_to_write > 0) {
				pr_debug("%s: send %d partial bytes at the end",
				       __func__, bytes_to_write);
				atomic_set(&prtd->xrun, 0);
				prtd->last_buffer = 1;
				msm_compr_send_buffer(prtd);
			}
		}

		if ((cmd == SND_COMPR_TRIGGER_PARTIAL_DRAIN) &&
		    (prtd->gapless_state.set_next_stream_id)) {
			/* wait for the last buffer to be returned */

			if (prtd->last_buffer) {
				pr_debug("%s: last buffer drain\n", __func__);
				rc = msm_compr_drain_buffer(prtd, &flags);
				if (rc) {
					spin_unlock_irqrestore(&prtd->lock, flags);
					break;
				}
			}

			/* send EOS */
			prtd->cmd_ack = 0;
			pr_debug("issue CMD_EOS stream_id %d\n", ac->stream_id);
			q6asm_stream_cmd_nowait(ac, CMD_EOS, ac->stream_id);
			pr_info("PARTIAL DRAIN, do not wait for EOS ack\n");

			/* send a zero length buffer */
			atomic_set(&prtd->xrun, 0);
			msm_compr_send_buffer(prtd);

			/* wait for the zero length buffer to be returned */
			pr_debug("%s: zero length buffer drain\n", __func__);
			rc = msm_compr_drain_buffer(prtd, &flags);
			if (rc) {
				spin_unlock_irqrestore(&prtd->lock, flags);
				break;
			}

			/* sleep for additional duration partial drain */
			atomic_set(&prtd->drain, 1);
			prtd->drain_ready = 0;
			pr_debug("%s, additional sleep: %d\n", __func__,
				 prtd->partial_drain_delay);
			spin_unlock_irqrestore(&prtd->lock, flags);
			rc = wait_event_timeout(prtd->drain_wait,
				prtd->drain_ready || prtd->cmd_interrupt,
				msecs_to_jiffies(prtd->partial_drain_delay));
			pr_debug("%s: out of additional wait for low sample rate\n",
				 __func__);
			spin_lock_irqsave(&prtd->lock, flags);
			if (prtd->cmd_interrupt) {
				pr_debug("%s: additional wait interrupted by flush)\n",
					 __func__);
				rc = -EINTR;
				prtd->cmd_interrupt = 0;
				spin_unlock_irqrestore(&prtd->lock, flags);
				break;
			}

			/* move to next stream and reset vars */
			pr_debug("%s: Moving to next stream in gapless\n",
								__func__);
			ac->stream_id = NEXT_STREAM_ID(ac->stream_id);
			prtd->byte_offset = 0;
			prtd->app_pointer  = 0;
			prtd->first_buffer = 1;
			prtd->last_buffer = 0;
			prtd->gapless_state.gapless_transition = 1;
			/*
			Don't reset these as these vars map to
			total_bytes_transferred and total_bytes_available
			directly, only total_bytes_transferred will be updated
			in the next avail() ioctl
				prtd->copied_total = 0;
				prtd->bytes_received = 0;
			*/
			atomic_set(&prtd->drain, 0);
			atomic_set(&prtd->xrun, 1);
			pr_debug("%s: issue CMD_RUN", __func__);
			q6asm_run_nowait(prtd->audio_client, 0, 0, 0);
			spin_unlock_irqrestore(&prtd->lock, flags);
			break;
		}
		/*
		   moving to next stream failed, so reset the gapless state
		   set next stream id for the same session so that the same
		   stream can be used for gapless playback
		*/
		prtd->gapless_state.set_next_stream_id = false;
		pr_debug("%s:CMD_EOS stream_id %d\n", __func__, ac->stream_id);

		prtd->cmd_ack = 0;
		atomic_set(&prtd->eos, 1);
		q6asm_stream_cmd_nowait(ac, CMD_EOS, ac->stream_id);

		spin_unlock_irqrestore(&prtd->lock, flags);


		/* Wait indefinitely for  DRAIN. Flush can also signal this*/
		rc = wait_event_interruptible(prtd->eos_wait,
					      (prtd->cmd_ack || prtd->cmd_interrupt));

		if (rc < 0)
			pr_err("%s: EOS wait failed\n", __func__);

		pr_debug("%s: SNDRV_COMPRESS_DRAIN  out of wait for EOS\n",
			  __func__);

		if (prtd->cmd_interrupt)
			rc = -EINTR;

		/*FIXME : what if a flush comes while PC is here */
		if (rc == 0) {
			/*
			 * Failed to open second stream in DSP for gapless
			 * so prepare the current stream in session for gapless playback
			 */
			spin_lock_irqsave(&prtd->lock, flags);
			pr_debug("%s:issue CMD_PAUSE stream_id %d",
					  __func__, ac->stream_id);
			q6asm_stream_cmd_nowait(ac, CMD_PAUSE, ac->stream_id);
			prtd->cmd_ack = 0;
			spin_unlock_irqrestore(&prtd->lock, flags);
			pr_debug("%s:issue CMD_FLUSH ac->stream_id %d",
					      __func__, ac->stream_id);
			q6asm_stream_cmd(ac, CMD_FLUSH, ac->stream_id);
			wait_event_timeout(prtd->flush_wait,
					   prtd->cmd_ack, 1 * HZ / 4);

			spin_lock_irqsave(&prtd->lock, flags);
			/*
			Don't reset these as these vars map to
			total_bytes_transferred and total_bytes_available
			directly, only total_bytes_transferred will be updated
			in the next avail() ioctl
			prtd->copied_total = 0;
			prtd->bytes_received = 0;
			do not reset prtd->bytes_sent as well as the same
			session is used for gapless playback
			*/
			prtd->byte_offset = 0;

			prtd->app_pointer  = 0;
			prtd->first_buffer = 1;
			prtd->last_buffer = 0;
			atomic_set(&prtd->drain, 0);
			atomic_set(&prtd->xrun, 1);
			q6asm_run_nowait(prtd->audio_client, 0, 0, 0);
			spin_unlock_irqrestore(&prtd->lock, flags);
		}
		prtd->cmd_interrupt = 0;
		break;
	case SND_COMPR_TRIGGER_NEXT_TRACK:
		if (!prtd->gapless_state.use_dsp_gapless_mode) {
			pr_debug("%s: ignore trigger next track\n", __func__);
			rc = 0;
			break;
		}
		pr_debug("%s: SND_COMPR_TRIGGER_NEXT_TRACK\n", __func__);
		spin_lock_irqsave(&prtd->lock, flags);
		rc = 0;
<<<<<<< HEAD
		stream_id = ac->stream_id^1; /*next stream in gapless*/
=======
		/* next stream in gapless */
		stream_id = NEXT_STREAM_ID(ac->stream_id);
>>>>>>> b9116eaf
		/*
		 * Wait if stream 1 has not completed before honoring next
		 * track for stream 3. Scenario happens if second clip is
		 * small and fills in one buffer so next track will be
		 * called immediately.
		 */
<<<<<<< HEAD
		if (prtd->gapless_state.stream_opened[stream_id]) {
			if (prtd->gapless_state.gapless_transition) {
				rc = msm_compr_wait_for_stream_avail(prtd,
								    &flags);
			} else {
				/*
				 * If session is already opened break out if
				 * the state is not gapless transition. This
				 * is when seek happens after the last buffer
				 * is sent to the driver. Next track would be
				 * called again after last buffer is sent.
				 */
				pr_debug("next session is in opened state\n");
				spin_unlock_irqrestore(&prtd->lock, flags);
				break;
			}
=======
		stream_index = STREAM_ARRAY_INDEX(stream_id);
		if (stream_index >= MAX_NUMBER_OF_STREAMS ||
		    stream_index < 0) {
			pr_err("%s: Invalid stream index: %d", __func__,
				stream_index);
			spin_unlock_irqrestore(&prtd->lock, flags);
			rc = -EINVAL;
			break;
>>>>>>> b9116eaf
		}

		if (prtd->gapless_state.stream_opened[stream_index]) {
			if (prtd->gapless_state.gapless_transition) {
				rc = msm_compr_wait_for_stream_avail(prtd,
								    &flags);
			} else {
				/*
				 * If session is already opened break out if
				 * the state is not gapless transition. This
				 * is when seek happens after the last buffer
				 * is sent to the driver. Next track would be
				 * called again after last buffer is sent.
				 */
				pr_debug("next session is in opened state\n");
				spin_unlock_irqrestore(&prtd->lock, flags);
				break;
			}
		}
		spin_unlock_irqrestore(&prtd->lock, flags);
		if (rc < 0) {
			/*
			 * if return type EINTR  then reset to zero. Tiny
			 * compress treats EINTR as error and prevents PARTIAL
			 * DRAIN. EINTR is not an error. wait for stream avail
			 * is interrupted by some other command like FLUSH.
			 */
			if (rc == -EINTR) {
				pr_debug("%s: EINTR reset rc to 0\n", __func__);
				rc = 0;
			}
			break;
		}
<<<<<<< HEAD
=======
		pr_debug("%s: open_write stream_id %d", __func__, stream_id);
>>>>>>> b9116eaf
		rc = q6asm_stream_open_write_v2(prtd->audio_client,
				prtd->codec, 16,
				stream_id,
				prtd->gapless_state.use_dsp_gapless_mode);
		if (rc < 0) {
			pr_err("%s: Session out open failed for gapless\n",
				 __func__);
			break;
		}
		rc = msm_compr_send_media_format_block(cstream, stream_id);
		if (rc < 0) {
			 pr_err("%s, failed to send media format block\n",
				__func__);
			break;
		}
		spin_lock_irqsave(&prtd->lock, flags);
		prtd->gapless_state.stream_opened[stream_index] = 1;
		prtd->gapless_state.set_next_stream_id = true;
		spin_unlock_irqrestore(&prtd->lock, flags);
		break;
	}

	return rc;
}

static int msm_compr_pointer(struct snd_compr_stream *cstream,
				struct snd_compr_tstamp *arg)
{
	struct snd_compr_runtime *runtime = cstream->runtime;
	struct msm_compr_audio *prtd = runtime->private_data;
	struct snd_compr_tstamp tstamp;
	uint64_t timestamp = 0;
	int rc = 0, first_buffer;
	unsigned long flags;

	pr_debug("%s\n", __func__);
	memset(&tstamp, 0x0, sizeof(struct snd_compr_tstamp));

	spin_lock_irqsave(&prtd->lock, flags);
	tstamp.sampling_rate = prtd->sample_rate;
	tstamp.byte_offset = prtd->byte_offset;
	tstamp.copied_total = prtd->copied_total;
	first_buffer = prtd->first_buffer;

	if (atomic_read(&prtd->error)) {
		pr_err("%s Got RESET EVENTS notification, return error", __func__);
		tstamp.pcm_io_frames = 0;
		memcpy(arg, &tstamp, sizeof(struct snd_compr_tstamp));
		spin_unlock_irqrestore(&prtd->lock, flags);
		return -EINVAL;
	}

	spin_unlock_irqrestore(&prtd->lock, flags);

	/*
	 Query timestamp from DSP if some data is with it.
	 This prevents timeouts.
	*/
	if (!first_buffer) {
		rc = q6asm_get_session_time(prtd->audio_client, &timestamp);
		if (rc < 0) {
			pr_err("%s: Get Session Time return value =%lld\n",
				__func__, timestamp);
			return -EAGAIN;
		}
	}

	/* DSP returns timestamp in usec */
	pr_debug("%s: timestamp = %lld usec\n", __func__, timestamp);
	timestamp *= prtd->sample_rate;
	tstamp.pcm_io_frames = (snd_pcm_uframes_t)div64_u64(timestamp, 1000000);
	memcpy(arg, &tstamp, sizeof(struct snd_compr_tstamp));

	return 0;
}

static int msm_compr_ack(struct snd_compr_stream *cstream,
			size_t count)
{
	struct snd_compr_runtime *runtime = cstream->runtime;
	struct msm_compr_audio *prtd = runtime->private_data;
	void *src, *dstn;
	size_t copy;
	unsigned long flags;

	WARN(1, "This path is untested");
	return -EINVAL;

	pr_debug("%s: count = %d\n", __func__, count);
	if (!prtd->buffer) {
		pr_err("%s: Buffer is not allocated yet ??\n", __func__);
		return -EINVAL;
	}
	src = runtime->buffer + prtd->app_pointer;
	dstn = prtd->buffer + prtd->app_pointer;
	if (count < prtd->buffer_size - prtd->app_pointer) {
		memcpy(dstn, src, count);
		prtd->app_pointer += count;
	} else {
		copy = prtd->buffer_size - prtd->app_pointer;
		memcpy(dstn, src, copy);
		memcpy(prtd->buffer, runtime->buffer, count - copy);
		prtd->app_pointer = count - copy;
	}

	/*
	 * If the stream is started and all the bytes received were
	 * copied to DSP, the newly received bytes should be
	 * sent right away
	 */
	spin_lock_irqsave(&prtd->lock, flags);

	if (atomic_read(&prtd->start) &&
		prtd->bytes_received == prtd->copied_total) {
		prtd->bytes_received += count;
		msm_compr_send_buffer(prtd);
	} else
		prtd->bytes_received += count;

	spin_unlock_irqrestore(&prtd->lock, flags);

	return 0;
}

static int msm_compr_copy(struct snd_compr_stream *cstream,
			  char __user *buf, size_t count)
{
	struct snd_compr_runtime *runtime = cstream->runtime;
	struct msm_compr_audio *prtd = runtime->private_data;
	void *dstn;
	size_t copy;
	size_t bytes_available = 0;
	unsigned long flags;

	pr_debug("%s: count = %d\n", __func__, count);
	if (!prtd->buffer) {
		pr_err("%s: Buffer is not allocated yet ??", __func__);
		return 0;
	}

	spin_lock_irqsave(&prtd->lock, flags);
	if (atomic_read(&prtd->error)) {
		pr_err("%s Got RESET EVENTS notification", __func__);
		spin_unlock_irqrestore(&prtd->lock, flags);
		return -EINVAL;
	}
	spin_unlock_irqrestore(&prtd->lock, flags);

	dstn = prtd->buffer + prtd->app_pointer;
	if (count < prtd->buffer_size - prtd->app_pointer) {
		if (copy_from_user(dstn, buf, count))
			return -EFAULT;
		prtd->app_pointer += count;
	} else {
		copy = prtd->buffer_size - prtd->app_pointer;
		if (copy_from_user(dstn, buf, copy))
			return -EFAULT;
		if (copy_from_user(prtd->buffer, buf + copy, count - copy))
			return -EFAULT;
		prtd->app_pointer = count - copy;
	}

	/*
	 * If stream is started and there has been an xrun,
	 * since the available bytes fits fragment_size, copy the data right away
	 */
	spin_lock_irqsave(&prtd->lock, flags);
	prtd->bytes_received += count;
	if (atomic_read(&prtd->start)) {
		if (atomic_read(&prtd->xrun)) {
			pr_debug("%s: in xrun, count = %d\n", __func__, count);
			bytes_available = prtd->bytes_received - prtd->copied_total;
			if (bytes_available >= runtime->fragment_size) {
				pr_debug("%s: handle xrun, bytes_to_write = %d\n",
					 __func__,
					 bytes_available);
				atomic_set(&prtd->xrun, 0);
				msm_compr_send_buffer(prtd);
			} /* else not sufficient data */
		} /* writes will continue on the next write_done */
	}

	spin_unlock_irqrestore(&prtd->lock, flags);

	return count;
}

static int msm_compr_get_caps(struct snd_compr_stream *cstream,
				struct snd_compr_caps *arg)
{
	struct snd_compr_runtime *runtime = cstream->runtime;
	struct msm_compr_audio *prtd = runtime->private_data;

	pr_debug("%s\n", __func__);
	memcpy(arg, &prtd->compr_cap, sizeof(struct snd_compr_caps));

	return 0;
}

static int msm_compr_get_codec_caps(struct snd_compr_stream *cstream,
				struct snd_compr_codec_caps *codec)
{
	pr_debug("%s\n", __func__);

	switch (codec->codec) {
	case SND_AUDIOCODEC_MP3:
		codec->num_descriptors = 2;
		codec->descriptor[0].max_ch = 2;
		codec->descriptor[0].sample_rates = SNDRV_PCM_RATE_8000_48000;
		codec->descriptor[0].bit_rate[0] = 320; /* 320kbps */
		codec->descriptor[0].bit_rate[1] = 128;
		codec->descriptor[0].num_bitrates = 2;
		codec->descriptor[0].profiles = 0;
		codec->descriptor[0].modes = SND_AUDIOCHANMODE_MP3_STEREO;
		codec->descriptor[0].formats = 0;
		break;
	case SND_AUDIOCODEC_AAC:
		codec->num_descriptors = 2;
		codec->descriptor[1].max_ch = 2;
		codec->descriptor[1].sample_rates = SNDRV_PCM_RATE_8000_48000;
		codec->descriptor[1].bit_rate[0] = 320; /* 320kbps */
		codec->descriptor[1].bit_rate[1] = 128;
		codec->descriptor[1].num_bitrates = 2;
		codec->descriptor[1].profiles = 0;
		codec->descriptor[1].modes = 0;
		codec->descriptor[1].formats =
			(SND_AUDIOSTREAMFORMAT_MP4ADTS |
				SND_AUDIOSTREAMFORMAT_RAW);
		break;
	case SND_AUDIOCODEC_AC3:
		break;
	case SND_AUDIOCODEC_EAC3:
		break;
	default:
		pr_err("%s: Unsupported audio codec %d\n",
			__func__, codec->codec);
		return -EINVAL;
	}

	return 0;
}

static int msm_compr_set_metadata(struct snd_compr_stream *cstream,
				struct snd_compr_metadata *metadata)
{
	struct msm_compr_audio *prtd;
	struct audio_client *ac;
	pr_debug("%s\n", __func__);

	if (!metadata || !cstream)
		return -EINVAL;

	prtd = cstream->runtime->private_data;
	if (!prtd && !prtd->audio_client)
		return -EINVAL;
	ac = prtd->audio_client;
	if (metadata->key == SNDRV_COMPRESS_ENCODER_PADDING) {
		pr_debug("%s, got encoder padding %u", __func__, metadata->value[0]);
		prtd->gapless_state.trailing_samples_drop = metadata->value[0];
	} else if (metadata->key == SNDRV_COMPRESS_ENCODER_DELAY) {
		pr_debug("%s, got encoder delay %u", __func__, metadata->value[0]);
		prtd->gapless_state.initial_samples_drop = metadata->value[0];
	}

	return 0;
}

static int msm_compr_volume_put(struct snd_kcontrol *kcontrol,
				struct snd_ctl_elem_value *ucontrol)
{
	struct snd_soc_platform *platform = snd_kcontrol_chip(kcontrol);
	unsigned long fe_id = kcontrol->private_value;
	struct msm_compr_pdata *pdata = (struct msm_compr_pdata *)
			snd_soc_platform_get_drvdata(platform);
	struct snd_compr_stream *cstream = NULL;
	uint32_t *volume = NULL;

	if (fe_id >= MSM_FRONTEND_DAI_MAX) {
		pr_err("%s Received out of bounds fe_id %lu\n",
			__func__, fe_id);
		return -EINVAL;
	}

	cstream = pdata->cstream[fe_id];
	volume = pdata->volume[fe_id];

	volume[0] = ucontrol->value.integer.value[0];
	volume[1] = ucontrol->value.integer.value[1];
	pr_debug("%s: fe_id %lu left_vol %d right_vol %d\n",
		 __func__, fe_id, volume[0], volume[1]);
	if (cstream)
		msm_compr_set_volume(cstream, volume[0], volume[1]);
	return 0;
}

static int msm_compr_volume_get(struct snd_kcontrol *kcontrol,
				struct snd_ctl_elem_value *ucontrol)
{
	struct snd_soc_platform *platform = snd_kcontrol_chip(kcontrol);
	unsigned long fe_id = kcontrol->private_value;

	struct msm_compr_pdata *pdata =
		snd_soc_platform_get_drvdata(platform);
	uint32_t *volume = NULL;

	if (fe_id >= MSM_FRONTEND_DAI_MAX) {
		pr_err("%s Received out of bound fe_id %lu\n", __func__, fe_id);
		return -EINVAL;
	}

	volume = pdata->volume[fe_id];
	pr_debug("%s: fe_id %lu\n", __func__, fe_id);
	ucontrol->value.integer.value[0] = volume[0];
	ucontrol->value.integer.value[1] = volume[1];

	return 0;
}

static int msm_compr_audio_effects_config_put(struct snd_kcontrol *kcontrol,
					   struct snd_ctl_elem_value *ucontrol)
{
	struct snd_soc_platform *platform = snd_kcontrol_chip(kcontrol);
	unsigned long fe_id = kcontrol->private_value;
	struct msm_compr_pdata *pdata = (struct msm_compr_pdata *)
			snd_soc_platform_get_drvdata(platform);
	struct msm_compr_audio_effects *audio_effects = NULL;
	struct snd_compr_stream *cstream = NULL;
	struct msm_compr_audio *prtd = NULL;
	long *values = &(ucontrol->value.integer.value[0]);
	int effects_module;

	pr_debug("%s\n", __func__);
	if (fe_id >= MSM_FRONTEND_DAI_MAX) {
		pr_err("%s Received out of bounds fe_id %lu\n",
			__func__, fe_id);
		return -EINVAL;
	}
	cstream = pdata->cstream[fe_id];
	audio_effects = pdata->audio_effects[fe_id];
	if (!cstream || !audio_effects) {
		pr_err("%s: stream or effects inactive\n", __func__);
		return -EINVAL;
	}
	prtd = cstream->runtime->private_data;
	if (!prtd) {
		pr_err("%s: cannot set audio effects\n", __func__);
		return -EINVAL;
	}
	effects_module = *values++;
	switch (effects_module) {
	case VIRTUALIZER_MODULE:
		pr_debug("%s: VIRTUALIZER_MODULE\n", __func__);
		msm_audio_effects_virtualizer_handler(prtd->audio_client,
						&(audio_effects->virtualizer),
						values);
		break;
	case REVERB_MODULE:
		pr_debug("%s: REVERB_MODULE\n", __func__);
		msm_audio_effects_reverb_handler(prtd->audio_client,
						 &(audio_effects->reverb),
						 values);
		break;
	case BASS_BOOST_MODULE:
		pr_debug("%s: BASS_BOOST_MODULE\n", __func__);
		msm_audio_effects_bass_boost_handler(prtd->audio_client,
						   &(audio_effects->bass_boost),
						     values);
		break;
	case EQ_MODULE:
		pr_debug("%s: EQ_MODULE\n", __func__);
		msm_audio_effects_popless_eq_handler(prtd->audio_client,
						    &(audio_effects->equalizer),
						     values);
		break;
	default:
		pr_err("%s Invalid effects config module\n", __func__);
		return -EINVAL;
	}
	return 0;
}

static int msm_compr_audio_effects_config_get(struct snd_kcontrol *kcontrol,
					   struct snd_ctl_elem_value *ucontrol)
{
	/* dummy function */
	return 0;
}

static int msm_compr_dec_params_put(struct snd_kcontrol *kcontrol,
				    struct snd_ctl_elem_value *ucontrol)
{
	struct snd_soc_platform *platform = snd_kcontrol_chip(kcontrol);
	unsigned long fe_id = kcontrol->private_value;
	struct msm_compr_pdata *pdata = (struct msm_compr_pdata *)
			snd_soc_platform_get_drvdata(platform);
	struct msm_compr_dec_params *dec_params = NULL;
	struct snd_compr_stream *cstream = NULL;
	struct msm_compr_audio *prtd = NULL;
	long *values = &(ucontrol->value.integer.value[0]);

	pr_debug("%s\n", __func__);
	if (fe_id >= MSM_FRONTEND_DAI_MAX) {
		pr_err("%s Received out of bounds fe_id %lu\n",
			__func__, fe_id);
		return -EINVAL;
	}

	cstream = pdata->cstream[fe_id];
	dec_params = pdata->dec_params[fe_id];

	if (!cstream || !dec_params) {
		pr_err("%s: stream or dec_params inactive\n", __func__);
		return -EINVAL;
	}
	prtd = cstream->runtime->private_data;
	if (!prtd) {
		pr_err("%s: cannot set dec_params\n", __func__);
		return -EINVAL;
	}
	switch (prtd->codec) {
	case FORMAT_MP3:
	case FORMAT_MPEG4_AAC:
		pr_debug("%s: no runtime parameters for codec: %d\n", __func__,
			 prtd->codec);
		break;
	case FORMAT_AC3:
	case FORMAT_EAC3: {
		struct snd_dec_ddp *ddp = &dec_params->ddp_params;
		int cnt;
		ddp->params_length = (*values++);
		if (ddp->params_length > DDP_DEC_MAX_NUM_PARAM) {
			pr_err("%s: invalid num of params:: %d\n", __func__,
				ddp->params_length);
			return -EINVAL;
		}
		for (cnt = 0; cnt < ddp->params_length; cnt++) {
			ddp->params_id[cnt] = *values++;
			ddp->params_value[cnt] = *values++;
		}
		if (msm_compr_send_ddp_cfg(prtd->audio_client, ddp) < 0)
			pr_err("%s: DDP CMD CFG failed\n", __func__);
		break;
	}
	default:
		break;
	}
	return 0;
}

static int msm_compr_dec_params_get(struct snd_kcontrol *kcontrol,
				    struct snd_ctl_elem_value *ucontrol)
{
	/* dummy function */
	return 0;
}

static int msm_compr_probe(struct snd_soc_platform *platform)
{
	struct msm_compr_pdata *pdata;
	int i;

	pr_debug("%s\n", __func__);
	pdata = (struct msm_compr_pdata *)
			kzalloc(sizeof(*pdata), GFP_KERNEL);
	if (!pdata)
		return -ENOMEM;

	snd_soc_platform_set_drvdata(platform, pdata);

	atomic_set(&pdata->audio_ocmem_req, 0);

	for (i = 0; i < MSM_FRONTEND_DAI_MAX; i++) {
		pdata->volume[i][0] = COMPRESSED_LR_VOL_MAX_STEPS;
		pdata->volume[i][1] = COMPRESSED_LR_VOL_MAX_STEPS;
		pdata->audio_effects[i] = NULL;
		pdata->dec_params[i] = NULL;
		pdata->cstream[i] = NULL;
	}

	/*
	 * use_dsp_gapless_mode part of platform data(pdata) is updated from HAL
	 * through a mixer control before compress driver is opened. The mixer
	 * control is used to decide if dsp gapless mode needs to be enabled.
	 * Gapless is disabled by default.
	 */
	pdata->use_dsp_gapless_mode = false;
	return 0;
}

static int msm_compr_volume_info(struct snd_kcontrol *kcontrol,
				 struct snd_ctl_elem_info *uinfo)
{
	uinfo->type = SNDRV_CTL_ELEM_TYPE_INTEGER;
	uinfo->count = 2;
	uinfo->value.integer.min = 0;
	uinfo->value.integer.max = COMPRESSED_LR_VOL_MAX_STEPS;
	return 0;
}

static int msm_compr_audio_effects_config_info(struct snd_kcontrol *kcontrol,
					       struct snd_ctl_elem_info *uinfo)
{
	uinfo->type = SNDRV_CTL_ELEM_TYPE_INTEGER;
	uinfo->count = 128;
	uinfo->value.integer.min = 0;
	uinfo->value.integer.max = 0xFFFFFFFF;
	return 0;
}

static int msm_compr_dec_params_info(struct snd_kcontrol *kcontrol,
				     struct snd_ctl_elem_info *uinfo)
{
	uinfo->type = SNDRV_CTL_ELEM_TYPE_INTEGER;
	uinfo->count = 128;
	uinfo->value.integer.min = 0;
	uinfo->value.integer.max = 0xFFFFFFFF;
	return 0;
}

static int msm_compr_add_volume_control(struct snd_soc_pcm_runtime *rtd)
{
	const char *mixer_ctl_name = "Compress Playback";
	const char *deviceNo       = "NN";
	const char *suffix         = "Volume";
	char *mixer_str = NULL;
	int ctl_len;
	struct snd_kcontrol_new fe_volume_control[1] = {
		{
		.iface = SNDRV_CTL_ELEM_IFACE_MIXER,
		.name = "?",
		.access = SNDRV_CTL_ELEM_ACCESS_TLV_READ |
			  SNDRV_CTL_ELEM_ACCESS_READWRITE,
		.info = msm_compr_volume_info,
		.tlv.p = msm_compr_vol_gain,
		.get = msm_compr_volume_get,
		.put = msm_compr_volume_put,
		.private_value = 0,
		}
	};

	if (!rtd) {
		pr_err("%s NULL rtd\n", __func__);
		return 0;
	}
	pr_debug("%s: added new compr FE with name %s, id %d, cpu dai %s, device no %d\n",
		 __func__, rtd->dai_link->name, rtd->dai_link->be_id,
		 rtd->dai_link->cpu_dai_name, rtd->pcm->device);
	ctl_len = strlen(mixer_ctl_name) + 1 + strlen(deviceNo) + 1 +
		  strlen(suffix) + 1;
	mixer_str = kzalloc(ctl_len, GFP_KERNEL);
	if (!mixer_str) {
		pr_err("failed to allocate mixer ctrl str of len %d", ctl_len);
		return 0;
	}
	snprintf(mixer_str, ctl_len, "%s %d %s", mixer_ctl_name,
		 rtd->pcm->device, suffix);
	fe_volume_control[0].name = mixer_str;
	fe_volume_control[0].private_value = rtd->dai_link->be_id;
	pr_debug("Registering new mixer ctl %s", mixer_str);
	snd_soc_add_platform_controls(rtd->platform, fe_volume_control,
				      ARRAY_SIZE(fe_volume_control));
	kfree(mixer_str);
	return 0;
}

static int msm_compr_add_audio_effects_control(struct snd_soc_pcm_runtime *rtd)
{
	const char *mixer_ctl_name = "Audio Effects Config";
	const char *deviceNo       = "NN";
	char *mixer_str = NULL;
	int ctl_len;
	struct snd_kcontrol_new fe_audio_effects_config_control[1] = {
		{
		.iface = SNDRV_CTL_ELEM_IFACE_MIXER,
		.name = "?",
		.access = SNDRV_CTL_ELEM_ACCESS_READWRITE,
		.info = msm_compr_audio_effects_config_info,
		.get = msm_compr_audio_effects_config_get,
		.put = msm_compr_audio_effects_config_put,
		.private_value = 0,
		}
	};


	if (!rtd) {
		pr_err("%s NULL rtd\n", __func__);
		return 0;
	}

	pr_debug("%s: added new compr FE with name %s, id %d, cpu dai %s, device no %d\n",
		 __func__, rtd->dai_link->name, rtd->dai_link->be_id,
		 rtd->dai_link->cpu_dai_name, rtd->pcm->device);

	ctl_len = strlen(mixer_ctl_name) + 1 + strlen(deviceNo) + 1;
	mixer_str = kzalloc(ctl_len, GFP_KERNEL);

	if (!mixer_str) {
		pr_err("failed to allocate mixer ctrl str of len %d", ctl_len);
		return 0;
	}

	snprintf(mixer_str, ctl_len, "%s %d", mixer_ctl_name, rtd->pcm->device);

	fe_audio_effects_config_control[0].name = mixer_str;
	fe_audio_effects_config_control[0].private_value = rtd->dai_link->be_id;
	pr_debug("Registering new mixer ctl %s\n", mixer_str);
	snd_soc_add_platform_controls(rtd->platform,
				fe_audio_effects_config_control,
				ARRAY_SIZE(fe_audio_effects_config_control));
	kfree(mixer_str);
	return 0;
}

static int msm_compr_gapless_put(struct snd_kcontrol *kcontrol,
				struct snd_ctl_elem_value *ucontrol)
{
	struct snd_soc_platform *platform = snd_kcontrol_chip(kcontrol);
	struct msm_compr_pdata *pdata = (struct msm_compr_pdata *)
		snd_soc_platform_get_drvdata(platform);
	pdata->use_dsp_gapless_mode =  ucontrol->value.integer.value[0];
	pr_debug("%s: value: %ld\n", __func__,
		ucontrol->value.integer.value[0]);

	return 0;
}

static int msm_compr_gapless_get(struct snd_kcontrol *kcontrol,
				struct snd_ctl_elem_value *ucontrol)
{
	struct snd_soc_platform *platform = snd_kcontrol_chip(kcontrol);
	struct msm_compr_pdata *pdata =
		snd_soc_platform_get_drvdata(platform);
	pr_debug("%s:gapless mode %d\n", __func__, pdata->use_dsp_gapless_mode);
	ucontrol->value.integer.value[0] = pdata->use_dsp_gapless_mode;

	return 0;
}

static const struct snd_kcontrol_new msm_compr_gapless_controls[] = {
	SOC_SINGLE_EXT("Compress Gapless Playback",
			0, 0, 1, 0,
			msm_compr_gapless_get,
			msm_compr_gapless_put),
};

static int msm_compr_add_dec_runtime_params_control(
						struct snd_soc_pcm_runtime *rtd)
{
	const char *mixer_ctl_name	= "Audio Stream";
	const char *deviceNo		= "NN";
	const char *suffix		= "Dec Params";
	char *mixer_str = NULL;
	int ctl_len;
	struct snd_kcontrol_new fe_dec_params_control[1] = {
		{
		.iface = SNDRV_CTL_ELEM_IFACE_MIXER,
		.name = "?",
		.access = SNDRV_CTL_ELEM_ACCESS_READWRITE,
		.info = msm_compr_dec_params_info,
		.get = msm_compr_dec_params_get,
		.put = msm_compr_dec_params_put,
		.private_value = 0,
		}
	};

	if (!rtd) {
		pr_err("%s NULL rtd\n", __func__);
		return 0;
	}

	pr_debug("%s: added new compr FE with name %s, id %d, cpu dai %s, device no %d\n",
		 __func__, rtd->dai_link->name, rtd->dai_link->be_id,
		 rtd->dai_link->cpu_dai_name, rtd->pcm->device);

	ctl_len = strlen(mixer_ctl_name) + 1 + strlen(deviceNo) + 1 +
		  strlen(suffix) + 1;
	mixer_str = kzalloc(ctl_len, GFP_KERNEL);

	if (!mixer_str) {
		pr_err("failed to allocate mixer ctrl str of len %d", ctl_len);
		return 0;
	}

	snprintf(mixer_str, ctl_len, "%s %d %s", mixer_ctl_name,
		 rtd->pcm->device, suffix);

	fe_dec_params_control[0].name = mixer_str;
	fe_dec_params_control[0].private_value = rtd->dai_link->be_id;
	pr_debug("Registering new mixer ctl %s", mixer_str);
	snd_soc_add_platform_controls(rtd->platform,
				      fe_dec_params_control,
				      ARRAY_SIZE(fe_dec_params_control));
	kfree(mixer_str);
	return 0;
}

static int msm_compr_new(struct snd_soc_pcm_runtime *rtd)
{
	int rc;

	rc = msm_compr_add_volume_control(rtd);
	if (rc)
		pr_err("%s: Could not add Compr Volume Control\n", __func__);
	rc = msm_compr_add_audio_effects_control(rtd);
	if (rc)
		pr_err("%s: Could not add Compr Audio Effects Control\n",
			__func__);
	rc = msm_compr_add_dec_runtime_params_control(rtd);
	if (rc)
		pr_err("%s: Could not add Compr Dec runtime params Control\n",
			__func__);
	return 0;
}

static struct snd_compr_ops msm_compr_ops = {
	.open		= msm_compr_open,
	.free		= msm_compr_free,
	.trigger	= msm_compr_trigger,
	.pointer	= msm_compr_pointer,
	.set_params	= msm_compr_set_params,
	.set_metadata	= msm_compr_set_metadata,
	.ack		= msm_compr_ack,
	.copy		= msm_compr_copy,
	.get_caps	= msm_compr_get_caps,
	.get_codec_caps = msm_compr_get_codec_caps,
};

static struct snd_soc_platform_driver msm_soc_platform = {
	.probe		= msm_compr_probe,
	.compr_ops	= &msm_compr_ops,
	.pcm_new	= msm_compr_new,
	.controls       = msm_compr_gapless_controls,
	.num_controls   = ARRAY_SIZE(msm_compr_gapless_controls),

};

static __devinit int msm_compr_dev_probe(struct platform_device *pdev)
{
	if (pdev->dev.of_node)
		dev_set_name(&pdev->dev, "%s", "msm-compress-dsp");

	pr_debug("%s: dev name %s\n", __func__, dev_name(&pdev->dev));
	return snd_soc_register_platform(&pdev->dev,
					&msm_soc_platform);
}

static int msm_compr_remove(struct platform_device *pdev)
{
	snd_soc_unregister_platform(&pdev->dev);
	return 0;
}

static const struct of_device_id msm_compr_dt_match[] = {
	{.compatible = "qcom,msm-compress-dsp"},
	{}
};
MODULE_DEVICE_TABLE(of, msm_compr_dt_match);

static struct platform_driver msm_compr_driver = {
	.driver = {
		.name = "msm-compress-dsp",
		.owner = THIS_MODULE,
		.of_match_table = msm_compr_dt_match,
	},
	.probe = msm_compr_dev_probe,
	.remove = __devexit_p(msm_compr_remove),
};

static int __init msm_soc_platform_init(void)
{
	return platform_driver_register(&msm_compr_driver);
}
module_init(msm_soc_platform_init);

static void __exit msm_soc_platform_exit(void)
{
	platform_driver_unregister(&msm_compr_driver);
}
module_exit(msm_soc_platform_exit);

MODULE_DESCRIPTION("Compress Offload platform driver");
MODULE_LICENSE("GPL v2");<|MERGE_RESOLUTION|>--- conflicted
+++ resolved
@@ -414,24 +414,16 @@
 				  STREAM_ID_FROM_TOKEN(token));
 			break;
 		case ASM_STREAM_CMD_CLOSE:
-<<<<<<< HEAD
-			pr_debug("ASM_DATA_CMD_CLOSE\n");
-=======
 			pr_debug("%s: ASM_DATA_CMD_CLOSE:", __func__);
 			pr_debug("token 0x%x, stream id %d\n", token,
 				  STREAM_ID_FROM_TOKEN(token));
->>>>>>> b9116eaf
 			/*
 			 * wakeup wait for stream avail on stream 3
 			 * after stream 1 ends.
 			 */
 			if (prtd->next_stream) {
 				pr_debug("%s:CLOSE:wakeup wait for stream\n",
-<<<<<<< HEAD
-								   __func__);
-=======
 					  __func__);
->>>>>>> b9116eaf
 				prtd->stream_available = 1;
 				wake_up(&prtd->wait_for_stream_avail);
 				prtd->next_stream = 0;
@@ -753,13 +745,8 @@
 	if ((stream_index < MAX_NUMBER_OF_STREAMS && stream_index >= 0) &&
 	    (prtd->gapless_state.stream_opened[stream_index])) {
 		spin_unlock_irqrestore(&prtd->lock, flags);
-<<<<<<< HEAD
-		pr_debug(" close stream %d", stream_id^1);
-		q6asm_stream_cmd(ac, CMD_CLOSE, stream_id^1);
-=======
 		pr_debug(" close stream %d", NEXT_STREAM_ID(stream_id));
 		q6asm_stream_cmd(ac, CMD_CLOSE, NEXT_STREAM_ID(stream_id));
->>>>>>> b9116eaf
 		spin_lock_irqsave(&prtd->lock, flags);
 	}
 
@@ -785,11 +772,6 @@
 
 	pr_debug("%s: ocmem_req: %d\n", __func__,
 		atomic_read(&pdata->audio_ocmem_req));
-<<<<<<< HEAD
-	/* client buf alloc was with stream id 0, so free with the same */
-	ac->stream_id = 0;
-=======
->>>>>>> b9116eaf
 	q6asm_audio_client_buf_free_contiguous(dir, ac);
 
 	q6asm_audio_client_free(ac);
@@ -1268,36 +1250,14 @@
 		pr_debug("%s: SND_COMPR_TRIGGER_NEXT_TRACK\n", __func__);
 		spin_lock_irqsave(&prtd->lock, flags);
 		rc = 0;
-<<<<<<< HEAD
-		stream_id = ac->stream_id^1; /*next stream in gapless*/
-=======
 		/* next stream in gapless */
 		stream_id = NEXT_STREAM_ID(ac->stream_id);
->>>>>>> b9116eaf
 		/*
 		 * Wait if stream 1 has not completed before honoring next
 		 * track for stream 3. Scenario happens if second clip is
 		 * small and fills in one buffer so next track will be
 		 * called immediately.
 		 */
-<<<<<<< HEAD
-		if (prtd->gapless_state.stream_opened[stream_id]) {
-			if (prtd->gapless_state.gapless_transition) {
-				rc = msm_compr_wait_for_stream_avail(prtd,
-								    &flags);
-			} else {
-				/*
-				 * If session is already opened break out if
-				 * the state is not gapless transition. This
-				 * is when seek happens after the last buffer
-				 * is sent to the driver. Next track would be
-				 * called again after last buffer is sent.
-				 */
-				pr_debug("next session is in opened state\n");
-				spin_unlock_irqrestore(&prtd->lock, flags);
-				break;
-			}
-=======
 		stream_index = STREAM_ARRAY_INDEX(stream_id);
 		if (stream_index >= MAX_NUMBER_OF_STREAMS ||
 		    stream_index < 0) {
@@ -1306,7 +1266,6 @@
 			spin_unlock_irqrestore(&prtd->lock, flags);
 			rc = -EINVAL;
 			break;
->>>>>>> b9116eaf
 		}
 
 		if (prtd->gapless_state.stream_opened[stream_index]) {
@@ -1340,10 +1299,7 @@
 			}
 			break;
 		}
-<<<<<<< HEAD
-=======
 		pr_debug("%s: open_write stream_id %d", __func__, stream_id);
->>>>>>> b9116eaf
 		rc = q6asm_stream_open_write_v2(prtd->audio_client,
 				prtd->codec, 16,
 				stream_id,
