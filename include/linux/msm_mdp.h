--- conflicted
+++ resolved
@@ -984,11 +984,7 @@
 
 #define MDP_MAX_FENCE_FD	32
 #define MDP_BUF_SYNC_FLAG_WAIT	1
-<<<<<<< HEAD
-#define MDP_BUF_SYNC_FLAG_RETIRE_FENCE 0x10
-=======
 #define MDP_BUF_SYNC_FLAG_RETIRE_FENCE	0x10
->>>>>>> b9116eaf
 
 struct mdp_buf_sync {
 	uint32_t flags;
