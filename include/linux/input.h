#ifndef _INPUT_H
#define _INPUT_H

/*
 * Copyright (c) 1999-2002 Vojtech Pavlik
 *
 * This program is free software; you can redistribute it and/or modify it
 * under the terms of the GNU General Public License version 2 as published by
 * the Free Software Foundation.
 */

#ifdef __KERNEL__
#include <linux/time.h>
#include <linux/list.h>
#else
#include <sys/time.h>
#include <sys/ioctl.h>
#include <sys/types.h>
#include <linux/types.h>
#endif

/*
 * The event structure itself
 */

struct input_event {
	struct timeval time;
	__u16 type;
	__u16 code;
	__s32 value;
};

/*
 * Protocol version.
 */

#define EV_VERSION		0x010001

/*
 * IOCTLs (0x00 - 0x7f)
 */

struct input_id {
	__u16 bustype;
	__u16 vendor;
	__u16 product;
	__u16 version;
};

/**
 * struct input_absinfo - used by EVIOCGABS/EVIOCSABS ioctls
 * @value: latest reported value for the axis.
 * @minimum: specifies minimum value for the axis.
 * @maximum: specifies maximum value for the axis.
 * @fuzz: specifies fuzz value that is used to filter noise from
 *	the event stream.
 * @flat: values that are within this value will be discarded by
 *	joydev interface and reported as 0 instead.
 * @resolution: specifies resolution for the values reported for
 *	the axis.
 *
 * Note that input core does not clamp reported values to the
 * [minimum, maximum] limits, such task is left to userspace.
 *
 * Resolution for main axes (ABS_X, ABS_Y, ABS_Z) is reported in
 * units per millimeter (units/mm), resolution for rotational axes
 * (ABS_RX, ABS_RY, ABS_RZ) is reported in units per radian.
 */
struct input_absinfo {
	__s32 value;
	__s32 minimum;
	__s32 maximum;
	__s32 fuzz;
	__s32 flat;
	__s32 resolution;
};

/**
 * struct input_keymap_entry - used by EVIOCGKEYCODE/EVIOCSKEYCODE ioctls
 * @scancode: scancode represented in machine-endian form.
 * @len: length of the scancode that resides in @scancode buffer.
 * @index: index in the keymap, may be used instead of scancode
 * @flags: allows to specify how kernel should handle the request. For
 *	example, setting INPUT_KEYMAP_BY_INDEX flag indicates that kernel
 *	should perform lookup in keymap by @index instead of @scancode
 * @keycode: key code assigned to this scancode
 *
 * The structure is used to retrieve and modify keymap data. Users have
 * option of performing lookup either by @scancode itself or by @index
 * in keymap entry. EVIOCGKEYCODE will also return scancode or index
 * (depending on which element was used to perform lookup).
 */
struct input_keymap_entry {
#define INPUT_KEYMAP_BY_INDEX	(1 << 0)
	__u8  flags;
	__u8  len;
	__u16 index;
	__u32 keycode;
	__u8  scancode[32];
};

#define EVIOCGVERSION		_IOR('E', 0x01, int)			/* get driver version */
#define EVIOCGID		_IOR('E', 0x02, struct input_id)	/* get device ID */
#define EVIOCGREP		_IOR('E', 0x03, unsigned int[2])	/* get repeat settings */
#define EVIOCSREP		_IOW('E', 0x03, unsigned int[2])	/* set repeat settings */

#define EVIOCGKEYCODE		_IOR('E', 0x04, unsigned int[2])        /* get keycode */
#define EVIOCGKEYCODE_V2	_IOR('E', 0x04, struct input_keymap_entry)
#define EVIOCSKEYCODE		_IOW('E', 0x04, unsigned int[2])        /* set keycode */
#define EVIOCSKEYCODE_V2	_IOW('E', 0x04, struct input_keymap_entry)

#define EVIOCGNAME(len)		_IOC(_IOC_READ, 'E', 0x06, len)		/* get device name */
#define EVIOCGPHYS(len)		_IOC(_IOC_READ, 'E', 0x07, len)		/* get physical location */
#define EVIOCGUNIQ(len)		_IOC(_IOC_READ, 'E', 0x08, len)		/* get unique identifier */
#define EVIOCGPROP(len)		_IOC(_IOC_READ, 'E', 0x09, len)		/* get device properties */

/**
 * EVIOCGMTSLOTS(len) - get MT slot values
 *
 * The ioctl buffer argument should be binary equivalent to
 *
 * struct input_mt_request_layout {
 *	__u32 code;
 *	__s32 values[num_slots];
 * };
 *
 * where num_slots is the (arbitrary) number of MT slots to extract.
 *
 * The ioctl size argument (len) is the size of the buffer, which
 * should satisfy len = (num_slots + 1) * sizeof(__s32).  If len is
 * too small to fit all available slots, the first num_slots are
 * returned.
 *
 * Before the call, code is set to the wanted ABS_MT event type. On
 * return, values[] is filled with the slot values for the specified
 * ABS_MT code.
 *
 * If the request code is not an ABS_MT value, -EINVAL is returned.
 */
#define EVIOCGMTSLOTS(len)	_IOC(_IOC_READ, 'E', 0x0a, len)

#define EVIOCGKEY(len)		_IOC(_IOC_READ, 'E', 0x18, len)		/* get global key state */
#define EVIOCGLED(len)		_IOC(_IOC_READ, 'E', 0x19, len)		/* get all LEDs */
#define EVIOCGSND(len)		_IOC(_IOC_READ, 'E', 0x1a, len)		/* get all sounds status */
#define EVIOCGSW(len)		_IOC(_IOC_READ, 'E', 0x1b, len)		/* get all switch states */

#define EVIOCGBIT(ev,len)	_IOC(_IOC_READ, 'E', 0x20 + (ev), len)	/* get event bits */
#define EVIOCGABS(abs)		_IOR('E', 0x40 + (abs), struct input_absinfo)	/* get abs value/limits */
#define EVIOCSABS(abs)		_IOW('E', 0xc0 + (abs), struct input_absinfo)	/* set abs value/limits */

#define EVIOCSFF		_IOC(_IOC_WRITE, 'E', 0x80, sizeof(struct ff_effect))	/* send a force effect to a force feedback device */
#define EVIOCRMFF		_IOW('E', 0x81, int)			/* Erase a force effect */
#define EVIOCGEFFECTS		_IOR('E', 0x84, int)			/* Report number of effects playable at the same time */

#define EVIOCGRAB		_IOW('E', 0x90, int)			/* Grab/Release device */

#define EVIOCGSUSPENDBLOCK	_IOR('E', 0x91, int)			/* get suspend block enable */
#define EVIOCSSUSPENDBLOCK	_IOW('E', 0x91, int)			/* set suspend block enable */

#define EVIOCSCLOCKID		_IOW('E', 0xa0, int)			/* Set clockid to be used for timestamps */

/*
 * Device properties and quirks
 */

#define INPUT_PROP_POINTER		0x00	/* needs a pointer */
#define INPUT_PROP_DIRECT		0x01	/* direct input devices */
#define INPUT_PROP_BUTTONPAD		0x02	/* has button(s) under pad */
#define INPUT_PROP_SEMI_MT		0x03	/* touch rectangle only */
#define INPUT_PROP_NO_DUMMY_RELEASE	0x04	/* no dummy event */

#define INPUT_PROP_MAX			0x1f
#define INPUT_PROP_CNT			(INPUT_PROP_MAX + 1)

/*
 * Event types
 */

#define EV_SYN			0x00
#define EV_KEY			0x01
#define EV_REL			0x02
#define EV_ABS			0x03
#define EV_MSC			0x04
#define EV_SW			0x05
#define EV_LED			0x11
#define EV_SND			0x12
#define EV_REP			0x14
#define EV_FF			0x15
#define EV_PWR			0x16
#define EV_FF_STATUS		0x17
#define EV_MAX			0x1f
#define EV_CNT			(EV_MAX+1)

/*
 * Synchronization events.
 */

#define SYN_REPORT		0
#define SYN_CONFIG		1
#define SYN_MT_REPORT		2
#define SYN_DROPPED		3

/*
 * Keys and buttons
 *
 * Most of the keys/buttons are modeled after USB HUT 1.12
 * (see http://www.usb.org/developers/hidpage).
 * Abbreviations in the comments:
 * AC - Application Control
 * AL - Application Launch Button
 * SC - System Control
 */

#define KEY_RESERVED		0
#define KEY_ESC			1
#define KEY_1			2
#define KEY_2			3
#define KEY_3			4
#define KEY_4			5
#define KEY_5			6
#define KEY_6			7
#define KEY_7			8
#define KEY_8			9
#define KEY_9			10
#define KEY_0			11
#define KEY_MINUS		12
#define KEY_EQUAL		13
#define KEY_BACKSPACE		14
#define KEY_TAB			15
#define KEY_Q			16
#define KEY_W			17
#define KEY_E			18
#define KEY_R			19
#define KEY_T			20
#define KEY_Y			21
#define KEY_U			22
#define KEY_I			23
#define KEY_O			24
#define KEY_P			25
#define KEY_LEFTBRACE		26
#define KEY_RIGHTBRACE		27
#define KEY_ENTER		28
#define KEY_LEFTCTRL		29
#define KEY_A			30
#define KEY_S			31
#define KEY_D			32
#define KEY_F			33
#define KEY_G			34
#define KEY_H			35
#define KEY_J			36
#define KEY_K			37
#define KEY_L			38
#define KEY_SEMICOLON		39
#define KEY_APOSTROPHE		40
#define KEY_GRAVE		41
#define KEY_LEFTSHIFT		42
#define KEY_BACKSLASH		43
#define KEY_Z			44
#define KEY_X			45
#define KEY_C			46
#define KEY_V			47
#define KEY_B			48
#define KEY_N			49
#define KEY_M			50
#define KEY_COMMA		51
#define KEY_DOT			52
#define KEY_SLASH		53
#define KEY_RIGHTSHIFT		54
#define KEY_KPASTERISK		55
#define KEY_LEFTALT		56
#define KEY_SPACE		57
#define KEY_CAPSLOCK		58
#define KEY_F1			59
#define KEY_F2			60
#define KEY_F3			61
#define KEY_F4			62
#define KEY_F5			63
#define KEY_F6			64
#define KEY_F7			65
#define KEY_F8			66
#define KEY_F9			67
#define KEY_F10			68
#define KEY_NUMLOCK		69
#define KEY_SCROLLLOCK		70
#define KEY_KP7			71
#define KEY_KP8			72
#define KEY_KP9			73
#define KEY_KPMINUS		74
#define KEY_KP4			75
#define KEY_KP5			76
#define KEY_KP6			77
#define KEY_KPPLUS		78
#define KEY_KP1			79
#define KEY_KP2			80
#define KEY_KP3			81
#define KEY_KP0			82
#define KEY_KPDOT		83

#define KEY_ZENKAKUHANKAKU	85
#define KEY_102ND		86
#define KEY_F11			87
#define KEY_F12			88
#define KEY_RO			89
#define KEY_KATAKANA		90
#define KEY_HIRAGANA		91
#define KEY_HENKAN		92
#define KEY_KATAKANAHIRAGANA	93
#define KEY_MUHENKAN		94
#define KEY_KPJPCOMMA		95
#define KEY_KPENTER		96
#define KEY_RIGHTCTRL		97
#define KEY_KPSLASH		98
#define KEY_SYSRQ		99
#define KEY_RIGHTALT		100
#define KEY_LINEFEED		101
#define KEY_HOME		102
#define KEY_UP			103
#define KEY_PAGEUP		104
#define KEY_LEFT		105
#define KEY_RIGHT		106
#define KEY_END			107
#define KEY_DOWN		108
#define KEY_PAGEDOWN		109
#define KEY_INSERT		110
#define KEY_DELETE		111
#define KEY_MACRO		112
#define KEY_MUTE		113
#define KEY_VOLUMEDOWN		114
#define KEY_VOLUMEUP		115
#define KEY_POWER		116	/* SC System Power Down */
#define KEY_KPEQUAL		117
#define KEY_KPPLUSMINUS		118
#define KEY_PAUSE		119
#define KEY_SCALE		120	/* AL Compiz Scale (Expose) */

#define KEY_KPCOMMA		121
#define KEY_HANGEUL		122
#define KEY_HANGUEL		KEY_HANGEUL
#define KEY_HANJA		123
#define KEY_YEN			124
#define KEY_LEFTMETA		125
#define KEY_RIGHTMETA		126
#define KEY_COMPOSE		127

#define KEY_STOP		128	/* AC Stop */
#define KEY_AGAIN		129
#define KEY_PROPS		130	/* AC Properties */
#define KEY_UNDO		131	/* AC Undo */
#define KEY_FRONT		132
#define KEY_COPY		133	/* AC Copy */
#define KEY_OPEN		134	/* AC Open */
#define KEY_PASTE		135	/* AC Paste */
#define KEY_FIND		136	/* AC Search */
#define KEY_CUT			137	/* AC Cut */
#define KEY_HELP		138	/* AL Integrated Help Center */
#define KEY_MENU		139	/* Menu (show menu) */
#define KEY_CALC		140	/* AL Calculator */
#define KEY_SETUP		141
#define KEY_SLEEP		142	/* SC System Sleep */
#define KEY_WAKEUP		143	/* System Wake Up */
#define KEY_FILE		144	/* AL Local Machine Browser */
#define KEY_SENDFILE		145
#define KEY_DELETEFILE		146
#define KEY_XFER		147
#define KEY_PROG1		148
#define KEY_PROG2		149
#define KEY_WWW			150	/* AL Internet Browser */
#define KEY_MSDOS		151
#define KEY_COFFEE		152	/* AL Terminal Lock/Screensaver */
#define KEY_SCREENLOCK		KEY_COFFEE
#define KEY_DIRECTION		153
#define KEY_CYCLEWINDOWS	154
#define KEY_MAIL		155
#define KEY_BOOKMARKS		156	/* AC Bookmarks */
#define KEY_COMPUTER		157
#define KEY_BACK		158	/* AC Back */
#define KEY_FORWARD		159	/* AC Forward */
#define KEY_CLOSECD		160
#define KEY_EJECTCD		161
#define KEY_EJECTCLOSECD	162
#define KEY_NEXTSONG		163
#define KEY_PLAYPAUSE		164
#define KEY_PREVIOUSSONG	165
#define KEY_STOPCD		166
#define KEY_RECORD		167
#define KEY_REWIND		168
#define KEY_PHONE		169	/* Media Select Telephone */
#define KEY_ISO			170
#define KEY_CONFIG		171	/* AL Consumer Control Configuration */
#define KEY_HOMEPAGE		172	/* AC Home */
#define KEY_REFRESH		173	/* AC Refresh */
#define KEY_EXIT		174	/* AC Exit */
#define KEY_MOVE		175
#define KEY_EDIT		176
#define KEY_SCROLLUP		177
#define KEY_SCROLLDOWN		178
#define KEY_KPLEFTPAREN		179
#define KEY_KPRIGHTPAREN	180
#define KEY_NEW			181	/* AC New */
#define KEY_REDO		182	/* AC Redo/Repeat */

#define KEY_F13			183
#define KEY_F14			184
#define KEY_F15			185
#define KEY_F16			186
#define KEY_F17			187
#define KEY_F18			188
#define KEY_F19			189
#define KEY_F20			190
#define KEY_F21			191
#define KEY_F22			192
#define KEY_F23			193
#define KEY_F24			194

#define KEY_VOICE_WAKEUP	199	/* Samsung Voice Wakeup */
#define KEY_PLAYCD		200
#define KEY_PAUSECD		201
#define KEY_PROG3		202
#define KEY_PROG4		203
#define KEY_DASHBOARD		204	/* AL Dashboard */
#define KEY_SUSPEND		205
#define KEY_CLOSE		206	/* AC Close */
#define KEY_PLAY		207
#define KEY_FASTFORWARD		208
#define KEY_BASSBOOST		209
#define KEY_PRINT		210	/* AC Print */
#define KEY_HP			211
#define KEY_CAMERA		212
#define KEY_SOUND		213
#define KEY_QUESTION		214
#define KEY_EMAIL		215
#define KEY_CHAT		216
#define KEY_SEARCH		217
#define KEY_CONNECT		218
#define KEY_FINANCE		219	/* AL Checkbook/Finance */
#define KEY_SPORT		220
#define KEY_SHOP		221
#define KEY_ALTERASE		222
#define KEY_CANCEL		223	/* AC Cancel */
#define KEY_BRIGHTNESSDOWN	224
#define KEY_BRIGHTNESSUP	225
#define KEY_MEDIA		226

#define KEY_SWITCHVIDEOMODE	227	/* Cycle between available video
					   outputs (Monitor/LCD/TV-out/etc) */
#define KEY_KBDILLUMTOGGLE	228
#define KEY_KBDILLUMDOWN	229
#define KEY_KBDILLUMUP		230

#define KEY_SEND		231	/* AC Send */
#define KEY_REPLY		232	/* AC Reply */
#define KEY_FORWARDMAIL		233	/* AC Forward Msg */
#define KEY_SAVE		234	/* AC Save */
#define KEY_DOCUMENTS		235

#define KEY_BATTERY		236

#define KEY_BLUETOOTH		237
#define KEY_WLAN		238
#define KEY_UWB			239

#define KEY_UNKNOWN		240

#define KEY_VIDEO_NEXT		241	/* drive next video source */
#define KEY_VIDEO_PREV		242	/* drive previous video source */
#define KEY_BRIGHTNESS_CYCLE	243	/* brightness up, after max is min */
#define KEY_BRIGHTNESS_ZERO	244	/* brightness off, use ambient */
#define KEY_DISPLAY_OFF		245	/* display device to off state */

#define KEY_WIMAX		246
#define KEY_RFKILL		247	/* Key that controls all radios */

#define KEY_MICMUTE		248	/* Mute / unmute the microphone */

#define KEY_DUMMY_HOME1		249	/* Dummy Touchkey : HOME1*/
#define KEY_DUMMY_HOME2		250	/* Dummy Touchkey : HOME2*/
#define KEY_DUMMY_MENU		251	/* Dummy Touchkey : MENU*/
#define KEY_DUMMY_BACK		253	/* Dummy Touchkey : BACK*/
#define KEY_RECENT	254	/* Key recent */

/* Code 255 is reserved for special needs of AT keyboard driver */

#define BTN_MISC		0x100
#define BTN_0			0x100
#define BTN_1			0x101
#define BTN_2			0x102
#define BTN_3			0x103
#define BTN_4			0x104
#define BTN_5			0x105
#define BTN_6			0x106
#define BTN_7			0x107
#define BTN_8			0x108
#define BTN_9			0x109

#define BTN_MOUSE		0x110
#define BTN_LEFT		0x110
#define BTN_RIGHT		0x111
#define BTN_MIDDLE		0x112
#define BTN_SIDE		0x113
#define BTN_EXTRA		0x114
#define BTN_FORWARD		0x115
#define BTN_BACK		0x116
#define BTN_TASK		0x117

#define BTN_JOYSTICK		0x120
#define BTN_TRIGGER		0x120
#define BTN_THUMB		0x121
#define BTN_THUMB2		0x122
#define BTN_TOP			0x123
#define BTN_TOP2		0x124
#define BTN_PINKIE		0x125
#define BTN_BASE		0x126
#define BTN_BASE2		0x127
#define BTN_BASE3		0x128
#define BTN_BASE4		0x129
#define BTN_BASE5		0x12a
#define BTN_BASE6		0x12b
#define BTN_DEAD		0x12f

#define BTN_GAMEPAD		0x130
#define BTN_A			0x130
#define BTN_B			0x131
#define BTN_C			0x132
#define BTN_X			0x133
#define BTN_Y			0x134
#define BTN_Z			0x135
#define BTN_TL			0x136
#define BTN_TR			0x137
#define BTN_TL2			0x138
#define BTN_TR2			0x139
#define BTN_SELECT		0x13a
#define BTN_START		0x13b
#define BTN_MODE		0x13c
#define BTN_THUMBL		0x13d
#define BTN_THUMBR		0x13e
#define BTN_GAME		0x13f	/* Add game button for samsung bluetooth keypad */

#define BTN_DIGI		0x140
#define BTN_TOOL_PEN		0x140
#define BTN_TOOL_RUBBER		0x141
#define BTN_TOOL_BRUSH		0x142
#define BTN_TOOL_PENCIL		0x143
#define BTN_TOOL_AIRBRUSH	0x144
#define BTN_TOOL_FINGER		0x145
#define BTN_TOOL_MOUSE		0x146
#define BTN_TOOL_LENS		0x147
#define BTN_TOOL_QUINTTAP	0x148	/* Five fingers on trackpad */
#define BTN_TOUCH		0x14a
#define BTN_STYLUS		0x14b
#define BTN_STYLUS2		0x14c
#define BTN_TOOL_DOUBLETAP	0x14d
#define BTN_TOOL_TRIPLETAP	0x14e
#define BTN_TOOL_QUADTAP	0x14f	/* Four fingers on trackpad */

#define BTN_WHEEL		0x150
#define BTN_GEAR_DOWN		0x150
#define BTN_GEAR_UP		0x151

#define KEY_OK			0x160
#define KEY_SELECT		0x161
#define KEY_GOTO		0x162
#define KEY_CLEAR		0x163
#define KEY_POWER2		0x164
#define KEY_OPTION		0x165
#define KEY_INFO		0x166	/* AL OEM Features/Tips/Tutorial */
#define KEY_TIME		0x167
#define KEY_VENDOR		0x168
#define KEY_ARCHIVE		0x169
#define KEY_PROGRAM		0x16a	/* Media Select Program Guide */
#define KEY_CHANNEL		0x16b
#define KEY_FAVORITES		0x16c
#define KEY_EPG			0x16d
#define KEY_PVR			0x16e	/* Media Select Home */
#define KEY_MHP			0x16f
#define KEY_LANGUAGE		0x170
#define KEY_TITLE		0x171
#define KEY_SUBTITLE		0x172
#define KEY_ANGLE		0x173
#define KEY_ZOOM		0x174
#define KEY_MODE		0x175
#define KEY_KEYBOARD		0x176
#define KEY_SCREEN		0x177
#define KEY_PC			0x178	/* Media Select Computer */
#define KEY_TV			0x179	/* Media Select TV */
#define KEY_TV2			0x17a	/* Media Select Cable */
#define KEY_VCR			0x17b	/* Media Select VCR */
#define KEY_VCR2		0x17c	/* VCR Plus */
#define KEY_SAT			0x17d	/* Media Select Satellite */
#define KEY_SAT2		0x17e
#define KEY_CD			0x17f	/* Media Select CD */
#define KEY_TAPE		0x180	/* Media Select Tape */
#define KEY_RADIO		0x181
#define KEY_TUNER		0x182	/* Media Select Tuner */
#define KEY_PLAYER		0x183
#define KEY_TEXT		0x184
#define KEY_DVD			0x185	/* Media Select DVD */
#define KEY_AUX			0x186
#define KEY_MP3			0x187
#define KEY_AUDIO		0x188	/* AL Audio Browser */
#define KEY_VIDEO		0x189	/* AL Movie Browser */
#define KEY_DIRECTORY		0x18a
#define KEY_LIST		0x18b
#define KEY_MEMO		0x18c	/* Media Select Messages */
#define KEY_CALENDAR		0x18d
#define KEY_RED			0x18e
#define KEY_GREEN		0x18f
#define KEY_YELLOW		0x190
#define KEY_BLUE		0x191
#define KEY_CHANNELUP		0x192	/* Channel Increment */
#define KEY_CHANNELDOWN		0x193	/* Channel Decrement */
#define KEY_FIRST		0x194
#define KEY_LAST		0x195	/* Recall Last */
#define KEY_AB			0x196
#define KEY_NEXT		0x197
#define KEY_RESTART		0x198
#define KEY_SLOW		0x199
#define KEY_SHUFFLE		0x19a
#define KEY_BREAK		0x19b
#define KEY_PREVIOUS		0x19c
#define KEY_DIGITS		0x19d
#define KEY_TEEN		0x19e
#define KEY_TWEN		0x19f
#define KEY_VIDEOPHONE		0x1a0	/* Media Select Video Phone */
#define KEY_GAMES		0x1a1	/* Media Select Games */
#define KEY_ZOOMIN		0x1a2	/* AC Zoom In */
#define KEY_ZOOMOUT		0x1a3	/* AC Zoom Out */
#define KEY_ZOOMRESET		0x1a4	/* AC Zoom */
#define KEY_WORDPROCESSOR	0x1a5	/* AL Word Processor */
#define KEY_EDITOR		0x1a6	/* AL Text Editor */
#define KEY_SPREADSHEET		0x1a7	/* AL Spreadsheet */
#define KEY_GRAPHICSEDITOR	0x1a8	/* AL Graphics Editor */
#define KEY_PRESENTATION	0x1a9	/* AL Presentation App */
#define KEY_DATABASE		0x1aa	/* AL Database App */
#define KEY_NEWS		0x1ab	/* AL Newsreader */
#define KEY_VOICEMAIL		0x1ac	/* AL Voicemail */
#define KEY_ADDRESSBOOK		0x1ad	/* AL Contacts/Address Book */
#define KEY_MESSENGER		0x1ae	/* AL Instant Messaging */
#define KEY_DISPLAYTOGGLE	0x1af	/* Turn display (LCD) on and off */
#define KEY_SPELLCHECK		0x1b0   /* AL Spell Check */
#define KEY_LOGOFF		0x1b1   /* AL Logoff */

#define KEY_DOLLAR		0x1b2
#define KEY_EURO		0x1b3

#define KEY_FRAMEBACK		0x1b4	/* Consumer - transport controls */
#define KEY_FRAMEFORWARD	0x1b5
#define KEY_CONTEXT_MENU	0x1b6	/* GenDesc - system context menu */
#define KEY_MEDIA_REPEAT	0x1b7	/* Consumer - transport control */
#define KEY_10CHANNELSUP	0x1b8	/* 10 channels up (10+) */
#define KEY_10CHANNELSDOWN	0x1b9	/* 10 channels down (10-) */
#define KEY_IMAGES		0x1ba	/* AL Image Browser */

#define KEY_DEL_EOL		0x1c0
#define KEY_DEL_EOS		0x1c1
#define KEY_INS_LINE		0x1c2
#define KEY_DEL_LINE		0x1c3

#define KEY_FN			0x1d0
#define KEY_FN_ESC		0x1d1
#define KEY_FN_F1		0x1d2
#define KEY_FN_F2		0x1d3
#define KEY_FN_F3		0x1d4
#define KEY_FN_F4		0x1d5
#define KEY_FN_F5		0x1d6
#define KEY_FN_F6		0x1d7
#define KEY_FN_F7		0x1d8
#define KEY_FN_F8		0x1d9
#define KEY_FN_F9		0x1da
#define KEY_FN_F10		0x1db
#define KEY_FN_F11		0x1dc
#define KEY_FN_F12		0x1dd
#define KEY_FN_1		0x1de
#define KEY_FN_2		0x1df
#define KEY_FN_D		0x1e0
#define KEY_FN_E		0x1e1
#define KEY_FN_F		0x1e2
#define KEY_FN_S		0x1e3
#define KEY_FN_B		0x1e4

#define KEY_BRL_DOT1		0x1f1
#define KEY_BRL_DOT2		0x1f2
#define KEY_BRL_DOT3		0x1f3
#define KEY_BRL_DOT4		0x1f4
#define KEY_BRL_DOT5		0x1f5
#define KEY_BRL_DOT6		0x1f6
#define KEY_BRL_DOT7		0x1f7
#define KEY_BRL_DOT8		0x1f8
#define KEY_BRL_DOT9		0x1f9
#define KEY_BRL_DOT10		0x1fa

#define KEY_NUMERIC_0		0x200	/* used by phones, remote controls, */
#define KEY_NUMERIC_1		0x201	/* and other keypads */
#define KEY_NUMERIC_2		0x202
#define KEY_NUMERIC_3		0x203
#define KEY_NUMERIC_4		0x204
#define KEY_NUMERIC_5		0x205
#define KEY_NUMERIC_6		0x206
#define KEY_NUMERIC_7		0x207
#define KEY_NUMERIC_8		0x208
#define KEY_NUMERIC_9		0x209
#define KEY_NUMERIC_STAR	0x20a
#define KEY_NUMERIC_POUND	0x20b
#define KEY_CAMERA_SNAPSHOT	0x2fe
#define KEY_CAMERA_FOCUS	0x210
#define KEY_WPS_BUTTON		0x211	/* WiFi Protected Setup key */

#define KEY_TOUCHPAD_TOGGLE	0x212	/* Request switch touchpad on or off */
#define KEY_TOUCHPAD_ON		0x213
#define KEY_TOUCHPAD_OFF	0x214

#define KEY_CAMERA_ZOOMIN	0x215
#define KEY_CAMERA_ZOOMOUT	0x216
#define KEY_CAMERA_UP		0x217
#define KEY_CAMERA_DOWN		0x218
#define KEY_CAMERA_LEFT		0x219
#define KEY_CAMERA_RIGHT	0x21a

#define KEY_DMB_ANT_DET_UP		0x21b
#define KEY_DMB_ANT_DET_DOWN		0x21c


#define KEY_NET_SEL			0x220
#define KEY_NET_3G			0x221
#define KEY_TKEY_WAKEUP		0x222

#define KEY_PEN_PDCT		0x230 /* E-PEN PDCT flag*/
#define KEY_FAKE_PWR		0x240 /* Fake Power off flag*/

#define BTN_TRIGGER_HAPPY		0x2c0
#define BTN_TRIGGER_HAPPY1		0x2c0
#define BTN_TRIGGER_HAPPY2		0x2c1
#define BTN_TRIGGER_HAPPY3		0x2c2
#define BTN_TRIGGER_HAPPY4		0x2c3
#define BTN_TRIGGER_HAPPY5		0x2c4
#define BTN_TRIGGER_HAPPY6		0x2c5 /* For Samsung S Action Mouse button */
#define BTN_TRIGGER_HAPPY7		0x2c6
#define BTN_TRIGGER_HAPPY8		0x2c7
#define BTN_TRIGGER_HAPPY9		0x2c8
#define BTN_TRIGGER_HAPPY10		0x2c9
#define BTN_TRIGGER_HAPPY11		0x2ca
#define BTN_TRIGGER_HAPPY12		0x2cb
#define BTN_TRIGGER_HAPPY13		0x2cc
#define BTN_TRIGGER_HAPPY14		0x2cd
#define BTN_TRIGGER_HAPPY15		0x2ce
#define BTN_TRIGGER_HAPPY16		0x2cf
#define BTN_TRIGGER_HAPPY17		0x2d0
#define BTN_TRIGGER_HAPPY18		0x2d1
#define BTN_TRIGGER_HAPPY19		0x2d2
#define BTN_TRIGGER_HAPPY20		0x2d3
#define BTN_TRIGGER_HAPPY21		0x2d4
#define BTN_TRIGGER_HAPPY22		0x2d5
#define BTN_TRIGGER_HAPPY23		0x2d6
#define BTN_TRIGGER_HAPPY24		0x2d7
#define BTN_TRIGGER_HAPPY25		0x2d8
#define BTN_TRIGGER_HAPPY26		0x2d9
#define BTN_TRIGGER_HAPPY27		0x2da
#define BTN_TRIGGER_HAPPY28		0x2db
#define BTN_TRIGGER_HAPPY29		0x2dc
#define BTN_TRIGGER_HAPPY30		0x2dd
#define BTN_TRIGGER_HAPPY31		0x2de
#define BTN_TRIGGER_HAPPY32		0x2df
#define BTN_TRIGGER_HAPPY33		0x2e0
#define BTN_TRIGGER_HAPPY34		0x2e1
#define BTN_TRIGGER_HAPPY35		0x2e2
#define BTN_TRIGGER_HAPPY36		0x2e3
#define BTN_TRIGGER_HAPPY37		0x2e4
#define BTN_TRIGGER_HAPPY38		0x2e5
#define BTN_TRIGGER_HAPPY39		0x2e6
#define BTN_TRIGGER_HAPPY40		0x2e7

/* SAMSUNG
 * 0	 3
 * 1	 4
 * 2	 5
 */
#define KEY_SIDE_TOUCH_0		0x2e8
#define KEY_SIDE_TOUCH_1		0x2e9
#define KEY_SIDE_TOUCH_2		0x2ea
#define KEY_SIDE_TOUCH_3		0x2eb
#define KEY_SIDE_TOUCH_4		0x2ec
#define KEY_SIDE_TOUCH_5		0x2ed
#define KEY_SIDE_TOUCH_6		0x2ee
#define KEY_SIDE_TOUCH_7		0x2ef
#define KEY_SIDE_CAMERA_DETECTED	0x2f0

/* We avoid low common keys in module aliases so they don't get huge. */
#define KEY_MIN_INTERESTING	KEY_MUTE
#define KEY_MAX			0x2ff
#define KEY_CNT			(KEY_MAX+1)

/*
 * Relative axes
 */

#define REL_X			0x00
#define REL_Y			0x01
#define REL_Z			0x02
#define REL_RX			0x03
#define REL_RY			0x04
#define REL_RZ			0x05
#define REL_HWHEEL		0x06
#define REL_DIAL		0x07
#define REL_WHEEL		0x08
#define REL_MISC		0x09
#define REL_MAX			0x0f
#define REL_CNT			(REL_MAX+1)

/*
 * Absolute axes
 */

#define ABS_X			0x00
#define ABS_Y			0x01
#define ABS_Z			0x02
#define ABS_RX			0x03
#define ABS_RY			0x04
#define ABS_RZ			0x05
#define ABS_THROTTLE		0x06
#define ABS_RUDDER		0x07
#define ABS_WHEEL		0x08
#define ABS_GAS			0x09
#define ABS_BRAKE		0x0a
#define ABS_HAT0X		0x10
#define ABS_HAT0Y		0x11
#define ABS_HAT1X		0x12
#define ABS_HAT1Y		0x13
#define ABS_HAT2X		0x14
#define ABS_HAT2Y		0x15
#define ABS_HAT3X		0x16
#define ABS_HAT3Y		0x17
#define ABS_PRESSURE		0x18
#define ABS_DISTANCE		0x19
#define ABS_TILT_X		0x1a
#define ABS_TILT_Y		0x1b
#define ABS_TOOL_WIDTH		0x1c

#define ABS_VOLUME		0x20

#define ABS_MISC		0x28

#define ABS_MT_SLOT		0x2f	/* MT slot being modified */
#define ABS_MT_TOUCH_MAJOR	0x30	/* Major axis of touching ellipse */
#define ABS_MT_TOUCH_MINOR	0x31	/* Minor axis (omit if circular) */
#define ABS_MT_WIDTH_MAJOR	0x32	/* Major axis of approaching ellipse */
#define ABS_MT_WIDTH_MINOR	0x33	/* Minor axis (omit if circular) */
#define ABS_MT_ORIENTATION	0x34	/* Ellipse orientation */
#define ABS_MT_POSITION_X	0x35	/* Center X ellipse position */
#define ABS_MT_POSITION_Y	0x36	/* Center Y ellipse position */
#define ABS_MT_TOOL_TYPE	0x37	/* Type of touching device */
#define ABS_MT_BLOB_ID		0x38	/* Group a set of packets as a blob */
#define ABS_MT_TRACKING_ID	0x39	/* Unique ID of initiated contact */
#define ABS_MT_PRESSURE		0x3a	/* Pressure on contact area */
#define ABS_MT_DISTANCE		0x3b	/* Contact hover distance */
#define ABS_MT_ANGLE		0x3c	/* touch angle */
#define ABS_MT_PALM		0x3d	/* palm touch */
#define ABS_MT_COMPONENT	0x3e	/* touch component */
#define ABS_MT_SUMSIZE		0x3f	/* touch sumsize */

#ifdef __KERNEL__
/* Implementation details, userspace should not care about these */
#define ABS_MT_FIRST		ABS_MT_TOUCH_MAJOR
#define ABS_MT_LAST		ABS_MT_SUMSIZE
#endif

#define ABS_MAX			0x3f
#define ABS_CNT			(ABS_MAX+1)

/*
 * Switch events
 */

#define SW_LID			0x00  /* set = lid shut */
#define SW_TABLET_MODE		0x01  /* set = tablet mode */
#define SW_HEADPHONE_INSERT	0x02  /* set = inserted */
#define SW_RFKILL_ALL		0x03  /* rfkill master switch, type "any"
					 set = radio enabled */
#define SW_RADIO		SW_RFKILL_ALL	/* deprecated */
#define SW_MICROPHONE_INSERT	0x04  /* set = inserted */
#define SW_DOCK			0x05  /* set = plugged into dock */
#define SW_LINEOUT_INSERT	0x06  /* set = inserted */
#define SW_JACK_PHYSICAL_INSERT 0x07  /* set = mechanical switch set */
#define SW_VIDEOOUT_INSERT	0x08  /* set = inserted */
#define SW_CAMERA_LENS_COVER	0x09  /* set = lens covered */
#define SW_KEYPAD_SLIDE		0x0a  /* set = keypad slide out */
#define SW_FRONT_PROXIMITY	0x0b  /* set = front proximity sensor active */
#define SW_ROTATE_LOCK		0x0c  /* set = rotate locked/disabled */
#define SW_LINEIN_INSERT	0x0d  /* set = inserted */
#define SW_HPHL_OVERCURRENT    0x0e  /* set = over current on left hph */
#define SW_HPHR_OVERCURRENT    0x0f  /* set = over current on right hph */
#define SW_UNSUPPORT_INSERT	0x10  /* set = unsupported device inserted */
<<<<<<< HEAD
#define SW_FLIP			0x15  /* set = flip cover */
#define SW_PEN_INSERT		0x13
#define SW_STROBE_INSERT	0x14
#define SW_FLIP			0x15  /* set = flip cover... */
#define SW_GLOVE		0x16	/* set = glove mode */
#define SW_LEFT_HAND	0x17	/* set = left hand*/
#define SW_RIGHT_HAND	0x18	/* set = right hand*/
#define SW_BOTH_HAND	0x19	/* set = both hand*/

=======
#define SW_MICROPHONE2_INSERT   0x11  /* set = inserted */
>>>>>>> b9116eaf
#define SW_MAX			0x20
#define SW_CNT			(SW_MAX+1)

/*
 * Misc events
 */

#define MSC_SERIAL		0x00
#define MSC_PULSELED		0x01
#define MSC_GESTURE		0x02
#define MSC_RAW			0x03
#define MSC_SCAN		0x04
#define MSC_MAX			0x07
#define MSC_CNT			(MSC_MAX+1)

/*
 * LEDs
 */

#define LED_NUML		0x00
#define LED_CAPSL		0x01
#define LED_SCROLLL		0x02
#define LED_COMPOSE		0x03
#define LED_KANA		0x04
#define LED_SLEEP		0x05
#define LED_SUSPEND		0x06
#define LED_MUTE		0x07
#define LED_MISC		0x08
#define LED_MAIL		0x09
#define LED_CHARGING		0x0a
#define LED_MAX			0x0f
#define LED_CNT			(LED_MAX+1)

/*
 * Autorepeat values
 */

#define REP_DELAY		0x00
#define REP_PERIOD		0x01
#define REP_MAX			0x01
#define REP_CNT			(REP_MAX+1)

/*
 * Sounds
 */

#define SND_CLICK		0x00
#define SND_BELL		0x01
#define SND_TONE		0x02
#define SND_MAX			0x07
#define SND_CNT			(SND_MAX+1)

/*
 * IDs.
 */

#define ID_BUS			0
#define ID_VENDOR		1
#define ID_PRODUCT		2
#define ID_VERSION		3

#define BUS_PCI			0x01
#define BUS_ISAPNP		0x02
#define BUS_USB			0x03
#define BUS_HIL			0x04
#define BUS_BLUETOOTH		0x05
#define BUS_VIRTUAL		0x06

#define BUS_ISA			0x10
#define BUS_I8042		0x11
#define BUS_XTKBD		0x12
#define BUS_RS232		0x13
#define BUS_GAMEPORT		0x14
#define BUS_PARPORT		0x15
#define BUS_AMIGA		0x16
#define BUS_ADB			0x17
#define BUS_I2C			0x18
#define BUS_HOST		0x19
#define BUS_GSC			0x1A
#define BUS_ATARI		0x1B
#define BUS_SPI			0x1C

/*
 * MT_TOOL types
 */
#define MT_TOOL_FINGER		0
#define MT_TOOL_PEN		1
#define MT_TOOL_MAX		1

/*
 * Values describing the status of a force-feedback effect
 */
#define FF_STATUS_STOPPED	0x00
#define FF_STATUS_PLAYING	0x01
#define FF_STATUS_MAX		0x01

/*
 * Structures used in ioctls to upload effects to a device
 * They are pieces of a bigger structure (called ff_effect)
 */

/*
 * All duration values are expressed in ms. Values above 32767 ms (0x7fff)
 * should not be used and have unspecified results.
 */

/**
 * struct ff_replay - defines scheduling of the force-feedback effect
 * @length: duration of the effect
 * @delay: delay before effect should start playing
 */
struct ff_replay {
	__u16 length;
	__u16 delay;
};

/**
 * struct ff_trigger - defines what triggers the force-feedback effect
 * @button: number of the button triggering the effect
 * @interval: controls how soon the effect can be re-triggered
 */
struct ff_trigger {
	__u16 button;
	__u16 interval;
};

/**
 * struct ff_envelope - generic force-feedback effect envelope
 * @attack_length: duration of the attack (ms)
 * @attack_level: level at the beginning of the attack
 * @fade_length: duration of fade (ms)
 * @fade_level: level at the end of fade
 *
 * The @attack_level and @fade_level are absolute values; when applying
 * envelope force-feedback core will convert to positive/negative
 * value based on polarity of the default level of the effect.
 * Valid range for the attack and fade levels is 0x0000 - 0x7fff
 */
struct ff_envelope {
	__u16 attack_length;
	__u16 attack_level;
	__u16 fade_length;
	__u16 fade_level;
};

/**
 * struct ff_constant_effect - defines parameters of a constant force-feedback effect
 * @level: strength of the effect; may be negative
 * @envelope: envelope data
 */
struct ff_constant_effect {
	__s16 level;
	struct ff_envelope envelope;
};

/**
 * struct ff_ramp_effect - defines parameters of a ramp force-feedback effect
 * @start_level: beginning strength of the effect; may be negative
 * @end_level: final strength of the effect; may be negative
 * @envelope: envelope data
 */
struct ff_ramp_effect {
	__s16 start_level;
	__s16 end_level;
	struct ff_envelope envelope;
};

/**
 * struct ff_condition_effect - defines a spring or friction force-feedback effect
 * @right_saturation: maximum level when joystick moved all way to the right
 * @left_saturation: same for the left side
 * @right_coeff: controls how fast the force grows when the joystick moves
 *	to the right
 * @left_coeff: same for the left side
 * @deadband: size of the dead zone, where no force is produced
 * @center: position of the dead zone
 */
struct ff_condition_effect {
	__u16 right_saturation;
	__u16 left_saturation;

	__s16 right_coeff;
	__s16 left_coeff;

	__u16 deadband;
	__s16 center;
};

/**
 * struct ff_periodic_effect - defines parameters of a periodic force-feedback effect
 * @waveform: kind of the effect (wave)
 * @period: period of the wave (ms)
 * @magnitude: peak value
 * @offset: mean value of the wave (roughly)
 * @phase: 'horizontal' shift
 * @envelope: envelope data
 * @custom_len: number of samples (FF_CUSTOM only)
 * @custom_data: buffer of samples (FF_CUSTOM only)
 *
 * Known waveforms - FF_SQUARE, FF_TRIANGLE, FF_SINE, FF_SAW_UP,
 * FF_SAW_DOWN, FF_CUSTOM. The exact syntax FF_CUSTOM is undefined
 * for the time being as no driver supports it yet.
 *
 * Note: the data pointed by custom_data is copied by the driver.
 * You can therefore dispose of the memory after the upload/update.
 */
struct ff_periodic_effect {
	__u16 waveform;
	__u16 period;
	__s16 magnitude;
	__s16 offset;
	__u16 phase;

	struct ff_envelope envelope;

	__u32 custom_len;
	__s16 __user *custom_data;
};

/**
 * struct ff_rumble_effect - defines parameters of a periodic force-feedback effect
 * @strong_magnitude: magnitude of the heavy motor
 * @weak_magnitude: magnitude of the light one
 *
 * Some rumble pads have two motors of different weight. Strong_magnitude
 * represents the magnitude of the vibration generated by the heavy one.
 */
struct ff_rumble_effect {
	__u16 strong_magnitude;
	__u16 weak_magnitude;
};

/**
 * struct ff_effect - defines force feedback effect
 * @type: type of the effect (FF_CONSTANT, FF_PERIODIC, FF_RAMP, FF_SPRING,
 *	FF_FRICTION, FF_DAMPER, FF_RUMBLE, FF_INERTIA, or FF_CUSTOM)
 * @id: an unique id assigned to an effect
 * @direction: direction of the effect
 * @trigger: trigger conditions (struct ff_trigger)
 * @replay: scheduling of the effect (struct ff_replay)
 * @u: effect-specific structure (one of ff_constant_effect, ff_ramp_effect,
 *	ff_periodic_effect, ff_condition_effect, ff_rumble_effect) further
 *	defining effect parameters
 *
 * This structure is sent through ioctl from the application to the driver.
 * To create a new effect application should set its @id to -1; the kernel
 * will return assigned @id which can later be used to update or delete
 * this effect.
 *
 * Direction of the effect is encoded as follows:
 *	0 deg -> 0x0000 (down)
 *	90 deg -> 0x4000 (left)
 *	180 deg -> 0x8000 (up)
 *	270 deg -> 0xC000 (right)
 */
struct ff_effect {
	__u16 type;
	__s16 id;
	__u16 direction;
	struct ff_trigger trigger;
	struct ff_replay replay;

	union {
		struct ff_constant_effect constant;
		struct ff_ramp_effect ramp;
		struct ff_periodic_effect periodic;
		struct ff_condition_effect condition[2]; /* One for each axis */
		struct ff_rumble_effect rumble;
	} u;
};

/*
 * Force feedback effect types
 */

#define FF_RUMBLE	0x50
#define FF_PERIODIC	0x51
#define FF_CONSTANT	0x52
#define FF_SPRING	0x53
#define FF_FRICTION	0x54
#define FF_DAMPER	0x55
#define FF_INERTIA	0x56
#define FF_RAMP		0x57

#define FF_EFFECT_MIN	FF_RUMBLE
#define FF_EFFECT_MAX	FF_RAMP

/*
 * Force feedback periodic effect types
 */

#define FF_SQUARE	0x58
#define FF_TRIANGLE	0x59
#define FF_SINE		0x5a
#define FF_SAW_UP	0x5b
#define FF_SAW_DOWN	0x5c
#define FF_CUSTOM	0x5d

#define FF_WAVEFORM_MIN	FF_SQUARE
#define FF_WAVEFORM_MAX	FF_CUSTOM

/*
 * Set ff device properties
 */

#define FF_GAIN		0x60
#define FF_AUTOCENTER	0x61

#define FF_MAX		0x7f
#define FF_CNT		(FF_MAX+1)

#ifdef __KERNEL__

/*
 * In-kernel definitions.
 */

#include <linux/device.h>
#include <linux/fs.h>
#include <linux/timer.h>
#include <linux/mod_devicetable.h>

/**
 * struct input_dev - represents an input device
 * @name: name of the device
 * @phys: physical path to the device in the system hierarchy
 * @uniq: unique identification code for the device (if device has it)
 * @id: id of the device (struct input_id)
 * @propbit: bitmap of device properties and quirks
 * @evbit: bitmap of types of events supported by the device (EV_KEY,
 *	EV_REL, etc.)
 * @keybit: bitmap of keys/buttons this device has
 * @relbit: bitmap of relative axes for the device
 * @absbit: bitmap of absolute axes for the device
 * @mscbit: bitmap of miscellaneous events supported by the device
 * @ledbit: bitmap of leds present on the device
 * @sndbit: bitmap of sound effects supported by the device
 * @ffbit: bitmap of force feedback effects supported by the device
 * @swbit: bitmap of switches present on the device
 * @hint_events_per_packet: average number of events generated by the
 *	device in a packet (between EV_SYN/SYN_REPORT events). Used by
 *	event handlers to estimate size of the buffer needed to hold
 *	events.
 * @keycodemax: size of keycode table
 * @keycodesize: size of elements in keycode table
 * @keycode: map of scancodes to keycodes for this device
 * @getkeycode: optional legacy method to retrieve current keymap.
 * @setkeycode: optional method to alter current keymap, used to implement
 *	sparse keymaps. If not supplied default mechanism will be used.
 *	The method is being called while holding event_lock and thus must
 *	not sleep
 * @ff: force feedback structure associated with the device if device
 *	supports force feedback effects
 * @repeat_key: stores key code of the last key pressed; used to implement
 *	software autorepeat
 * @timer: timer for software autorepeat
 * @rep: current values for autorepeat parameters (delay, rate)
 * @mt: pointer to array of struct input_mt_slot holding current values
 *	of tracked contacts
 * @mtsize: number of MT slots the device uses
 * @slot: MT slot currently being transmitted
 * @trkid: stores MT tracking ID for the current contact
 * @absinfo: array of &struct input_absinfo elements holding information
 *	about absolute axes (current value, min, max, flat, fuzz,
 *	resolution)
 * @key: reflects current state of device's keys/buttons
 * @led: reflects current state of device's LEDs
 * @snd: reflects current state of sound effects
 * @sw: reflects current state of device's switches
 * @open: this method is called when the very first user calls
 *	input_open_device(). The driver must prepare the device
 *	to start generating events (start polling thread,
 *	request an IRQ, submit URB, etc.)
 * @close: this method is called when the very last user calls
 *	input_close_device().
 * @flush: purges the device. Most commonly used to get rid of force
 *	feedback effects loaded into the device when disconnecting
 *	from it
 * @event: event handler for events sent _to_ the device, like EV_LED
 *	or EV_SND. The device is expected to carry out the requested
 *	action (turn on a LED, play sound, etc.) The call is protected
 *	by @event_lock and must not sleep
 * @grab: input handle that currently has the device grabbed (via
 *	EVIOCGRAB ioctl). When a handle grabs a device it becomes sole
 *	recipient for all input events coming from the device
 * @event_lock: this spinlock is is taken when input core receives
 *	and processes a new event for the device (in input_event()).
 *	Code that accesses and/or modifies parameters of a device
 *	(such as keymap or absmin, absmax, absfuzz, etc.) after device
 *	has been registered with input core must take this lock.
 * @mutex: serializes calls to open(), close() and flush() methods
 * @users: stores number of users (input handlers) that opened this
 *	device. It is used by input_open_device() and input_close_device()
 *	to make sure that dev->open() is only called when the first
 *	user opens device and dev->close() is called when the very
 *	last user closes the device
 * @going_away: marks devices that are in a middle of unregistering and
 *	causes input_open_device*() fail with -ENODEV.
 * @sync: set to %true when there were no new events since last EV_SYN
 * @dev: driver model's view of this device
 * @h_list: list of input handles associated with the device. When
 *	accessing the list dev->mutex must be held
 * @node: used to place the device onto input_dev_list
 */
struct input_dev {
	const char *name;
	const char *phys;
	const char *uniq;
	struct input_id id;

	unsigned long propbit[BITS_TO_LONGS(INPUT_PROP_CNT)];

	unsigned long evbit[BITS_TO_LONGS(EV_CNT)];
	unsigned long keybit[BITS_TO_LONGS(KEY_CNT)];
	unsigned long relbit[BITS_TO_LONGS(REL_CNT)];
	unsigned long absbit[BITS_TO_LONGS(ABS_CNT)];
	unsigned long mscbit[BITS_TO_LONGS(MSC_CNT)];
	unsigned long ledbit[BITS_TO_LONGS(LED_CNT)];
	unsigned long sndbit[BITS_TO_LONGS(SND_CNT)];
	unsigned long ffbit[BITS_TO_LONGS(FF_CNT)];
	unsigned long swbit[BITS_TO_LONGS(SW_CNT)];

	unsigned int hint_events_per_packet;

	unsigned int keycodemax;
	unsigned int keycodesize;
	void *keycode;

	int (*setkeycode)(struct input_dev *dev,
			  const struct input_keymap_entry *ke,
			  unsigned int *old_keycode);
	int (*getkeycode)(struct input_dev *dev,
			  struct input_keymap_entry *ke);

	struct ff_device *ff;

	unsigned int repeat_key;
	struct timer_list timer;

	int rep[REP_CNT];

	struct input_mt_slot *mt;
	int mtsize;
	int slot;
	int trkid;

	struct input_absinfo *absinfo;

	unsigned long key[BITS_TO_LONGS(KEY_CNT)];
	unsigned long led[BITS_TO_LONGS(LED_CNT)];
	unsigned long snd[BITS_TO_LONGS(SND_CNT)];
	unsigned long sw[BITS_TO_LONGS(SW_CNT)];

	int (*open)(struct input_dev *dev);
	void (*close)(struct input_dev *dev);
	int (*flush)(struct input_dev *dev, struct file *file);
	int (*event)(struct input_dev *dev, unsigned int type, unsigned int code, int value);

	struct input_handle __rcu *grab;

	spinlock_t event_lock;
	struct mutex mutex;

	unsigned int users;
	unsigned int users_private;
	bool going_away;
	bool disabled;

	bool sync;

	struct device dev;

	struct list_head	h_list;
	struct list_head	node;
};
#define to_input_dev(d) container_of(d, struct input_dev, dev)

/*
 * Verify that we are in sync with input_device_id mod_devicetable.h #defines
 */

#if EV_MAX != INPUT_DEVICE_ID_EV_MAX
#error "EV_MAX and INPUT_DEVICE_ID_EV_MAX do not match"
#endif

#if KEY_MIN_INTERESTING != INPUT_DEVICE_ID_KEY_MIN_INTERESTING
#error "KEY_MIN_INTERESTING and INPUT_DEVICE_ID_KEY_MIN_INTERESTING do not match"
#endif

#if KEY_MAX != INPUT_DEVICE_ID_KEY_MAX
#error "KEY_MAX and INPUT_DEVICE_ID_KEY_MAX do not match"
#endif

#if REL_MAX != INPUT_DEVICE_ID_REL_MAX
#error "REL_MAX and INPUT_DEVICE_ID_REL_MAX do not match"
#endif

#if ABS_MAX != INPUT_DEVICE_ID_ABS_MAX
#error "ABS_MAX and INPUT_DEVICE_ID_ABS_MAX do not match"
#endif

#if MSC_MAX != INPUT_DEVICE_ID_MSC_MAX
#error "MSC_MAX and INPUT_DEVICE_ID_MSC_MAX do not match"
#endif

#if LED_MAX != INPUT_DEVICE_ID_LED_MAX
#error "LED_MAX and INPUT_DEVICE_ID_LED_MAX do not match"
#endif

#if SND_MAX != INPUT_DEVICE_ID_SND_MAX
#error "SND_MAX and INPUT_DEVICE_ID_SND_MAX do not match"
#endif

#if FF_MAX != INPUT_DEVICE_ID_FF_MAX
#error "FF_MAX and INPUT_DEVICE_ID_FF_MAX do not match"
#endif

#if SW_MAX != INPUT_DEVICE_ID_SW_MAX
#error "SW_MAX and INPUT_DEVICE_ID_SW_MAX do not match"
#endif

#define INPUT_DEVICE_ID_MATCH_DEVICE \
	(INPUT_DEVICE_ID_MATCH_BUS | INPUT_DEVICE_ID_MATCH_VENDOR | INPUT_DEVICE_ID_MATCH_PRODUCT)
#define INPUT_DEVICE_ID_MATCH_DEVICE_AND_VERSION \
	(INPUT_DEVICE_ID_MATCH_DEVICE | INPUT_DEVICE_ID_MATCH_VERSION)

struct input_handle;

/**
 * struct input_handler - implements one of interfaces for input devices
 * @private: driver-specific data
 * @event: event handler. This method is being called by input core with
 *	interrupts disabled and dev->event_lock spinlock held and so
 *	it may not sleep
 * @filter: similar to @event; separates normal event handlers from
 *	"filters".
 * @match: called after comparing device's id with handler's id_table
 *	to perform fine-grained matching between device and handler
 * @connect: called when attaching a handler to an input device
 * @disconnect: disconnects a handler from input device
 * @start: starts handler for given handle. This function is called by
 *	input core right after connect() method and also when a process
 *	that "grabbed" a device releases it
 * @fops: file operations this driver implements
 * @minor: beginning of range of 32 minors for devices this driver
 *	can provide
 * @name: name of the handler, to be shown in /proc/bus/input/handlers
 * @id_table: pointer to a table of input_device_ids this driver can
 *	handle
 * @h_list: list of input handles associated with the handler
 * @node: for placing the driver onto input_handler_list
 *
 * Input handlers attach to input devices and create input handles. There
 * are likely several handlers attached to any given input device at the
 * same time. All of them will get their copy of input event generated by
 * the device.
 *
 * The very same structure is used to implement input filters. Input core
 * allows filters to run first and will not pass event to regular handlers
 * if any of the filters indicate that the event should be filtered (by
 * returning %true from their filter() method).
 *
 * Note that input core serializes calls to connect() and disconnect()
 * methods.
 */
struct input_handler {

	void *private;

	void (*event)(struct input_handle *handle, unsigned int type, unsigned int code, int value);
	bool (*filter)(struct input_handle *handle, unsigned int type, unsigned int code, int value);
	bool (*match)(struct input_handler *handler, struct input_dev *dev);
	int (*connect)(struct input_handler *handler, struct input_dev *dev, const struct input_device_id *id);
	void (*disconnect)(struct input_handle *handle);
	void (*start)(struct input_handle *handle);

	const struct file_operations *fops;
	int minor;
	const char *name;

	const struct input_device_id *id_table;

	struct list_head	h_list;
	struct list_head	node;
};

/**
 * struct input_handle - links input device with an input handler
 * @private: handler-specific data
 * @open: counter showing whether the handle is 'open', i.e. should deliver
 *	events from its device
 * @name: name given to the handle by handler that created it
 * @dev: input device the handle is attached to
 * @handler: handler that works with the device through this handle
 * @d_node: used to put the handle on device's list of attached handles
 * @h_node: used to put the handle on handler's list of handles from which
 *	it gets events
 */
struct input_handle {

	void *private;

	int open;
	const char *name;

	struct input_dev *dev;
	struct input_handler *handler;

	struct list_head	d_node;
	struct list_head	h_node;
};

struct input_dev *input_allocate_device(void);
void input_free_device(struct input_dev *dev);

static inline struct input_dev *input_get_device(struct input_dev *dev)
{
	return dev ? to_input_dev(get_device(&dev->dev)) : NULL;
}

static inline void input_put_device(struct input_dev *dev)
{
	if (dev)
		put_device(&dev->dev);
}

static inline void *input_get_drvdata(struct input_dev *dev)
{
	return dev_get_drvdata(&dev->dev);
}

static inline void input_set_drvdata(struct input_dev *dev, void *data)
{
	dev_set_drvdata(&dev->dev, data);
}

int __must_check input_register_device(struct input_dev *);
void input_unregister_device(struct input_dev *);

void input_reset_device(struct input_dev *);

int __must_check input_register_handler(struct input_handler *);
void input_unregister_handler(struct input_handler *);

int input_handler_for_each_handle(struct input_handler *, void *data,
				  int (*fn)(struct input_handle *, void *));

int input_register_handle(struct input_handle *);
void input_unregister_handle(struct input_handle *);

int input_grab_device(struct input_handle *);
void input_release_device(struct input_handle *);

int input_open_device(struct input_handle *);
void input_close_device(struct input_handle *);

int input_flush_device(struct input_handle *handle, struct file *file);

void input_event(struct input_dev *dev, unsigned int type, unsigned int code, int value);
void input_inject_event(struct input_handle *handle, unsigned int type, unsigned int code, int value);

static inline void input_report_key(struct input_dev *dev, unsigned int code, int value)
{
	input_event(dev, EV_KEY, code, !!value);
}

static inline void input_report_rel(struct input_dev *dev, unsigned int code, int value)
{
	input_event(dev, EV_REL, code, value);
}

static inline void input_report_abs(struct input_dev *dev, unsigned int code, int value)
{
	input_event(dev, EV_ABS, code, value);
}

static inline void input_report_ff_status(struct input_dev *dev, unsigned int code, int value)
{
	input_event(dev, EV_FF_STATUS, code, value);
}

static inline void input_report_switch(struct input_dev *dev, unsigned int code, int value)
{
	input_event(dev, EV_SW, code, !!value);
}

static inline void input_sync(struct input_dev *dev)
{
	input_event(dev, EV_SYN, SYN_REPORT, 0);
}

static inline void input_mt_sync(struct input_dev *dev)
{
	input_event(dev, EV_SYN, SYN_MT_REPORT, 0);
}

void input_set_capability(struct input_dev *dev, unsigned int type, unsigned int code);

/**
 * input_set_events_per_packet - tell handlers about the driver event rate
 * @dev: the input device used by the driver
 * @n_events: the average number of events between calls to input_sync()
 *
 * If the event rate sent from a device is unusually large, use this
 * function to set the expected event rate. This will allow handlers
 * to set up an appropriate buffer size for the event stream, in order
 * to minimize information loss.
 */
static inline void input_set_events_per_packet(struct input_dev *dev, int n_events)
{
	dev->hint_events_per_packet = n_events;
}

void input_alloc_absinfo(struct input_dev *dev);
void input_set_abs_params(struct input_dev *dev, unsigned int axis,
			  int min, int max, int fuzz, int flat);

#define INPUT_GENERATE_ABS_ACCESSORS(_suffix, _item)			\
static inline int input_abs_get_##_suffix(struct input_dev *dev,	\
					  unsigned int axis)		\
{									\
	return dev->absinfo ? dev->absinfo[axis]._item : 0;		\
}									\
									\
static inline void input_abs_set_##_suffix(struct input_dev *dev,	\
					   unsigned int axis, int val)	\
{									\
	input_alloc_absinfo(dev);					\
	if (dev->absinfo)						\
		dev->absinfo[axis]._item = val;				\
}

INPUT_GENERATE_ABS_ACCESSORS(val, value)
INPUT_GENERATE_ABS_ACCESSORS(min, minimum)
INPUT_GENERATE_ABS_ACCESSORS(max, maximum)
INPUT_GENERATE_ABS_ACCESSORS(fuzz, fuzz)
INPUT_GENERATE_ABS_ACCESSORS(flat, flat)
INPUT_GENERATE_ABS_ACCESSORS(res, resolution)

int input_scancode_to_scalar(const struct input_keymap_entry *ke,
			     unsigned int *scancode);

int input_get_keycode(struct input_dev *dev, struct input_keymap_entry *ke);
int input_set_keycode(struct input_dev *dev,
		      const struct input_keymap_entry *ke);

extern struct class input_class;

/**
 * struct ff_device - force-feedback part of an input device
 * @upload: Called to upload an new effect into device
 * @erase: Called to erase an effect from device
 * @playback: Called to request device to start playing specified effect
 * @set_gain: Called to set specified gain
 * @set_autocenter: Called to auto-center device
 * @destroy: called by input core when parent input device is being
 *	destroyed
 * @private: driver-specific data, will be freed automatically
 * @ffbit: bitmap of force feedback capabilities truly supported by
 *	device (not emulated like ones in input_dev->ffbit)
 * @mutex: mutex for serializing access to the device
 * @max_effects: maximum number of effects supported by device
 * @effects: pointer to an array of effects currently loaded into device
 * @effect_owners: array of effect owners; when file handle owning
 *	an effect gets closed the effect is automatically erased
 *
 * Every force-feedback device must implement upload() and playback()
 * methods; erase() is optional. set_gain() and set_autocenter() need
 * only be implemented if driver sets up FF_GAIN and FF_AUTOCENTER
 * bits.
 *
 * Note that playback(), set_gain() and set_autocenter() are called with
 * dev->event_lock spinlock held and interrupts off and thus may not
 * sleep.
 */
struct ff_device {
	int (*upload)(struct input_dev *dev, struct ff_effect *effect,
		      struct ff_effect *old);
	int (*erase)(struct input_dev *dev, int effect_id);

	int (*playback)(struct input_dev *dev, int effect_id, int value);
	void (*set_gain)(struct input_dev *dev, u16 gain);
	void (*set_autocenter)(struct input_dev *dev, u16 magnitude);

	void (*destroy)(struct ff_device *);

	void *private;

	unsigned long ffbit[BITS_TO_LONGS(FF_CNT)];

	struct mutex mutex;

	int max_effects;
	struct ff_effect *effects;
	struct file *effect_owners[];
};

int input_ff_create(struct input_dev *dev, unsigned int max_effects);
void input_ff_destroy(struct input_dev *dev);

int input_ff_event(struct input_dev *dev, unsigned int type, unsigned int code, int value);

int input_ff_upload(struct input_dev *dev, struct ff_effect *effect, struct file *file);
int input_ff_erase(struct input_dev *dev, int effect_id, struct file *file);

int input_ff_create_memless(struct input_dev *dev, void *data,
		int (*play_effect)(struct input_dev *, void *, struct ff_effect *));

#endif
#endif<|MERGE_RESOLUTION|>--- conflicted
+++ resolved
@@ -888,7 +888,8 @@
 #define SW_HPHL_OVERCURRENT    0x0e  /* set = over current on left hph */
 #define SW_HPHR_OVERCURRENT    0x0f  /* set = over current on right hph */
 #define SW_UNSUPPORT_INSERT	0x10  /* set = unsupported device inserted */
-<<<<<<< HEAD
+#define SW_MICROPHONE2_INSERT   0x11  /* set = inserted */
+
 #define SW_FLIP			0x15  /* set = flip cover */
 #define SW_PEN_INSERT		0x13
 #define SW_STROBE_INSERT	0x14
@@ -898,9 +899,6 @@
 #define SW_RIGHT_HAND	0x18	/* set = right hand*/
 #define SW_BOTH_HAND	0x19	/* set = both hand*/
 
-=======
-#define SW_MICROPHONE2_INSERT   0x11  /* set = inserted */
->>>>>>> b9116eaf
 #define SW_MAX			0x20
 #define SW_CNT			(SW_MAX+1)
 
