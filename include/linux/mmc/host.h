/*
 *  linux/include/linux/mmc/host.h
 *
 * This program is free software; you can redistribute it and/or modify
 * it under the terms of the GNU General Public License version 2 as
 * published by the Free Software Foundation.
 *
 *  Host driver specific definitions.
 */
#ifndef LINUX_MMC_HOST_H
#define LINUX_MMC_HOST_H

#include <linux/leds.h>
#include <linux/sched.h>
<<<<<<< HEAD
#include <linux/device.h>
#include <linux/fault-inject.h>
=======
>>>>>>> 3f6240f3
#include <linux/wakelock.h>

#include <linux/mmc/core.h>
#include <linux/mmc/pm.h>

struct mmc_ios {
	unsigned int	clock;			/* clock rate */
	unsigned short	vdd;

/* vdd stores the bit number of the selected voltage range from below. */

	unsigned char	bus_mode;		/* command output mode */

#define MMC_BUSMODE_OPENDRAIN	1
#define MMC_BUSMODE_PUSHPULL	2

	unsigned char	chip_select;		/* SPI chip select */

#define MMC_CS_DONTCARE		0
#define MMC_CS_HIGH		1
#define MMC_CS_LOW		2

	unsigned char	power_mode;		/* power supply mode */

#define MMC_POWER_OFF		0
#define MMC_POWER_UP		1
#define MMC_POWER_ON		2

	unsigned char	bus_width;		/* data bus width */

#define MMC_BUS_WIDTH_1		0
#define MMC_BUS_WIDTH_4		2
#define MMC_BUS_WIDTH_8		3

	unsigned char	timing;			/* timing specification used */

#define MMC_TIMING_LEGACY	0
#define MMC_TIMING_MMC_HS	1
#define MMC_TIMING_SD_HS	2
#define MMC_TIMING_UHS_SDR12	MMC_TIMING_LEGACY
#define MMC_TIMING_UHS_SDR25	MMC_TIMING_SD_HS
#define MMC_TIMING_UHS_SDR50	3
#define MMC_TIMING_UHS_SDR104	4
#define MMC_TIMING_UHS_DDR50	5
#define MMC_TIMING_MMC_HS200	6
<<<<<<< HEAD
=======

	unsigned char	ddr;			/* dual data rate used */
>>>>>>> 3f6240f3

#define MMC_SDR_MODE		0
#define MMC_1_2V_DDR_MODE	1
#define MMC_1_8V_DDR_MODE	2
#define MMC_1_2V_SDR_MODE	3
#define MMC_1_8V_SDR_MODE	4

	unsigned char	signal_voltage;		/* signalling voltage (1.8V or 3.3V) */

#define MMC_SIGNAL_VOLTAGE_330	0
#define MMC_SIGNAL_VOLTAGE_180	1
#define MMC_SIGNAL_VOLTAGE_120	2

	unsigned char	drv_type;		/* driver type (A, B, C, D) */

#define MMC_SET_DRIVER_TYPE_B	0
#define MMC_SET_DRIVER_TYPE_A	1
#define MMC_SET_DRIVER_TYPE_C	2
#define MMC_SET_DRIVER_TYPE_D	3
};

struct mmc_host_ops {
	/*
	 * 'enable' is called when the host is claimed and 'disable' is called
	 * when the host is released. 'enable' and 'disable' are deprecated.
	 */
	int (*enable)(struct mmc_host *host);
<<<<<<< HEAD
	int (*disable)(struct mmc_host *host);
=======
	int (*disable)(struct mmc_host *host, int lazy);
>>>>>>> 3f6240f3
	/*
	 * It is optional for the host to implement pre_req and post_req in
	 * order to support double buffering of requests (prepare one
	 * request while another request is active).
<<<<<<< HEAD
	 * pre_req() must always be followed by a post_req().
	 * To undo a call made to pre_req(), call post_req() with
	 * a nonzero err condition.
=======
>>>>>>> 3f6240f3
	 */
	void	(*post_req)(struct mmc_host *host, struct mmc_request *req,
			    int err);
	void	(*pre_req)(struct mmc_host *host, struct mmc_request *req,
			   bool is_first_req);
	void	(*request)(struct mmc_host *host, struct mmc_request *req);
	/*
	 * Avoid calling these three functions too often or in a "fast path",
	 * since underlaying controller might implement them in an expensive
	 * and/or slow way.
	 *
	 * Also note that these functions might sleep, so don't call them
	 * in the atomic contexts!
	 *
	 * Return values for the get_ro callback should be:
	 *   0 for a read/write card
	 *   1 for a read-only card
	 *   -ENOSYS when not supported (equal to NULL callback)
	 *   or a negative errno value when something bad happened
	 *
	 * Return values for the get_cd callback should be:
	 *   0 for a absent card
	 *   1 for a present card
	 *   -ENOSYS when not supported (equal to NULL callback)
	 *   or a negative errno value when something bad happened
	 */
	void	(*set_ios)(struct mmc_host *host, struct mmc_ios *ios);
	int	(*get_ro)(struct mmc_host *host);
	int	(*get_cd)(struct mmc_host *host);

	void	(*enable_sdio_irq)(struct mmc_host *host, int enable);

	/* optional callback for HC quirks */
	void	(*init_card)(struct mmc_host *host, struct mmc_card *card);

	int	(*start_signal_voltage_switch)(struct mmc_host *host, struct mmc_ios *ios);

	/* The tuning command opcode value is different for SD and eMMC cards */
	int	(*execute_tuning)(struct mmc_host *host, u32 opcode);
	void	(*enable_preset_value)(struct mmc_host *host, bool enable);
<<<<<<< HEAD
	int	(*select_drive_strength)(unsigned int max_dtr, int host_drv, int card_drv);
=======
>>>>>>> 3f6240f3
	void	(*hw_reset)(struct mmc_host *host);
};

struct mmc_card;
struct device;

struct mmc_async_req {
	/* active mmc request */
	struct mmc_request	*mrq;
	/*
	 * Check error status of completed mmc request.
	 * Returns 0 if success otherwise non zero.
	 */
	int (*err_check) (struct mmc_card *, struct mmc_async_req *);
};

<<<<<<< HEAD
struct mmc_hotplug {
	unsigned int irq;
	void *handler_priv;
};

=======
>>>>>>> 3f6240f3
struct mmc_host {
	struct device		*parent;
	struct device		class_dev;
	int			index;
	const struct mmc_host_ops *ops;
	unsigned int		f_min;
	unsigned int		f_max;
	unsigned int		f_init;
	u32			ocr_avail;
	u32			ocr_avail_sdio;	/* SDIO-specific OCR */
	u32			ocr_avail_sd;	/* SD-specific OCR */
	u32			ocr_avail_mmc;	/* MMC-specific OCR */
	struct notifier_block	pm_notify;

#define MMC_VDD_165_195		0x00000080	/* VDD voltage 1.65 - 1.95 */
#define MMC_VDD_20_21		0x00000100	/* VDD voltage 2.0 ~ 2.1 */
#define MMC_VDD_21_22		0x00000200	/* VDD voltage 2.1 ~ 2.2 */
#define MMC_VDD_22_23		0x00000400	/* VDD voltage 2.2 ~ 2.3 */
#define MMC_VDD_23_24		0x00000800	/* VDD voltage 2.3 ~ 2.4 */
#define MMC_VDD_24_25		0x00001000	/* VDD voltage 2.4 ~ 2.5 */
#define MMC_VDD_25_26		0x00002000	/* VDD voltage 2.5 ~ 2.6 */
#define MMC_VDD_26_27		0x00004000	/* VDD voltage 2.6 ~ 2.7 */
#define MMC_VDD_27_28		0x00008000	/* VDD voltage 2.7 ~ 2.8 */
#define MMC_VDD_28_29		0x00010000	/* VDD voltage 2.8 ~ 2.9 */
#define MMC_VDD_29_30		0x00020000	/* VDD voltage 2.9 ~ 3.0 */
#define MMC_VDD_30_31		0x00040000	/* VDD voltage 3.0 ~ 3.1 */
#define MMC_VDD_31_32		0x00080000	/* VDD voltage 3.1 ~ 3.2 */
#define MMC_VDD_32_33		0x00100000	/* VDD voltage 3.2 ~ 3.3 */
#define MMC_VDD_33_34		0x00200000	/* VDD voltage 3.3 ~ 3.4 */
#define MMC_VDD_34_35		0x00400000	/* VDD voltage 3.4 ~ 3.5 */
#define MMC_VDD_35_36		0x00800000	/* VDD voltage 3.5 ~ 3.6 */

	unsigned long		caps;		/* Host capabilities */

#define MMC_CAP_4_BIT_DATA	(1 << 0)	/* Can the host do 4 bit transfers */
#define MMC_CAP_MMC_HIGHSPEED	(1 << 1)	/* Can do MMC high-speed timing */
#define MMC_CAP_SD_HIGHSPEED	(1 << 2)	/* Can do SD high-speed timing */
#define MMC_CAP_SDIO_IRQ	(1 << 3)	/* Can signal pending SDIO IRQs */
#define MMC_CAP_SPI		(1 << 4)	/* Talks only SPI protocols */
#define MMC_CAP_NEEDS_POLL	(1 << 5)	/* Needs polling for card-detection */
#define MMC_CAP_8_BIT_DATA	(1 << 6)	/* Can the host do 8 bit transfers */

#define MMC_CAP_NONREMOVABLE	(1 << 8)	/* Nonremovable e.g. eMMC */
#define MMC_CAP_WAIT_WHILE_BUSY	(1 << 9)	/* Waits while card is busy */
#define MMC_CAP_ERASE		(1 << 10)	/* Allow erase/trim commands */
#define MMC_CAP_1_8V_DDR	(1 << 11)	/* can support */
						/* DDR mode at 1.8V */
#define MMC_CAP_1_2V_DDR	(1 << 12)	/* can support */
						/* DDR mode at 1.2V */
#define MMC_CAP_POWER_OFF_CARD	(1 << 13)	/* Can power off after boot */
#define MMC_CAP_BUS_WIDTH_TEST	(1 << 14)	/* CMD14/CMD19 bus width ok */
#define MMC_CAP_UHS_SDR12	(1 << 15)	/* Host supports UHS SDR12 mode */
#define MMC_CAP_UHS_SDR25	(1 << 16)	/* Host supports UHS SDR25 mode */
#define MMC_CAP_UHS_SDR50	(1 << 17)	/* Host supports UHS SDR50 mode */
#define MMC_CAP_UHS_SDR104	(1 << 18)	/* Host supports UHS SDR104 mode */
#define MMC_CAP_UHS_DDR50	(1 << 19)	/* Host supports UHS DDR50 mode */
#define MMC_CAP_SET_XPC_330	(1 << 20)	/* Host supports >150mA current at 3.3V */
#define MMC_CAP_SET_XPC_300	(1 << 21)	/* Host supports >150mA current at 3.0V */
#define MMC_CAP_SET_XPC_180	(1 << 22)	/* Host supports >150mA current at 1.8V */
#define MMC_CAP_DRIVER_TYPE_A	(1 << 23)	/* Host supports Driver Type A */
#define MMC_CAP_DRIVER_TYPE_C	(1 << 24)	/* Host supports Driver Type C */
#define MMC_CAP_DRIVER_TYPE_D	(1 << 25)	/* Host supports Driver Type D */
#define MMC_CAP_MAX_CURRENT_200	(1 << 26)	/* Host max current limit is 200mA */
#define MMC_CAP_MAX_CURRENT_400	(1 << 27)	/* Host max current limit is 400mA */
#define MMC_CAP_MAX_CURRENT_600	(1 << 28)	/* Host max current limit is 600mA */
#define MMC_CAP_MAX_CURRENT_800	(1 << 29)	/* Host max current limit is 800mA */
#define MMC_CAP_CMD23		(1 << 30)	/* CMD23 supported. */
#define MMC_CAP_HW_RESET	(1 << 31)	/* Hardware reset */

	unsigned int		caps2;		/* More host capabilities */

#define MMC_CAP2_BOOTPART_NOACC	(1 << 0)	/* Boot partition no access */
#define MMC_CAP2_CACHE_CTRL	(1 << 1)	/* Allow cache control */
#define MMC_CAP2_POWEROFF_NOTIFY (1 << 2)	/* Notify poweroff supported */
#define MMC_CAP2_NO_MULTI_READ	(1 << 3)	/* Multiblock reads don't work */
<<<<<<< HEAD
#define MMC_CAP2_NO_SLEEP_CMD	(1 << 4)	/* Don't allow sleep command */
=======
#define MMC_CAP2_SANITIZE	(1<<4)		/* Support Sanitize */
>>>>>>> 3f6240f3
#define MMC_CAP2_HS200_1_8V_SDR	(1 << 5)        /* can support */
#define MMC_CAP2_HS200_1_2V_SDR	(1 << 6)        /* can support */
#define MMC_CAP2_HS200		(MMC_CAP2_HS200_1_8V_SDR | \
				 MMC_CAP2_HS200_1_2V_SDR)
<<<<<<< HEAD
#define MMC_CAP2_BROKEN_VOLTAGE	(1 << 7)	/* Use the broken voltage */
#define MMC_CAP2_DETECT_ON_ERR	(1 << 8)	/* On I/O err check card removal */
#define MMC_CAP2_HC_ERASE_SZ	(1 << 9)	/* High-capacity erase size */
=======
#define MMC_CAP2_DETECT_ON_ERR	(1 << 7)	/* On I/O err check card removal */
#define MMC_CAP2_PACKED_RD	(1 << 10)	/* Allow packed read */
#define MMC_CAP2_PACKED_WR	(1 << 11)	/* Allow packed write */
#define MMC_CAP2_PACKED_CMD	(MMC_CAP2_PACKED_RD | \
				 MMC_CAP2_PACKED_WR) /* Allow packed commands */
#define MMC_CAP2_PACKED_WR_CONTROL (1 << 12) /* Allow write packing control */

#define MMC_CAP2_BKOPS		    (1 << 14)	/* BKOPS supported */
#define MMC_CAP2_INIT_BKOPS	    (1 << 15)	/* Need to set BKOPS_EN */
>>>>>>> 3f6240f3

	mmc_pm_flag_t		pm_caps;	/* supported pm features */
	unsigned int        power_notify_type;
#define MMC_HOST_PW_NOTIFY_NONE		0
#define MMC_HOST_PW_NOTIFY_SHORT	1
#define MMC_HOST_PW_NOTIFY_LONG		2

	int			clk_requests;	/* internal reference counter */
	unsigned int		clk_delay;	/* number of MCI clk hold cycles */
	bool			clk_gated;	/* clock gated */
	struct delayed_work	clk_gate_work; /* delayed clock gate */
	unsigned int		clk_old;	/* old clock value cache */
	spinlock_t		clk_lock;	/* lock for clk fields */
	struct mutex		clk_gate_mutex;	/* mutex for clock gating */
	struct device_attribute clkgate_delay_attr;
<<<<<<< HEAD
	unsigned long           clkgate_delay;
#endif
=======
	unsigned long		clkgate_delay;
>>>>>>> 3f6240f3

	/* host specific block data */
	unsigned int		max_seg_size;	/* see blk_queue_max_segment_size */
	unsigned short		max_segs;	/* see blk_queue_max_segments */
	unsigned short		unused;
	unsigned int		max_req_size;	/* maximum number of bytes in one req */
	unsigned int		max_blk_size;	/* maximum size of one mmc block */
	unsigned int		max_blk_count;	/* maximum number of blocks in one req */
	unsigned int		max_discard_to;	/* max. discard timeout in ms */

	/* private data */
	spinlock_t		lock;		/* lock for claim and bus ops */

	struct mmc_ios		ios;		/* current io bus settings */
	u32			ocr;		/* the current OCR setting */

	/* group bitfields together to minimize padding */
	unsigned int		use_spi_crc:1;
	unsigned int		claimed:1;	/* host exclusively claimed */
	unsigned int		bus_dead:1;	/* bus has been released */
#ifdef CONFIG_MMC_DEBUG
	unsigned int		removed:1;	/* host is being removed */
#endif

	int			rescan_disable;	/* disable card detection */

	struct mmc_card		*card;		/* device attached to this host */

	wait_queue_head_t	wq;
	struct task_struct	*claimer;	/* task that has host claimed */
	struct task_struct	*suspend_task;
	int			claim_cnt;	/* "claim" nesting count */

	struct delayed_work	detect;
	struct wake_lock	detect_wake_lock;
<<<<<<< HEAD
	int			detect_change;	/* card detect flag */
	struct mmc_hotplug	hotplug;
=======
	int                     detect_change;  /* card detect flag */
>>>>>>> 3f6240f3

	const struct mmc_bus_ops *bus_ops;	/* current bus driver */
	unsigned int		bus_refs;	/* reference counter */

	unsigned int		bus_resume_flags;
#define MMC_BUSRESUME_MANUAL_RESUME	(1 << 0)
#define MMC_BUSRESUME_NEEDS_RESUME	(1 << 1)

	unsigned int		sdio_irqs;
	struct task_struct	*sdio_irq_thread;
	bool			sdio_irq_pending;
	atomic_t		sdio_irq_thread_abort;

	mmc_pm_flag_t		pm_flags;	/* requested pm features */

#ifdef CONFIG_LEDS_TRIGGERS
	struct led_trigger	*led;		/* activity led */
#endif

#ifdef CONFIG_REGULATOR
	bool			regulator_enabled; /* regulator state */
#endif

	struct dentry		*debugfs_root;

<<<<<<< HEAD
	struct mmc_async_req	*areq;		/* active async req */

#ifdef CONFIG_FAIL_MMC_REQUEST
	struct fault_attr	fail_mmc_request;
#endif

	unsigned int		actual_clock;	/* Actual HC clock rate */

=======
>>>>>>> 3f6240f3
#ifdef CONFIG_MMC_EMBEDDED_SDIO
	struct {
		struct sdio_cis			*cis;
		struct sdio_cccr		*cccr;
		struct sdio_embedded_func	*funcs;
		int				num_funcs;
	} embedded_sdio_data;
#endif

<<<<<<< HEAD
=======
#ifdef CONFIG_MMC_PERF_PROFILING
	struct {

		unsigned long rbytes_drv;  /* Rd bytes MMC Host  */
		unsigned long wbytes_drv;  /* Wr bytes MMC Host  */
		ktime_t rtime_drv;	   /* Rd time  MMC Host  */
		ktime_t wtime_drv;	   /* Wr time  MMC Host  */
		ktime_t start;
	} perf;
	bool perf_enable;
#endif

	struct mmc_async_req	*areq;		/* active async req */

>>>>>>> 3f6240f3
	unsigned long		private[0] ____cacheline_aligned;
};

extern struct mmc_host *mmc_alloc_host(int extra, struct device *);
extern int mmc_add_host(struct mmc_host *);
extern void mmc_remove_host(struct mmc_host *);
extern void mmc_free_host(struct mmc_host *);

#ifdef CONFIG_MMC_EMBEDDED_SDIO
extern void mmc_set_embedded_sdio_data(struct mmc_host *host,
				       struct sdio_cis *cis,
				       struct sdio_cccr *cccr,
				       struct sdio_embedded_func *funcs,
				       int num_funcs);
#endif

static inline void *mmc_priv(struct mmc_host *host)
{
	return (void *)host->private;
}

#define mmc_host_is_spi(host)	((host)->caps & MMC_CAP_SPI)

#define mmc_dev(x)	((x)->parent)
#define mmc_classdev(x)	(&(x)->class_dev)
#define mmc_hostname(x)	(dev_name(&(x)->class_dev))
#define mmc_bus_needs_resume(host) ((host)->bus_resume_flags & MMC_BUSRESUME_NEEDS_RESUME)
#define mmc_bus_manual_resume(host) ((host)->bus_resume_flags & MMC_BUSRESUME_MANUAL_RESUME)

static inline void mmc_set_bus_resume_policy(struct mmc_host *host, int manual)
{
	if (manual)
		host->bus_resume_flags |= MMC_BUSRESUME_MANUAL_RESUME;
	else
		host->bus_resume_flags &= ~MMC_BUSRESUME_MANUAL_RESUME;
}

extern int mmc_resume_bus(struct mmc_host *host);

extern int mmc_suspend_host(struct mmc_host *);
extern int mmc_resume_host(struct mmc_host *);

extern int mmc_power_save_host(struct mmc_host *host);
extern int mmc_power_restore_host(struct mmc_host *host);

extern void mmc_detect_change(struct mmc_host *, unsigned long delay);
extern void mmc_request_done(struct mmc_host *, struct mmc_request *);

extern int mmc_cache_ctrl(struct mmc_host *, u8);

static inline void mmc_signal_sdio_irq(struct mmc_host *host)
{
	host->ops->enable_sdio_irq(host, 0);
	host->sdio_irq_pending = true;
	wake_up_process(host->sdio_irq_thread);
}

struct regulator;

#ifdef CONFIG_REGULATOR
int mmc_regulator_get_ocrmask(struct regulator *supply);
int mmc_regulator_set_ocr(struct mmc_host *mmc,
			struct regulator *supply,
			unsigned short vdd_bit);
#else
static inline int mmc_regulator_get_ocrmask(struct regulator *supply)
{
	return 0;
}

static inline int mmc_regulator_set_ocr(struct mmc_host *mmc,
				 struct regulator *supply,
				 unsigned short vdd_bit)
{
	return 0;
}
#endif

int mmc_card_awake(struct mmc_host *host);
int mmc_card_sleep(struct mmc_host *host);
int mmc_card_can_sleep(struct mmc_host *host);

<<<<<<< HEAD
int mmc_pm_notify(struct notifier_block *notify_block, unsigned long, void *);
=======
int mmc_host_enable(struct mmc_host *host);
int mmc_host_disable(struct mmc_host *host);
int mmc_host_lazy_disable(struct mmc_host *host);
#ifdef CONFIG_PM
int mmc_pm_notify(struct notifier_block *notify_block, unsigned long mode,
		  void *unused);
#else
#define mmc_pm_notify NULL
#endif
>>>>>>> 3f6240f3

/* Module parameter */
extern bool mmc_assume_removable;

static inline int mmc_card_is_removable(struct mmc_host *host)
{
	return !(host->caps & MMC_CAP_NONREMOVABLE) && mmc_assume_removable;
}

static inline int mmc_card_keep_power(struct mmc_host *host)
{
	return host->pm_flags & MMC_PM_KEEP_POWER;
}

static inline int mmc_card_wake_sdio_irq(struct mmc_host *host)
{
	return host->pm_flags & MMC_PM_WAKE_SDIO_IRQ;
}

static inline int mmc_host_cmd23(struct mmc_host *host)
{
	return host->caps & MMC_CAP_CMD23;
}

static inline int mmc_boot_partition_access(struct mmc_host *host)
{
	return !(host->caps2 & MMC_CAP2_BOOTPART_NOACC);
}

#ifdef CONFIG_MMC_CLKGATE
void mmc_host_clk_hold(struct mmc_host *host);
void mmc_host_clk_release(struct mmc_host *host);
unsigned int mmc_host_clk_rate(struct mmc_host *host);

#else
static inline void mmc_host_clk_hold(struct mmc_host *host)
{
}

static inline void mmc_host_clk_release(struct mmc_host *host)
{
}

static inline unsigned int mmc_host_clk_rate(struct mmc_host *host)
{
	return host->ios.clock;
}
<<<<<<< HEAD
=======
#endif
>>>>>>> 3f6240f3
#endif
#endif /* LINUX_MMC_HOST_H */<|MERGE_RESOLUTION|>--- conflicted
+++ resolved
@@ -12,11 +12,8 @@
 
 #include <linux/leds.h>
 #include <linux/sched.h>
-<<<<<<< HEAD
 #include <linux/device.h>
 #include <linux/fault-inject.h>
-=======
->>>>>>> 3f6240f3
 #include <linux/wakelock.h>
 
 #include <linux/mmc/core.h>
@@ -62,11 +59,8 @@
 #define MMC_TIMING_UHS_SDR104	4
 #define MMC_TIMING_UHS_DDR50	5
 #define MMC_TIMING_MMC_HS200	6
-<<<<<<< HEAD
-=======
 
 	unsigned char	ddr;			/* dual data rate used */
->>>>>>> 3f6240f3
 
 #define MMC_SDR_MODE		0
 #define MMC_1_2V_DDR_MODE	1
@@ -94,21 +88,14 @@
 	 * when the host is released. 'enable' and 'disable' are deprecated.
 	 */
 	int (*enable)(struct mmc_host *host);
-<<<<<<< HEAD
 	int (*disable)(struct mmc_host *host);
-=======
-	int (*disable)(struct mmc_host *host, int lazy);
->>>>>>> 3f6240f3
 	/*
 	 * It is optional for the host to implement pre_req and post_req in
 	 * order to support double buffering of requests (prepare one
 	 * request while another request is active).
-<<<<<<< HEAD
 	 * pre_req() must always be followed by a post_req().
 	 * To undo a call made to pre_req(), call post_req() with
 	 * a nonzero err condition.
-=======
->>>>>>> 3f6240f3
 	 */
 	void	(*post_req)(struct mmc_host *host, struct mmc_request *req,
 			    int err);
@@ -149,10 +136,7 @@
 	/* The tuning command opcode value is different for SD and eMMC cards */
 	int	(*execute_tuning)(struct mmc_host *host, u32 opcode);
 	void	(*enable_preset_value)(struct mmc_host *host, bool enable);
-<<<<<<< HEAD
 	int	(*select_drive_strength)(unsigned int max_dtr, int host_drv, int card_drv);
-=======
->>>>>>> 3f6240f3
 	void	(*hw_reset)(struct mmc_host *host);
 };
 
@@ -169,14 +153,11 @@
 	int (*err_check) (struct mmc_card *, struct mmc_async_req *);
 };
 
-<<<<<<< HEAD
 struct mmc_hotplug {
 	unsigned int irq;
 	void *handler_priv;
 };
 
-=======
->>>>>>> 3f6240f3
 struct mmc_host {
 	struct device		*parent;
 	struct device		class_dev;
@@ -252,37 +233,30 @@
 #define MMC_CAP2_CACHE_CTRL	(1 << 1)	/* Allow cache control */
 #define MMC_CAP2_POWEROFF_NOTIFY (1 << 2)	/* Notify poweroff supported */
 #define MMC_CAP2_NO_MULTI_READ	(1 << 3)	/* Multiblock reads don't work */
-<<<<<<< HEAD
 #define MMC_CAP2_NO_SLEEP_CMD	(1 << 4)	/* Don't allow sleep command */
-=======
-#define MMC_CAP2_SANITIZE	(1<<4)		/* Support Sanitize */
->>>>>>> 3f6240f3
 #define MMC_CAP2_HS200_1_8V_SDR	(1 << 5)        /* can support */
 #define MMC_CAP2_HS200_1_2V_SDR	(1 << 6)        /* can support */
 #define MMC_CAP2_HS200		(MMC_CAP2_HS200_1_8V_SDR | \
 				 MMC_CAP2_HS200_1_2V_SDR)
-<<<<<<< HEAD
 #define MMC_CAP2_BROKEN_VOLTAGE	(1 << 7)	/* Use the broken voltage */
 #define MMC_CAP2_DETECT_ON_ERR	(1 << 8)	/* On I/O err check card removal */
 #define MMC_CAP2_HC_ERASE_SZ	(1 << 9)	/* High-capacity erase size */
-=======
-#define MMC_CAP2_DETECT_ON_ERR	(1 << 7)	/* On I/O err check card removal */
+
 #define MMC_CAP2_PACKED_RD	(1 << 10)	/* Allow packed read */
 #define MMC_CAP2_PACKED_WR	(1 << 11)	/* Allow packed write */
 #define MMC_CAP2_PACKED_CMD	(MMC_CAP2_PACKED_RD | \
 				 MMC_CAP2_PACKED_WR) /* Allow packed commands */
 #define MMC_CAP2_PACKED_WR_CONTROL (1 << 12) /* Allow write packing control */
-
+#define MMC_CAP2_SANITIZE	(1 << 13)		/* Support Sanitize */
 #define MMC_CAP2_BKOPS		    (1 << 14)	/* BKOPS supported */
 #define MMC_CAP2_INIT_BKOPS	    (1 << 15)	/* Need to set BKOPS_EN */
->>>>>>> 3f6240f3
-
 	mmc_pm_flag_t		pm_caps;	/* supported pm features */
 	unsigned int        power_notify_type;
 #define MMC_HOST_PW_NOTIFY_NONE		0
 #define MMC_HOST_PW_NOTIFY_SHORT	1
 #define MMC_HOST_PW_NOTIFY_LONG		2
 
+#ifdef CONFIG_MMC_CLKGATE
 	int			clk_requests;	/* internal reference counter */
 	unsigned int		clk_delay;	/* number of MCI clk hold cycles */
 	bool			clk_gated;	/* clock gated */
@@ -291,12 +265,8 @@
 	spinlock_t		clk_lock;	/* lock for clk fields */
 	struct mutex		clk_gate_mutex;	/* mutex for clock gating */
 	struct device_attribute clkgate_delay_attr;
-<<<<<<< HEAD
 	unsigned long           clkgate_delay;
 #endif
-=======
-	unsigned long		clkgate_delay;
->>>>>>> 3f6240f3
 
 	/* host specific block data */
 	unsigned int		max_seg_size;	/* see blk_queue_max_segment_size */
@@ -332,12 +302,8 @@
 
 	struct delayed_work	detect;
 	struct wake_lock	detect_wake_lock;
-<<<<<<< HEAD
 	int			detect_change;	/* card detect flag */
 	struct mmc_hotplug	hotplug;
-=======
-	int                     detect_change;  /* card detect flag */
->>>>>>> 3f6240f3
 
 	const struct mmc_bus_ops *bus_ops;	/* current bus driver */
 	unsigned int		bus_refs;	/* reference counter */
@@ -363,7 +329,6 @@
 
 	struct dentry		*debugfs_root;
 
-<<<<<<< HEAD
 	struct mmc_async_req	*areq;		/* active async req */
 
 #ifdef CONFIG_FAIL_MMC_REQUEST
@@ -372,8 +337,6 @@
 
 	unsigned int		actual_clock;	/* Actual HC clock rate */
 
-=======
->>>>>>> 3f6240f3
 #ifdef CONFIG_MMC_EMBEDDED_SDIO
 	struct {
 		struct sdio_cis			*cis;
@@ -383,8 +346,6 @@
 	} embedded_sdio_data;
 #endif
 
-<<<<<<< HEAD
-=======
 #ifdef CONFIG_MMC_PERF_PROFILING
 	struct {
 
@@ -397,9 +358,6 @@
 	bool perf_enable;
 #endif
 
-	struct mmc_async_req	*areq;		/* active async req */
-
->>>>>>> 3f6240f3
 	unsigned long		private[0] ____cacheline_aligned;
 };
 
@@ -482,19 +440,10 @@
 int mmc_card_sleep(struct mmc_host *host);
 int mmc_card_can_sleep(struct mmc_host *host);
 
-<<<<<<< HEAD
-int mmc_pm_notify(struct notifier_block *notify_block, unsigned long, void *);
-=======
 int mmc_host_enable(struct mmc_host *host);
 int mmc_host_disable(struct mmc_host *host);
 int mmc_host_lazy_disable(struct mmc_host *host);
-#ifdef CONFIG_PM
-int mmc_pm_notify(struct notifier_block *notify_block, unsigned long mode,
-		  void *unused);
-#else
-#define mmc_pm_notify NULL
-#endif
->>>>>>> 3f6240f3
+int mmc_pm_notify(struct notifier_block *notify_block, unsigned long, void *);
 
 /* Module parameter */
 extern bool mmc_assume_removable;
@@ -542,9 +491,5 @@
 {
 	return host->ios.clock;
 }
-<<<<<<< HEAD
-=======
-#endif
->>>>>>> 3f6240f3
 #endif
 #endif /* LINUX_MMC_HOST_H */