#ifndef ASM_X86__BUGS_H
#define ASM_X86__BUGS_H

extern void check_bugs(void);

<<<<<<< HEAD
#ifdef CONFIG_CPU_SUP_INTEL_32
=======
#if defined(CONFIG_CPU_SUP_INTEL) && defined(CONFIG_X86_32)
>>>>>>> cb58ffc3
int ppro_with_ram_bug(void);
#else
static inline int ppro_with_ram_bug(void) { return 0; }
#endif

#endif /* ASM_X86__BUGS_H */<|MERGE_RESOLUTION|>--- conflicted
+++ resolved
@@ -3,11 +3,7 @@
 
 extern void check_bugs(void);
 
-<<<<<<< HEAD
-#ifdef CONFIG_CPU_SUP_INTEL_32
-=======
 #if defined(CONFIG_CPU_SUP_INTEL) && defined(CONFIG_X86_32)
->>>>>>> cb58ffc3
 int ppro_with_ram_bug(void);
 #else
 static inline int ppro_with_ram_bug(void) { return 0; }
