--- conflicted
+++ resolved
@@ -46,12 +46,7 @@
 
 #define MAX_EEPROM_NAME 32
 
-<<<<<<< HEAD
-#define MAX_EEPROM_NAME 32
-=======
 #define MAX_AF_ITERATIONS 3
-#define MAX_NUMBER_OF_STEPS 47
->>>>>>> b9116eaf
 
 #define MAX_NUMBER_OF_STEPS 47
 
@@ -183,14 +178,14 @@
 enum msm_sensor_power_seq_gpio_t {
 	SENSOR_GPIO_RESET,
 	SENSOR_GPIO_STANDBY,
-<<<<<<< HEAD
+#ifdef CONFIG_SEC_H_PROJECT
 	SENSOR_GPIO_VT_RESET,
 	SENSOR_GPIO_VT_STANDBY,
 	SENSOR_GPIO_EXT_VANA_POWER,
 	SENSOR_GPIO_EXT_VIO_POWER,
 	SENSOR_GPIO_EXT_VCORE_POWER,
 	SENSOR_GPIO_EXT_CAMIO_EN,
-=======
+#else
 	SENSOR_GPIO_AF_PWDM,
 	SENSOR_GPIO_VIO,
 	SENSOR_GPIO_VANA,
@@ -198,7 +193,7 @@
 	SENSOR_GPIO_VAF,
 	SENSOR_GPIO_FL_EN,
 	SENSOR_GPIO_FL_NOW,
->>>>>>> b9116eaf
+#endif
 	SENSOR_GPIO_MAX,
 };
 
@@ -276,13 +271,8 @@
 struct msm_sensor_power_setting_array {
 	struct msm_sensor_power_setting *power_setting;
 	uint16_t size;
-<<<<<<< HEAD
-	struct msm_sensor_power_setting *power_off_setting;
-	uint16_t off_size;
-=======
 	struct msm_sensor_power_setting *power_down_setting;
 	uint16_t size_down;
->>>>>>> b9116eaf
 };
 
 struct msm_sensor_id_info_t {
@@ -304,23 +294,10 @@
 	MASTER_MAX,
 };
 
-<<<<<<< HEAD
-struct msm_sensor_info_t {
-	char     sensor_name[MAX_SENSOR_NAME];
-	int32_t  session_id;
-	int32_t  subdev_id[SUB_MODULE_MAX];
-	uint8_t  is_mount_angle_valid;
-	uint32_t sensor_mount_angle;
-};
-
-struct msm_camera_sensor_slave_info {
-	char sensor_name[32];
-=======
 struct msm_camera_sensor_slave_info {
 	char sensor_name[32];
 	char eeprom_name[32];
 	char actuator_name[32];
->>>>>>> b9116eaf
 	enum msm_sensor_camera_id_t camera_id;
 	uint16_t slave_addr;
 	enum msm_camera_i2c_reg_addr_type addr_type;
@@ -416,8 +393,6 @@
 	uint8_t csi_phy_sel;
 };
 
-<<<<<<< HEAD
-=======
 enum camb_position_t {
 	BACK_CAMERA_B,
 	FRONT_CAMERA_B,
@@ -433,7 +408,6 @@
 	enum camb_position_t position;
 };
 
->>>>>>> b9116eaf
 struct camera_vreg_t {
 	const char *reg_name;
 	enum camera_vreg_type type;
@@ -479,14 +453,11 @@
 	CFG_EEPROM_READ_DATA,
 	CFG_EEPROM_READ_COMPRESSED_DATA,
 	CFG_EEPROM_WRITE_DATA,
-<<<<<<< HEAD
 	CFG_EEPROM_GET_ERASESIZE,
 	CFG_EEPROM_ERASE,
 	CFG_EEPROM_POWER_ON,
 	CFG_EEPROM_POWER_OFF,
-=======
 	CFG_EEPROM_GET_MM_INFO,
->>>>>>> b9116eaf
 };
 struct eeprom_get_t {
 	uint32_t num_bytes;
@@ -526,11 +497,8 @@
 		struct eeprom_get_t get_data;
 		struct eeprom_read_t read_data;
 		struct eeprom_write_t write_data;
-<<<<<<< HEAD
 		struct eeprom_erase_t erase_data;
-=======
 		struct eeprom_get_mm_t get_mm_data;
->>>>>>> b9116eaf
 	} cfg;
 };
 
@@ -555,11 +523,7 @@
 	CFG_GET_ACTUATOR_INFO,
 	CFG_SET_ACTUATOR_INFO,
 	CFG_SET_DEFAULT_FOCUS,
-<<<<<<< HEAD
-        CFG_SET_POSITION,
-=======
 	CFG_SET_POSITION,
->>>>>>> b9116eaf
 	CFG_MOVE_FOCUS,
 };
 
@@ -661,15 +625,9 @@
 
 
 struct msm_actuator_set_position_t {
-<<<<<<< HEAD
-   uint16_t number_of_steps;
-   uint16_t pos[MAX_NUMBER_OF_STEPS];
-   uint16_t delay[MAX_NUMBER_OF_STEPS];
-=======
 	uint16_t number_of_steps;
 	uint16_t pos[MAX_NUMBER_OF_STEPS];
 	uint16_t delay[MAX_NUMBER_OF_STEPS];
->>>>>>> b9116eaf
 };
 
 struct msm_actuator_cfg_data {
@@ -679,11 +637,7 @@
 		struct msm_actuator_move_params_t move;
 		struct msm_actuator_set_info_t set_info;
 		struct msm_actuator_get_info_t get_info;
-<<<<<<< HEAD
-                struct msm_actuator_set_position_t setpos;
-=======
 		struct msm_actuator_set_position_t setpos;
->>>>>>> b9116eaf
 		enum af_camera_name cam_name;
 	} cfg;
 };
