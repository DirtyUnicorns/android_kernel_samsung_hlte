#ifndef __MSMB_PPROC_H
#define __MSMB_PPROC_H

#ifdef MSM_CAMERA_BIONIC
#include <sys/types.h>
#endif
#include <linux/videodev2.h>
#include <linux/types.h>

/* Should be same as VIDEO_MAX_PLANES in videodev2.h */
#define MAX_PLANES VIDEO_MAX_PLANES

#define MAX_NUM_CPP_STRIPS 8
#define MSM_CPP_MAX_NUM_PLANES 3

enum msm_cpp_frame_type {
	MSM_CPP_OFFLINE_FRAME,
	MSM_CPP_REALTIME_FRAME,
};

struct msm_cpp_frame_strip_info {
	int scale_v_en;
	int scale_h_en;

	int upscale_v_en;
	int upscale_h_en;

	int src_start_x;
	int src_end_x;
	int src_start_y;
	int src_end_y;

	/* Padding is required for upscaler because it does not
	 * pad internally like other blocks, also needed for rotation
	 * rotation expects all the blocks in the stripe to be the same size
	 * Padding is done such that all the extra padded pixels
	 * are on the right and bottom
	 */
	int pad_bottom;
	int pad_top;
	int pad_right;
	int pad_left;

	int v_init_phase;
	int h_init_phase;
	int h_phase_step;
	int v_phase_step;

	int prescale_crop_width_first_pixel;
	int prescale_crop_width_last_pixel;
	int prescale_crop_height_first_line;
	int prescale_crop_height_last_line;

	int postscale_crop_height_first_line;
	int postscale_crop_height_last_line;
	int postscale_crop_width_first_pixel;
	int postscale_crop_width_last_pixel;

	int dst_start_x;
	int dst_end_x;
	int dst_start_y;
	int dst_end_y;

	int bytes_per_pixel;
	unsigned int source_address;
	unsigned int destination_address;
	unsigned int compl_destination_address;
	unsigned int src_stride;
	unsigned int dst_stride;
	int rotate_270;
	int horizontal_flip;
	int vertical_flip;
	int scale_output_width;
	int scale_output_height;
	int prescale_crop_en;
	int postscale_crop_en;
};

struct msm_cpp_buffer_info_t {
	int fd;
	uint32_t index;
	uint32_t offset;
	uint8_t native_buff;
	uint8_t processed_divert;
};

struct msm_cpp_stream_buff_info_t {
	uint32_t identity;
	uint32_t num_buffs;
	struct msm_cpp_buffer_info_t *buffer_info;
};

struct msm_cpp_frame_info_t {
	int32_t frame_id;
	struct timeval timestamp;
	uint32_t inst_id;
	uint32_t identity;
	uint32_t client_id;
	enum msm_cpp_frame_type frame_type;
	uint32_t num_strips;
	struct msm_cpp_frame_strip_info *strip_info;
	uint32_t msg_len;
	uint32_t *cpp_cmd_msg;
	int src_fd;
	int dst_fd;
	struct ion_handle *src_ion_handle;
	struct ion_handle *dest_ion_handle;
	struct timeval in_time, out_time;
	void *cookie;
	int32_t *status;
	int32_t duplicate_output;
	uint32_t duplicate_identity;
	struct msm_cpp_buffer_info_t input_buffer_info;
	struct msm_cpp_buffer_info_t output_buffer_info[2];
};

struct cpp_hw_info {
	uint32_t cpp_hw_version;
	uint32_t cpp_hw_caps;
};

#define VIDIOC_MSM_CPP_CFG \
	_IOWR('V', BASE_VIDIOC_PRIVATE, struct msm_camera_v4l2_ioctl_t)

#define VIDIOC_MSM_CPP_GET_EVENTPAYLOAD \
	_IOWR('V', BASE_VIDIOC_PRIVATE + 1, struct msm_camera_v4l2_ioctl_t)

#define VIDIOC_MSM_CPP_GET_INST_INFO \
	_IOWR('V', BASE_VIDIOC_PRIVATE + 2, struct msm_camera_v4l2_ioctl_t)

#define VIDIOC_MSM_CPP_LOAD_FIRMWARE \
	_IOWR('V', BASE_VIDIOC_PRIVATE + 3, struct msm_camera_v4l2_ioctl_t)

#define VIDIOC_MSM_CPP_GET_HW_INFO \
	_IOWR('V', BASE_VIDIOC_PRIVATE + 4, struct msm_camera_v4l2_ioctl_t)

#define VIDIOC_MSM_CPP_FLUSH_QUEUE \
	_IOWR('V', BASE_VIDIOC_PRIVATE + 5, struct msm_camera_v4l2_ioctl_t)

#define VIDIOC_MSM_CPP_ENQUEUE_STREAM_BUFF_INFO \
	_IOWR('V', BASE_VIDIOC_PRIVATE + 6, struct msm_camera_v4l2_ioctl_t)

#define VIDIOC_MSM_CPP_DEQUEUE_STREAM_BUFF_INFO \
	_IOWR('V', BASE_VIDIOC_PRIVATE + 7, struct msm_camera_v4l2_ioctl_t)

#define VIDIOC_MSM_CPP_APPEND_STREAM_BUFF_INFO \
	_IOWR('V', BASE_VIDIOC_PRIVATE + 15, struct msm_camera_v4l2_ioctl_t)

<<<<<<< HEAD
#define VIDIOC_MSM_CPP_SET_CLOCK \
	_IOWR('V', BASE_VIDIOC_PRIVATE + 16, struct msm_camera_v4l2_ioctl_t)	
	
=======
#define VIDIOC_MSM_VPE_CFG \
	_IOWR('V', BASE_VIDIOC_PRIVATE + 8, struct msm_camera_v4l2_ioctl_t)

#define VIDIOC_MSM_VPE_TRANSACTION_SETUP \
	_IOWR('V', BASE_VIDIOC_PRIVATE + 9, struct msm_camera_v4l2_ioctl_t)

#define VIDIOC_MSM_VPE_GET_EVENTPAYLOAD \
	_IOWR('V', BASE_VIDIOC_PRIVATE + 10, struct msm_camera_v4l2_ioctl_t)

#define VIDIOC_MSM_VPE_GET_INST_INFO \
	_IOWR('V', BASE_VIDIOC_PRIVATE + 11, struct msm_camera_v4l2_ioctl_t)

#define VIDIOC_MSM_VPE_ENQUEUE_STREAM_BUFF_INFO \
	_IOWR('V', BASE_VIDIOC_PRIVATE + 12, struct msm_camera_v4l2_ioctl_t)

#define VIDIOC_MSM_VPE_DEQUEUE_STREAM_BUFF_INFO \
	_IOWR('V', BASE_VIDIOC_PRIVATE + 13, struct msm_camera_v4l2_ioctl_t)

#define VIDIOC_MSM_CPP_QUEUE_BUF \
	_IOWR('V', BASE_VIDIOC_PRIVATE + 14, struct msm_camera_v4l2_ioctl_t)

#define VIDIOC_MSM_CPP_APPEND_STREAM_BUFF_INFO \
	_IOWR('V', BASE_VIDIOC_PRIVATE + 15, struct msm_camera_v4l2_ioctl_t)

>>>>>>> b9116eaf
#define V4L2_EVENT_CPP_FRAME_DONE  (V4L2_EVENT_PRIVATE_START + 0)

struct msm_camera_v4l2_ioctl_t {
	uint32_t id;
	uint32_t len;
	int32_t trans_code;
	void __user *ioctl_ptr;
};

#endif /* __MSMB_PPROC_H */<|MERGE_RESOLUTION|>--- conflicted
+++ resolved
@@ -143,14 +143,6 @@
 #define VIDIOC_MSM_CPP_DEQUEUE_STREAM_BUFF_INFO \
 	_IOWR('V', BASE_VIDIOC_PRIVATE + 7, struct msm_camera_v4l2_ioctl_t)
 
-#define VIDIOC_MSM_CPP_APPEND_STREAM_BUFF_INFO \
-	_IOWR('V', BASE_VIDIOC_PRIVATE + 15, struct msm_camera_v4l2_ioctl_t)
-
-<<<<<<< HEAD
-#define VIDIOC_MSM_CPP_SET_CLOCK \
-	_IOWR('V', BASE_VIDIOC_PRIVATE + 16, struct msm_camera_v4l2_ioctl_t)	
-	
-=======
 #define VIDIOC_MSM_VPE_CFG \
 	_IOWR('V', BASE_VIDIOC_PRIVATE + 8, struct msm_camera_v4l2_ioctl_t)
 
@@ -175,7 +167,9 @@
 #define VIDIOC_MSM_CPP_APPEND_STREAM_BUFF_INFO \
 	_IOWR('V', BASE_VIDIOC_PRIVATE + 15, struct msm_camera_v4l2_ioctl_t)
 
->>>>>>> b9116eaf
+#define VIDIOC_MSM_CPP_SET_CLOCK \
+	_IOWR('V', BASE_VIDIOC_PRIVATE + 16, struct msm_camera_v4l2_ioctl_t)	
+	
 #define V4L2_EVENT_CPP_FRAME_DONE  (V4L2_EVENT_PRIVATE_START + 0)
 
 struct msm_camera_v4l2_ioctl_t {
