--- conflicted
+++ resolved
@@ -896,22 +896,13 @@
 		sin6->sin6_port = 0;
 		sin6->sin6_addr = ip6->saddr;
 
-<<<<<<< HEAD
-		sin6->sin6_flowinfo = 0;
-=======
->>>>>>> b9116eaf
 		if (np->sndflow)
 			sin6->sin6_flowinfo =
 				*(__be32 *)ip6 & IPV6_FLOWINFO_MASK;
 
-<<<<<<< HEAD
-		sin6->sin6_scope_id = ipv6_iface_scope_id(&sin6->sin6_addr,
-							  IP6CB(skb)->iif);
-=======
 		if (__ipv6_addr_needs_scope_id(
 		    ipv6_addr_type(&sin6->sin6_addr)))
 			sin6->sin6_scope_id = IP6CB(skb)->iif;
->>>>>>> b9116eaf
 
 		if (inet6_sk(sk)->rxopt.all)
 			pingv6_ops.datagram_recv_ctl(sk, msg, skb);
