--- conflicted
+++ resolved
@@ -315,11 +315,7 @@
 #endif
 
 struct dst_entry *icmpv6_route_lookup(struct net *net, struct sk_buff *skb,
-<<<<<<< HEAD
-					     struct sock *sk, struct flowi6 *fl6)
-=======
 				      struct sock *sk, struct flowi6 *fl6)
->>>>>>> b9116eaf
 {
 	struct dst_entry *dst, *dst2;
 	struct flowi6 fl2;
