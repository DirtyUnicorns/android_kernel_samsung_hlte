/*
 *  linux/arch/arm/kernel/process.c
 *
 *  Copyright (C) 1996-2000 Russell King - Converted to ARM.
 *  Original Copyright (C) 1995  Linus Torvalds
 *
 * This program is free software; you can redistribute it and/or modify
 * it under the terms of the GNU General Public License version 2 as
 * published by the Free Software Foundation.
 */
#include <stdarg.h>

#include <linux/export.h>
#include <linux/sched.h>
#include <linux/kernel.h>
#include <linux/mm.h>
#include <linux/stddef.h>
#include <linux/unistd.h>
#include <linux/user.h>
#include <linux/delay.h>
#include <linux/reboot.h>
#include <linux/interrupt.h>
#include <linux/kallsyms.h>
#include <linux/init.h>
#include <linux/cpu.h>
#include <linux/elfcore.h>
#include <linux/pm.h>
#include <linux/tick.h>
#include <linux/utsname.h>
#include <linux/uaccess.h>
#include <linux/random.h>
#include <linux/hw_breakpoint.h>
<<<<<<< HEAD
#include <linux/cpuidle.h>
=======
>>>>>>> 3f6240f3
#include <linux/console.h>

#include <asm/cacheflush.h>
#include <asm/processor.h>
#include <asm/thread_notify.h>
#include <asm/stacktrace.h>
#include <asm/mach/time.h>

#ifdef CONFIG_CC_STACKPROTECTOR
#include <linux/stackprotector.h>
unsigned long __stack_chk_guard __read_mostly;
EXPORT_SYMBOL(__stack_chk_guard);
#endif

static const char *processor_modes[] = {
  "USER_26", "FIQ_26" , "IRQ_26" , "SVC_26" , "UK4_26" , "UK5_26" , "UK6_26" , "UK7_26" ,
  "UK8_26" , "UK9_26" , "UK10_26", "UK11_26", "UK12_26", "UK13_26", "UK14_26", "UK15_26",
  "USER_32", "FIQ_32" , "IRQ_32" , "SVC_32" , "UK4_32" , "UK5_32" , "UK6_32" , "ABT_32" ,
  "UK8_32" , "UK9_32" , "UK10_32", "UND_32" , "UK12_32", "UK13_32", "UK14_32", "SYS_32"
};

static const char *isa_modes[] = {
  "ARM" , "Thumb" , "Jazelle", "ThumbEE"
};

extern void setup_mm_for_reboot(void);

static volatile int hlt_counter;

#ifdef CONFIG_SMP
void arch_trigger_all_cpu_backtrace(void)
{
	smp_send_all_cpu_backtrace();
}
#else
void arch_trigger_all_cpu_backtrace(void)
{
	dump_stack();
}
#endif

#ifdef CONFIG_SMP
void arch_trigger_all_cpu_backtrace(void)
{
	smp_send_all_cpu_backtrace();
}
#else
void arch_trigger_all_cpu_backtrace(void)
{
	dump_stack();
}
#endif

void disable_hlt(void)
{
	hlt_counter++;
}

EXPORT_SYMBOL(disable_hlt);

void enable_hlt(void)
{
	hlt_counter--;
}

EXPORT_SYMBOL(enable_hlt);

static int __init nohlt_setup(char *__unused)
{
	hlt_counter = 1;
	return 1;
}

static int __init hlt_setup(char *__unused)
{
	hlt_counter = 0;
	return 1;
}

__setup("nohlt", nohlt_setup);
__setup("hlt", hlt_setup);

<<<<<<< HEAD
extern void call_with_stack(void (*fn)(void *), void *arg, void *sp);
typedef void (*phys_reset_t)(unsigned long);

#ifdef CONFIG_ARM_FLUSH_CONSOLE_ON_RESTART
void arm_machine_flush_console(void)
{
	printk("\n");
	pr_emerg("Restarting %s\n", linux_banner);
	if (console_trylock()) {
		console_unlock();
		return;
	}

	mdelay(50);

=======
#ifdef CONFIG_ARM_FLUSH_CONSOLE_ON_RESTART
void arm_machine_flush_console(void)
{
	printk("\n");
	pr_emerg("Restarting %s\n", linux_banner);
	if (console_trylock()) {
		console_unlock();
		return;
	}

	mdelay(50);

	local_irq_disable();
	if (!console_trylock())
		pr_emerg("arm_restart: Console was locked! Busting\n");
	else
		pr_emerg("arm_restart: Console was locked!\n");
	console_unlock();
}
#else
void arm_machine_flush_console(void)
{
}
#endif

void arm_machine_restart(char mode, const char *cmd)
{
	/* Flush the console to make sure all the relevant messages make it
	 * out to the console drivers */
	arm_machine_flush_console();

	/* Disable interrupts first */
>>>>>>> 3f6240f3
	local_irq_disable();
	if (!console_trylock())
		pr_emerg("arm_restart: Console was locked! Busting\n");
	else
		pr_emerg("arm_restart: Console was locked!\n");
	console_unlock();
}
#else
void arm_machine_flush_console(void)
{
}
#endif

/*
 * A temporary stack to use for CPU reset. This is static so that we
 * don't clobber it with the identity mapping. When running with this
 * stack, any references to the current task *will not work* so you
 * should really do as little as possible before jumping to your reset
 * code.
 */
static u64 soft_restart_stack[16];

static void __soft_restart(void *addr)
{
	phys_reset_t phys_reset;

	/* Take out a flat memory mapping. */
	setup_mm_for_reboot();

	/* Clean and invalidate caches */
	flush_cache_all();

	/* Turn off caching */
	cpu_proc_fin();

	/* Push out any further dirty data, and ensure cache is empty */
	flush_cache_all();

<<<<<<< HEAD
	/* Switch to the identity mapping. */
	phys_reset = (phys_reset_t)(unsigned long)virt_to_phys(cpu_reset);
	phys_reset((unsigned long)addr);
=======
	/*Push out the dirty data from external caches */
	outer_disable();

	/*
	 * Now call the architecture specific reboot code.
	 */
	arch_reset(mode, cmd);
>>>>>>> 3f6240f3

	/* Should never get here. */
	BUG();
}

void soft_restart(unsigned long addr)
{
	u64 *stack = soft_restart_stack + ARRAY_SIZE(soft_restart_stack);

	/* Disable interrupts first */
	local_irq_disable();
	local_fiq_disable();

	/* Disable the L2 if we're the last man standing. */
	if (num_online_cpus() == 1)
		outer_disable();

	/* Change to the new stack and continue with the reset. */
	call_with_stack(__soft_restart, (void *)addr, (void *)stack);

	/* Should never get here. */
	BUG();
}

static void null_restart(char mode, const char *cmd)
{
}

/*
 * Function pointers to optional machine specific functions
 */
void (*pm_power_off)(void);
EXPORT_SYMBOL(pm_power_off);

void (*arm_pm_restart)(char str, const char *cmd) = null_restart;
EXPORT_SYMBOL_GPL(arm_pm_restart);

static void do_nothing(void *unused)
{
}

/*
 * cpu_idle_wait - Used to ensure that all the CPUs discard old value of
 * pm_idle and update to new pm_idle value. Required while changing pm_idle
 * handler on SMP systems.
 *
 * Caller must have changed pm_idle to the new value before the call. Old
 * pm_idle value will not be used by any CPU after the return of this function.
 */
void cpu_idle_wait(void)
{
	smp_mb();
	/* kick all the CPUs so that they exit out of pm_idle */
	smp_call_function(do_nothing, NULL, 1);
}
EXPORT_SYMBOL_GPL(cpu_idle_wait);

/*
 * This is our default idle handler.
 */

void (*arm_pm_idle)(void);

static void default_idle(void)
{
	if (arm_pm_idle)
		arm_pm_idle();
	else
		cpu_do_idle();
	local_irq_enable();
}

void (*pm_idle)(void) = default_idle;
EXPORT_SYMBOL(pm_idle);

/*
 * The idle thread, has rather strange semantics for calling pm_idle,
 * but this is what x86 does and we need to do the same, so that
 * things like cpuidle get called in the same way.  The only difference
 * is that we always respect 'hlt_counter' to prevent low power idle.
 */
void cpu_idle(void)
{
	local_fiq_enable();

	/* endless idle loop with no priority at all */
	while (1) {
		idle_notifier_call_chain(IDLE_START);
<<<<<<< HEAD
		tick_nohz_idle_enter();
		rcu_idle_enter();
=======
		tick_nohz_stop_sched_tick(1);
>>>>>>> 3f6240f3
		while (!need_resched()) {
#ifdef CONFIG_HOTPLUG_CPU
			if (cpu_is_offline(smp_processor_id()))
				cpu_die();
#endif

			/*
			 * We need to disable interrupts here
			 * to ensure we don't miss a wakeup call.
			 */
			local_irq_disable();
#ifdef CONFIG_PL310_ERRATA_769419
			wmb();
#endif
			if (hlt_counter) {
				local_irq_enable();
				cpu_relax();
			} else if (!need_resched()) {
				stop_critical_timings();
				if (cpuidle_idle_call())
					pm_idle();
				start_critical_timings();
				/*
				 * pm_idle functions must always
				 * return with IRQs enabled.
				 */
				WARN_ON(irqs_disabled());
			} else
				local_irq_enable();
		}
<<<<<<< HEAD
		rcu_idle_exit();
		tick_nohz_idle_exit();
		idle_notifier_call_chain(IDLE_END);
		schedule_preempt_disabled();
=======
		tick_nohz_restart_sched_tick();
		idle_notifier_call_chain(IDLE_END);
		preempt_enable_no_resched();
		schedule();
		preempt_disable();
>>>>>>> 3f6240f3
	}
}

static char reboot_mode = 'h';

int __init reboot_setup(char *str)
{
	reboot_mode = str[0];
	return 1;
}

__setup("reboot=", reboot_setup);

void machine_shutdown(void)
{
#ifdef CONFIG_SMP
	smp_send_stop();
#endif
}

void machine_halt(void)
{
	machine_shutdown();
	while (1);
}

void machine_power_off(void)
{
	machine_shutdown();
	if (pm_power_off)
		pm_power_off();
}

void machine_restart(char *cmd)
{
	machine_shutdown();

	/* Flush the console to make sure all the relevant messages make it
	 * out to the console drivers */
	arm_machine_flush_console();

	arm_pm_restart(reboot_mode, cmd);

	/* Give a grace period for failure to restart of 1s */
	mdelay(1000);

	/* Whoops - the platform was unable to reboot. Tell the user! */
	printk("Reboot failed -- System halted\n");
	while (1);
}

/*
 * dump a block of kernel memory from around the given address
 */
static void show_data(unsigned long addr, int nbytes, const char *name)
{
	int	i, j;
	int	nlines;
	u32	*p;

	/*
	 * don't attempt to dump non-kernel addresses or
	 * values that are probably just small negative numbers
	 */
	if (addr < PAGE_OFFSET || addr > -256UL)
		return;

	printk("\n%s: %#lx:\n", name, addr);

	/*
	 * round address down to a 32 bit boundary
	 * and always dump a multiple of 32 bytes
	 */
	p = (u32 *)(addr & ~(sizeof(u32) - 1));
	nbytes += (addr & (sizeof(u32) - 1));
	nlines = (nbytes + 31) / 32;


	for (i = 0; i < nlines; i++) {
		/*
		 * just display low 16 bits of address to keep
		 * each line of the dump < 80 characters
		 */
		printk("%04lx ", (unsigned long)p & 0xffff);
		for (j = 0; j < 8; j++) {
			u32	data;
			if (probe_kernel_address(p, data)) {
				printk(" ********");
			} else {
				printk(" %08x", data);
			}
			++p;
		}
		printk("\n");
	}
}

static void show_extra_register_data(struct pt_regs *regs, int nbytes)
{
	mm_segment_t fs;

	fs = get_fs();
	set_fs(KERNEL_DS);
	show_data(regs->ARM_pc - nbytes, nbytes * 2, "PC");
	show_data(regs->ARM_lr - nbytes, nbytes * 2, "LR");
	show_data(regs->ARM_sp - nbytes, nbytes * 2, "SP");
	show_data(regs->ARM_ip - nbytes, nbytes * 2, "IP");
	show_data(regs->ARM_fp - nbytes, nbytes * 2, "FP");
	show_data(regs->ARM_r0 - nbytes, nbytes * 2, "R0");
	show_data(regs->ARM_r1 - nbytes, nbytes * 2, "R1");
	show_data(regs->ARM_r2 - nbytes, nbytes * 2, "R2");
	show_data(regs->ARM_r3 - nbytes, nbytes * 2, "R3");
	show_data(regs->ARM_r4 - nbytes, nbytes * 2, "R4");
	show_data(regs->ARM_r5 - nbytes, nbytes * 2, "R5");
	show_data(regs->ARM_r6 - nbytes, nbytes * 2, "R6");
	show_data(regs->ARM_r7 - nbytes, nbytes * 2, "R7");
	show_data(regs->ARM_r8 - nbytes, nbytes * 2, "R8");
	show_data(regs->ARM_r9 - nbytes, nbytes * 2, "R9");
	show_data(regs->ARM_r10 - nbytes, nbytes * 2, "R10");
	set_fs(fs);
}

/*
 * dump a block of kernel memory from around the given address
 */
static void show_data(unsigned long addr, int nbytes, const char *name)
{
	int	i, j;
	int	nlines;
	u32	*p;

	/*
	 * don't attempt to dump non-kernel addresses or
	 * values that are probably just small negative numbers
	 */
	if (addr < PAGE_OFFSET || addr > -256UL)
		return;

	printk("\n%s: %#lx:\n", name, addr);

	/*
	 * round address down to a 32 bit boundary
	 * and always dump a multiple of 32 bytes
	 */
	p = (u32 *)(addr & ~(sizeof(u32) - 1));
	nbytes += (addr & (sizeof(u32) - 1));
	nlines = (nbytes + 31) / 32;


	for (i = 0; i < nlines; i++) {
		/*
		 * just display low 16 bits of address to keep
		 * each line of the dump < 80 characters
		 */
		printk("%04lx ", (unsigned long)p & 0xffff);
		for (j = 0; j < 8; j++) {
			u32	data;
			if (probe_kernel_address(p, data)) {
				printk(" ********");
			} else {
				printk(" %08x", data);
			}
			++p;
		}
		printk("\n");
	}
}

static void show_extra_register_data(struct pt_regs *regs, int nbytes)
{
	mm_segment_t fs;

	fs = get_fs();
	set_fs(KERNEL_DS);
	show_data(regs->ARM_pc - nbytes, nbytes * 2, "PC");
	show_data(regs->ARM_lr - nbytes, nbytes * 2, "LR");
	show_data(regs->ARM_sp - nbytes, nbytes * 2, "SP");
	show_data(regs->ARM_ip - nbytes, nbytes * 2, "IP");
	show_data(regs->ARM_fp - nbytes, nbytes * 2, "FP");
	show_data(regs->ARM_r0 - nbytes, nbytes * 2, "R0");
	show_data(regs->ARM_r1 - nbytes, nbytes * 2, "R1");
	show_data(regs->ARM_r2 - nbytes, nbytes * 2, "R2");
	show_data(regs->ARM_r3 - nbytes, nbytes * 2, "R3");
	show_data(regs->ARM_r4 - nbytes, nbytes * 2, "R4");
	show_data(regs->ARM_r5 - nbytes, nbytes * 2, "R5");
	show_data(regs->ARM_r6 - nbytes, nbytes * 2, "R6");
	show_data(regs->ARM_r7 - nbytes, nbytes * 2, "R7");
	show_data(regs->ARM_r8 - nbytes, nbytes * 2, "R8");
	show_data(regs->ARM_r9 - nbytes, nbytes * 2, "R9");
	show_data(regs->ARM_r10 - nbytes, nbytes * 2, "R10");
	set_fs(fs);
}

void __show_regs(struct pt_regs *regs)
{
	unsigned long flags;
	char buf[64];

	printk("CPU: %d    %s  (%s %.*s)\n",
		raw_smp_processor_id(), print_tainted(),
		init_utsname()->release,
		(int)strcspn(init_utsname()->version, " "),
		init_utsname()->version);
	print_symbol("PC is at %s\n", instruction_pointer(regs));
	print_symbol("LR is at %s\n", regs->ARM_lr);
	printk("pc : [<%08lx>]    lr : [<%08lx>]    psr: %08lx\n"
	       "sp : %08lx  ip : %08lx  fp : %08lx\n",
		regs->ARM_pc, regs->ARM_lr, regs->ARM_cpsr,
		regs->ARM_sp, regs->ARM_ip, regs->ARM_fp);
	printk("r10: %08lx  r9 : %08lx  r8 : %08lx\n",
		regs->ARM_r10, regs->ARM_r9,
		regs->ARM_r8);
	printk("r7 : %08lx  r6 : %08lx  r5 : %08lx  r4 : %08lx\n",
		regs->ARM_r7, regs->ARM_r6,
		regs->ARM_r5, regs->ARM_r4);
	printk("r3 : %08lx  r2 : %08lx  r1 : %08lx  r0 : %08lx\n",
		regs->ARM_r3, regs->ARM_r2,
		regs->ARM_r1, regs->ARM_r0);

	flags = regs->ARM_cpsr;
	buf[0] = flags & PSR_N_BIT ? 'N' : 'n';
	buf[1] = flags & PSR_Z_BIT ? 'Z' : 'z';
	buf[2] = flags & PSR_C_BIT ? 'C' : 'c';
	buf[3] = flags & PSR_V_BIT ? 'V' : 'v';
	buf[4] = '\0';

	printk("Flags: %s  IRQs o%s  FIQs o%s  Mode %s  ISA %s  Segment %s\n",
		buf, interrupts_enabled(regs) ? "n" : "ff",
		fast_interrupts_enabled(regs) ? "n" : "ff",
		processor_modes[processor_mode(regs)],
		isa_modes[isa_mode(regs)],
		get_fs() == get_ds() ? "kernel" : "user");
#ifdef CONFIG_CPU_CP15
	{
		unsigned int ctrl;

		buf[0] = '\0';
#ifdef CONFIG_CPU_CP15_MMU
		{
			unsigned int transbase, dac;
			asm("mrc p15, 0, %0, c2, c0\n\t"
			    "mrc p15, 0, %1, c3, c0\n"
			    : "=r" (transbase), "=r" (dac));
			snprintf(buf, sizeof(buf), "  Table: %08x  DAC: %08x",
			  	transbase, dac);
		}
#endif
		asm("mrc p15, 0, %0, c1, c0\n" : "=r" (ctrl));

		printk("Control: %08x%s\n", ctrl, buf);
	}
#endif

	show_extra_register_data(regs, 128);
}

void show_regs(struct pt_regs * regs)
{
	printk("\n");
	printk("Pid: %d, comm: %20s\n", task_pid_nr(current), current->comm);
	__show_regs(regs);
	dump_stack();
}

ATOMIC_NOTIFIER_HEAD(thread_notify_head);

EXPORT_SYMBOL_GPL(thread_notify_head);

/*
 * Free current thread data structures etc..
 */
void exit_thread(void)
{
	thread_notify(THREAD_NOTIFY_EXIT, current_thread_info());
}

void flush_thread(void)
{
	struct thread_info *thread = current_thread_info();
	struct task_struct *tsk = current;

	flush_ptrace_hw_breakpoint(tsk);

	memset(thread->used_cp, 0, sizeof(thread->used_cp));
	memset(&tsk->thread.debug, 0, sizeof(struct debug_info));
	memset(&thread->fpstate, 0, sizeof(union fp_state));

	thread_notify(THREAD_NOTIFY_FLUSH, thread);
}

void release_thread(struct task_struct *dead_task)
{
}

asmlinkage void ret_from_fork(void) __asm__("ret_from_fork");

int
copy_thread(unsigned long clone_flags, unsigned long stack_start,
	    unsigned long stk_sz, struct task_struct *p, struct pt_regs *regs)
{
	struct thread_info *thread = task_thread_info(p);
	struct pt_regs *childregs = task_pt_regs(p);

	*childregs = *regs;
	childregs->ARM_r0 = 0;
	childregs->ARM_sp = stack_start;

	memset(&thread->cpu_context, 0, sizeof(struct cpu_context_save));
	thread->cpu_context.sp = (unsigned long)childregs;
	thread->cpu_context.pc = (unsigned long)ret_from_fork;

	clear_ptrace_hw_breakpoint(p);

	if (clone_flags & CLONE_SETTLS)
		thread->tp_value = regs->ARM_r3;

	thread_notify(THREAD_NOTIFY_COPY, thread);

	return 0;
}

/*
 * Fill in the task's elfregs structure for a core dump.
 */
int dump_task_regs(struct task_struct *t, elf_gregset_t *elfregs)
{
	elf_core_copy_regs(elfregs, task_pt_regs(t));
	return 1;
}

/*
 * fill in the fpe structure for a core dump...
 */
int dump_fpu (struct pt_regs *regs, struct user_fp *fp)
{
	struct thread_info *thread = current_thread_info();
	int used_math = thread->used_cp[1] | thread->used_cp[2];

	if (used_math)
		memcpy(fp, &thread->fpstate.soft, sizeof (*fp));

	return used_math != 0;
}
EXPORT_SYMBOL(dump_fpu);

/*
 * Shuffle the argument into the correct register before calling the
 * thread function.  r4 is the thread argument, r5 is the pointer to
 * the thread function, and r6 points to the exit function.
 */
extern void kernel_thread_helper(void);
asm(	".pushsection .text\n"
"	.align\n"
"	.type	kernel_thread_helper, #function\n"
"kernel_thread_helper:\n"
#ifdef CONFIG_TRACE_IRQFLAGS
"	bl	trace_hardirqs_on\n"
#endif
"	msr	cpsr_c, r7\n"
"	mov	r0, r4\n"
"	mov	lr, r6\n"
"	mov	pc, r5\n"
"	.size	kernel_thread_helper, . - kernel_thread_helper\n"
"	.popsection");

#ifdef CONFIG_ARM_UNWIND
extern void kernel_thread_exit(long code);
asm(	".pushsection .text\n"
"	.align\n"
"	.type	kernel_thread_exit, #function\n"
"kernel_thread_exit:\n"
"	.fnstart\n"
"	.cantunwind\n"
"	bl	do_exit\n"
"	nop\n"
"	.fnend\n"
"	.size	kernel_thread_exit, . - kernel_thread_exit\n"
"	.popsection");
#else
#define kernel_thread_exit	do_exit
#endif

/*
 * Create a kernel thread.
 */
pid_t kernel_thread(int (*fn)(void *), void *arg, unsigned long flags)
{
	struct pt_regs regs;

	memset(&regs, 0, sizeof(regs));

	regs.ARM_r4 = (unsigned long)arg;
	regs.ARM_r5 = (unsigned long)fn;
	regs.ARM_r6 = (unsigned long)kernel_thread_exit;
	regs.ARM_r7 = SVC_MODE | PSR_ENDSTATE | PSR_ISETSTATE;
	regs.ARM_pc = (unsigned long)kernel_thread_helper;
	regs.ARM_cpsr = regs.ARM_r7 | PSR_I_BIT;

	return do_fork(flags|CLONE_VM|CLONE_UNTRACED, 0, &regs, 0, NULL, NULL);
}
EXPORT_SYMBOL(kernel_thread);

unsigned long get_wchan(struct task_struct *p)
{
	struct stackframe frame;
	int count = 0;
	if (!p || p == current || p->state == TASK_RUNNING)
		return 0;

	frame.fp = thread_saved_fp(p);
	frame.sp = thread_saved_sp(p);
	frame.lr = 0;			/* recovered from the stack */
	frame.pc = thread_saved_pc(p);
	do {
		int ret = unwind_frame(&frame);
		if (ret < 0)
			return 0;
		if (!in_sched_functions(frame.pc))
			return frame.pc;
	} while (count ++ < 16);
	return 0;
}

unsigned long arch_randomize_brk(struct mm_struct *mm)
{
	unsigned long range_end = mm->brk + 0x02000000;
	return randomize_range(mm->brk, range_end, 0) ? : mm->brk;
}

#ifdef CONFIG_MMU
/*
 * The vectors page is always readable from user space for the
 * atomic helpers and the signal restart code. Insert it into the
 * gate_vma so that it is visible through ptrace and /proc/<pid>/mem.
 */
static struct vm_area_struct gate_vma;

static int __init gate_vma_init(void)
{
	gate_vma.vm_start	= 0xffff0000;
	gate_vma.vm_end		= 0xffff0000 + PAGE_SIZE;
	gate_vma.vm_page_prot	= PAGE_READONLY_EXEC;
	gate_vma.vm_flags	= VM_READ | VM_EXEC |
				  VM_MAYREAD | VM_MAYEXEC;
	return 0;
}
arch_initcall(gate_vma_init);

struct vm_area_struct *get_gate_vma(struct mm_struct *mm)
{
	return &gate_vma;
}

int in_gate_area(struct mm_struct *mm, unsigned long addr)
{
	return (addr >= gate_vma.vm_start) && (addr < gate_vma.vm_end);
}

int in_gate_area_no_mm(unsigned long addr)
{
	return in_gate_area(NULL, addr);
}

const char *arch_vma_name(struct vm_area_struct *vma)
{
	return (vma == &gate_vma) ? "[vectors]" : NULL;
}
#endif<|MERGE_RESOLUTION|>--- conflicted
+++ resolved
@@ -30,10 +30,7 @@
 #include <linux/uaccess.h>
 #include <linux/random.h>
 #include <linux/hw_breakpoint.h>
-<<<<<<< HEAD
 #include <linux/cpuidle.h>
-=======
->>>>>>> 3f6240f3
 #include <linux/console.h>
 
 #include <asm/cacheflush.h>
@@ -75,18 +72,6 @@
 }
 #endif
 
-#ifdef CONFIG_SMP
-void arch_trigger_all_cpu_backtrace(void)
-{
-	smp_send_all_cpu_backtrace();
-}
-#else
-void arch_trigger_all_cpu_backtrace(void)
-{
-	dump_stack();
-}
-#endif
-
 void disable_hlt(void)
 {
 	hlt_counter++;
@@ -116,7 +101,6 @@
 __setup("nohlt", nohlt_setup);
 __setup("hlt", hlt_setup);
 
-<<<<<<< HEAD
 extern void call_with_stack(void (*fn)(void *), void *arg, void *sp);
 typedef void (*phys_reset_t)(unsigned long);
 
@@ -132,19 +116,6 @@
 
 	mdelay(50);
 
-=======
-#ifdef CONFIG_ARM_FLUSH_CONSOLE_ON_RESTART
-void arm_machine_flush_console(void)
-{
-	printk("\n");
-	pr_emerg("Restarting %s\n", linux_banner);
-	if (console_trylock()) {
-		console_unlock();
-		return;
-	}
-
-	mdelay(50);
-
 	local_irq_disable();
 	if (!console_trylock())
 		pr_emerg("arm_restart: Console was locked! Busting\n");
@@ -158,27 +129,6 @@
 }
 #endif
 
-void arm_machine_restart(char mode, const char *cmd)
-{
-	/* Flush the console to make sure all the relevant messages make it
-	 * out to the console drivers */
-	arm_machine_flush_console();
-
-	/* Disable interrupts first */
->>>>>>> 3f6240f3
-	local_irq_disable();
-	if (!console_trylock())
-		pr_emerg("arm_restart: Console was locked! Busting\n");
-	else
-		pr_emerg("arm_restart: Console was locked!\n");
-	console_unlock();
-}
-#else
-void arm_machine_flush_console(void)
-{
-}
-#endif
-
 /*
  * A temporary stack to use for CPU reset. This is static so that we
  * don't clobber it with the identity mapping. When running with this
@@ -204,19 +154,12 @@
 	/* Push out any further dirty data, and ensure cache is empty */
 	flush_cache_all();
 
-<<<<<<< HEAD
+	/* Push out the dirty data from external caches */
+	outer_disable();
+
 	/* Switch to the identity mapping. */
 	phys_reset = (phys_reset_t)(unsigned long)virt_to_phys(cpu_reset);
 	phys_reset((unsigned long)addr);
-=======
-	/*Push out the dirty data from external caches */
-	outer_disable();
-
-	/*
-	 * Now call the architecture specific reboot code.
-	 */
-	arch_reset(mode, cmd);
->>>>>>> 3f6240f3
 
 	/* Should never get here. */
 	BUG();
@@ -278,7 +221,8 @@
  * This is our default idle handler.
  */
 
-void (*arm_pm_idle)(void);
+extern void arch_idle(void);
+void (*arm_pm_idle)(void) = arch_idle;
 
 static void default_idle(void)
 {
@@ -305,12 +249,8 @@
 	/* endless idle loop with no priority at all */
 	while (1) {
 		idle_notifier_call_chain(IDLE_START);
-<<<<<<< HEAD
 		tick_nohz_idle_enter();
 		rcu_idle_enter();
-=======
-		tick_nohz_stop_sched_tick(1);
->>>>>>> 3f6240f3
 		while (!need_resched()) {
 #ifdef CONFIG_HOTPLUG_CPU
 			if (cpu_is_offline(smp_processor_id()))
@@ -341,18 +281,10 @@
 			} else
 				local_irq_enable();
 		}
-<<<<<<< HEAD
 		rcu_idle_exit();
 		tick_nohz_idle_exit();
 		idle_notifier_call_chain(IDLE_END);
 		schedule_preempt_disabled();
-=======
-		tick_nohz_restart_sched_tick();
-		idle_notifier_call_chain(IDLE_END);
-		preempt_enable_no_resched();
-		schedule();
-		preempt_disable();
->>>>>>> 3f6240f3
 	}
 }
 
@@ -402,77 +334,6 @@
 	/* Whoops - the platform was unable to reboot. Tell the user! */
 	printk("Reboot failed -- System halted\n");
 	while (1);
-}
-
-/*
- * dump a block of kernel memory from around the given address
- */
-static void show_data(unsigned long addr, int nbytes, const char *name)
-{
-	int	i, j;
-	int	nlines;
-	u32	*p;
-
-	/*
-	 * don't attempt to dump non-kernel addresses or
-	 * values that are probably just small negative numbers
-	 */
-	if (addr < PAGE_OFFSET || addr > -256UL)
-		return;
-
-	printk("\n%s: %#lx:\n", name, addr);
-
-	/*
-	 * round address down to a 32 bit boundary
-	 * and always dump a multiple of 32 bytes
-	 */
-	p = (u32 *)(addr & ~(sizeof(u32) - 1));
-	nbytes += (addr & (sizeof(u32) - 1));
-	nlines = (nbytes + 31) / 32;
-
-
-	for (i = 0; i < nlines; i++) {
-		/*
-		 * just display low 16 bits of address to keep
-		 * each line of the dump < 80 characters
-		 */
-		printk("%04lx ", (unsigned long)p & 0xffff);
-		for (j = 0; j < 8; j++) {
-			u32	data;
-			if (probe_kernel_address(p, data)) {
-				printk(" ********");
-			} else {
-				printk(" %08x", data);
-			}
-			++p;
-		}
-		printk("\n");
-	}
-}
-
-static void show_extra_register_data(struct pt_regs *regs, int nbytes)
-{
-	mm_segment_t fs;
-
-	fs = get_fs();
-	set_fs(KERNEL_DS);
-	show_data(regs->ARM_pc - nbytes, nbytes * 2, "PC");
-	show_data(regs->ARM_lr - nbytes, nbytes * 2, "LR");
-	show_data(regs->ARM_sp - nbytes, nbytes * 2, "SP");
-	show_data(regs->ARM_ip - nbytes, nbytes * 2, "IP");
-	show_data(regs->ARM_fp - nbytes, nbytes * 2, "FP");
-	show_data(regs->ARM_r0 - nbytes, nbytes * 2, "R0");
-	show_data(regs->ARM_r1 - nbytes, nbytes * 2, "R1");
-	show_data(regs->ARM_r2 - nbytes, nbytes * 2, "R2");
-	show_data(regs->ARM_r3 - nbytes, nbytes * 2, "R3");
-	show_data(regs->ARM_r4 - nbytes, nbytes * 2, "R4");
-	show_data(regs->ARM_r5 - nbytes, nbytes * 2, "R5");
-	show_data(regs->ARM_r6 - nbytes, nbytes * 2, "R6");
-	show_data(regs->ARM_r7 - nbytes, nbytes * 2, "R7");
-	show_data(regs->ARM_r8 - nbytes, nbytes * 2, "R8");
-	show_data(regs->ARM_r9 - nbytes, nbytes * 2, "R9");
-	show_data(regs->ARM_r10 - nbytes, nbytes * 2, "R10");
-	set_fs(fs);
 }
 
 /*
