--- conflicted
+++ resolved
@@ -1,5 +1,4 @@
-/* Copyright (c) 2010-2011, 2013-2014 The Linux Foundation.
- * All rights reserved.
+/* Copyright (c) 2010-2011, The Linux Foundation. All rights reserved.
  *
  * This program is free software; you can redistribute it and/or modify
  * it under the terms of the GNU General Public License version 2 and
@@ -191,12 +190,8 @@
 		apr_tal_close(&apr_svc_ch[dl][dest][svc]);
 		return NULL;
 	}
-<<<<<<< HEAD
-               smd_disable_read_intr(apr_svc_ch[dl][dest][svc].ch);
-=======
 
 	smd_disable_read_intr(apr_svc_ch[dl][dest][svc].ch);
->>>>>>> c990cd1d
 
 	if (!apr_svc_ch[dl][dest][svc].dest_state) {
 		apr_svc_ch[dl][dest][svc].dest_state = 1;
