--- conflicted
+++ resolved
@@ -171,11 +171,9 @@
  * should use msm_gpiomux_write.
  */
 void __msm_gpiomux_write(unsigned gpio, struct gpiomux_setting val);
-<<<<<<< HEAD
 #if defined(CONFIG_ARCH_MSM8974) || defined(CONFIG_ARCH_MSM8226) || defined(CONFIG_ARCH_MSM8610)
 void __msm_gpiomux_read(unsigned gpio, struct gpiomux_setting *val);
 #endif
-=======
 
 /* Functions that provide an API for drivers to read from and write to
  * miscellaneous TLMM registers.
@@ -184,7 +182,6 @@
 
 void msm_tlmm_misc_reg_write(enum msm_tlmm_misc_reg misc_reg, int val);
 
->>>>>>> c990cd1d
 #else
 static inline int msm_gpiomux_init(size_t ngpio)
 {
