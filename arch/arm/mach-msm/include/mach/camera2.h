--- conflicted
+++ resolved
@@ -37,17 +37,6 @@
 	S_EXIT
 };
 
-<<<<<<< HEAD
-#if defined(CONFIG_ARCH_MSM8610)
-enum cci_i2c_master_t {
-	MASTER_0,
-	MASTER_1,
-	MASTER_MAX,
-};
-#endif
-
-=======
->>>>>>> b9116eaf
 struct msm_camera_slave_info {
 	uint16_t sensor_slave_addr;
 	uint16_t sensor_id_reg_addr;
@@ -73,19 +62,13 @@
 	uint16_t order;
 };
 
-<<<<<<< HEAD
 #if defined(CONFIG_ARCH_MSM8610)
-=======
->>>>>>> b9116eaf
 struct msm_camera_power_ctrl_t {
 	struct device *dev;
 	struct msm_sensor_power_setting *power_setting;
 	uint16_t power_setting_size;
-<<<<<<< HEAD
-=======
 	struct msm_sensor_power_setting *power_down_setting;
 	uint16_t power_down_setting_size;
->>>>>>> b9116eaf
 	struct msm_camera_gpio_conf *gpio_conf;
 	struct camera_vreg_t *cam_vreg;
 	int num_vreg;
@@ -164,12 +147,8 @@
 	uint32_t delay;
 };
 
-<<<<<<< HEAD
 #if defined(CONFIG_ARCH_MSM8610)
-struct eeprom_memory_map_t {
-=======
 struct msm_eeprom_memory_map_t {
->>>>>>> b9116eaf
 	struct eeprom_map_t page;
 	struct eeprom_map_t pageen;
 	struct eeprom_map_t poll;
@@ -188,8 +167,6 @@
 	uint32_t num_map;	/* number of map blocks */
 	uint8_t *mapdata;
 	uint32_t num_data;	/* size of total mapdata */
-<<<<<<< HEAD
-=======
 };
 
 struct msm_eeprom_mm_t {
@@ -197,7 +174,6 @@
 	uint32_t mm_compression;
 	uint32_t mm_offset;
 	uint32_t mm_size;
->>>>>>> b9116eaf
 };
 
 struct msm_eeprom_board_info {
