--- conflicted
+++ resolved
@@ -299,14 +299,6 @@
 
 static uint64_t get_node_maxib(struct msm_bus_inode_info *info)
 {
-<<<<<<< HEAD
-	int i;
-	uint64_t maxib = 0;
-
-	for (i = 0; i <= info->num_pnodes; i++)
-		maxib = max(*info->pnode[i].sel_clk, maxib);
-
-=======
 	int i, ctx;
 	uint64_t maxib = 0;
 
@@ -317,7 +309,6 @@
 
 	MSM_BUS_DBG("%s: Node %d numpnodes %d maxib %llu", __func__,
 		info->num_pnodes, info->node_info->id, maxib);
->>>>>>> c990cd1d
 	return maxib;
 }
 
