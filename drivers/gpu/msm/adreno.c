/* Copyright (c) 2002,2007-2013, The Linux Foundation. All rights reserved.
 *
 * This program is free software; you can redistribute it and/or modify
 * it under the terms of the GNU General Public License version 2 and
 * only version 2 as published by the Free Software Foundation.
 *
 * This program is distributed in the hope that it will be useful,
 * but WITHOUT ANY WARRANTY; without even the implied warranty of
 * MERCHANTABILITY or FITNESS FOR A PARTICULAR PURPOSE.  See the
 * GNU General Public License for more details.
 *
 */
#include <linux/module.h>
#include <linux/uaccess.h>
#include <linux/vmalloc.h>
#include <linux/ioctl.h>
#include <linux/sched.h>
#include <linux/of.h>
#include <linux/of_device.h>
#include <linux/delay.h>
#include <linux/of_coresight.h>
#include <linux/input.h>

#include <mach/socinfo.h>
#include <mach/msm_bus_board.h>
#include <mach/msm_bus.h>

#include "kgsl.h"
#include "kgsl_pwrscale.h"
#include "kgsl_cffdump.h"
#include "kgsl_sharedmem.h"
#include "kgsl_iommu.h"

#include "adreno.h"
#include "adreno_pm4types.h"
#include "adreno_trace.h"

#include "a2xx_reg.h"
#include "a3xx_reg.h"

#define DRIVER_VERSION_MAJOR   3
#define DRIVER_VERSION_MINOR   1

/* Number of times to try hard reset */
#define NUM_TIMES_RESET_RETRY 5

/* Adreno MH arbiter config*/
#define ADRENO_CFG_MHARB \
	(0x10 \
		| (0 << MH_ARBITER_CONFIG__SAME_PAGE_GRANULARITY__SHIFT) \
		| (1 << MH_ARBITER_CONFIG__L1_ARB_ENABLE__SHIFT) \
		| (1 << MH_ARBITER_CONFIG__L1_ARB_HOLD_ENABLE__SHIFT) \
		| (0 << MH_ARBITER_CONFIG__L2_ARB_CONTROL__SHIFT) \
		| (1 << MH_ARBITER_CONFIG__PAGE_SIZE__SHIFT) \
		| (1 << MH_ARBITER_CONFIG__TC_REORDER_ENABLE__SHIFT) \
		| (1 << MH_ARBITER_CONFIG__TC_ARB_HOLD_ENABLE__SHIFT) \
		| (0 << MH_ARBITER_CONFIG__IN_FLIGHT_LIMIT_ENABLE__SHIFT) \
		| (0x8 << MH_ARBITER_CONFIG__IN_FLIGHT_LIMIT__SHIFT) \
		| (1 << MH_ARBITER_CONFIG__CP_CLNT_ENABLE__SHIFT) \
		| (1 << MH_ARBITER_CONFIG__VGT_CLNT_ENABLE__SHIFT) \
		| (1 << MH_ARBITER_CONFIG__TC_CLNT_ENABLE__SHIFT) \
		| (1 << MH_ARBITER_CONFIG__RB_CLNT_ENABLE__SHIFT) \
		| (1 << MH_ARBITER_CONFIG__PA_CLNT_ENABLE__SHIFT))

#define ADRENO_MMU_CONFIG						\
	(0x01								\
	 | (MMU_CONFIG << MH_MMU_CONFIG__RB_W_CLNT_BEHAVIOR__SHIFT)	\
	 | (MMU_CONFIG << MH_MMU_CONFIG__CP_W_CLNT_BEHAVIOR__SHIFT)	\
	 | (MMU_CONFIG << MH_MMU_CONFIG__CP_R0_CLNT_BEHAVIOR__SHIFT)	\
	 | (MMU_CONFIG << MH_MMU_CONFIG__CP_R1_CLNT_BEHAVIOR__SHIFT)	\
	 | (MMU_CONFIG << MH_MMU_CONFIG__CP_R2_CLNT_BEHAVIOR__SHIFT)	\
	 | (MMU_CONFIG << MH_MMU_CONFIG__CP_R3_CLNT_BEHAVIOR__SHIFT)	\
	 | (MMU_CONFIG << MH_MMU_CONFIG__CP_R4_CLNT_BEHAVIOR__SHIFT)	\
	 | (MMU_CONFIG << MH_MMU_CONFIG__VGT_R0_CLNT_BEHAVIOR__SHIFT)	\
	 | (MMU_CONFIG << MH_MMU_CONFIG__VGT_R1_CLNT_BEHAVIOR__SHIFT)	\
	 | (MMU_CONFIG << MH_MMU_CONFIG__TC_R_CLNT_BEHAVIOR__SHIFT)	\
	 | (MMU_CONFIG << MH_MMU_CONFIG__PA_W_CLNT_BEHAVIOR__SHIFT))

#define KGSL_LOG_LEVEL_DEFAULT 3

static void adreno_start_work(struct work_struct *work);
static void adreno_input_work(struct work_struct *work);

/*
 * The default values for the simpleondemand governor are 90 and 5,
 * we use different values here.
 * They have to be tuned and compare with the tz governor anyway.
 */
static struct devfreq_simple_ondemand_data adreno_ondemand_data = {
	.upthreshold = 80,
	.downdifferential = 20,
};

static struct devfreq_msm_adreno_tz_data adreno_tz_data = {
	.bus = {
		.max = 450,
	},
	.device_id = KGSL_DEVICE_3D0,
};

static const struct devfreq_governor_data adreno_governors[] = {
	{ .name = "simple_ondemand", .data = &adreno_ondemand_data },
	{ .name = "msm-adreno-tz", .data = &adreno_tz_data },
};

static const struct kgsl_functable adreno_functable;

static struct adreno_device device_3d0 = {
	.dev = {
		KGSL_DEVICE_COMMON_INIT(device_3d0.dev),
		.pwrscale = KGSL_PWRSCALE_INIT(adreno_governors,
					ARRAY_SIZE(adreno_governors)),
		.name = DEVICE_3D0_NAME,
		.id = KGSL_DEVICE_3D0,
		.mh = {
			.mharb  = ADRENO_CFG_MHARB,
			/* Remove 1k boundary check in z470 to avoid a GPU
			 * hang.  Notice that this solution won't work if
			 * both EBI and SMI are used
			 */
			.mh_intf_cfg1 = 0x00032f07,
			/* turn off memory protection unit by setting
			   acceptable physical address range to include
			   all pages. */
			.mpu_base = 0x00000000,
			.mpu_range =  0xFFFFF000,
		},
		.mmu = {
			.config = ADRENO_MMU_CONFIG,
		},
		.pwrctrl = {
			.irq_name = KGSL_3D0_IRQ,
		},
		.iomemname = KGSL_3D0_REG_MEMORY,
		.shadermemname = KGSL_3D0_SHADER_MEMORY,
		.ftbl = &adreno_functable,
		.cmd_log = KGSL_LOG_LEVEL_DEFAULT,
		.ctxt_log = KGSL_LOG_LEVEL_DEFAULT,
		.drv_log = KGSL_LOG_LEVEL_DEFAULT,
		.mem_log = KGSL_LOG_LEVEL_DEFAULT,
		.pwr_log = KGSL_LOG_LEVEL_DEFAULT,
		.pm_dump_enable = 0,
	},
	.gmem_base = 0,
	.gmem_size = SZ_256K,
	.pfp_fw = NULL,
	.pm4_fw = NULL,
	.wait_timeout = 0, /* in milliseconds, 0 means disabled */
	.ib_check_level = 0,
	.ft_policy = KGSL_FT_DEFAULT_POLICY,
	.ft_pf_policy = KGSL_FT_PAGEFAULT_DEFAULT_POLICY,
	.fast_hang_detect = 1,
	.long_ib_detect = 1,
	.start_work = __WORK_INITIALIZER(device_3d0.start_work,
		adreno_start_work),
	.input_work = __WORK_INITIALIZER(device_3d0.input_work,
		adreno_input_work),
};

unsigned int ft_detect_regs[FT_DETECT_REGS_COUNT];

static struct workqueue_struct *adreno_wq;

/*
 * This is the master list of all GPU cores that are supported by this
 * driver.
 */

#define ANY_ID (~0)
#define NO_VER (~0)

static const struct {
	enum adreno_gpurev gpurev;
	unsigned int core, major, minor, patchid;
	const char *pm4fw;
	const char *pfpfw;
	struct adreno_gpudev *gpudev;
	unsigned int istore_size;
	unsigned int pix_shader_start;
	/* Size of an instruction in dwords */
	unsigned int instruction_size;
	/* size of gmem for gpu*/
	unsigned int gmem_size;
	/* version of pm4 microcode that supports sync_lock
	   between CPU and GPU for IOMMU-v0 programming */
	unsigned int sync_lock_pm4_ver;
	/* version of pfp microcode that supports sync_lock
	   between CPU and GPU for IOMMU-v0 programming */
	unsigned int sync_lock_pfp_ver;
	/* PM4 jump table index */
	unsigned int pm4_jt_idx;
	/* PM4 jump table load addr */
	unsigned int pm4_jt_addr;
	/* PFP jump table index */
	unsigned int pfp_jt_idx;
	/* PFP jump table load addr */
	unsigned int pfp_jt_addr;
	/* PM4 bootstrap loader size */
	unsigned int pm4_bstrp_size;
	/* PFP bootstrap loader size */
	unsigned int pfp_bstrp_size;
	/* PFP bootstrap loader supported version */
	unsigned int pfp_bstrp_ver;

} adreno_gpulist[] = {
	{ ADRENO_REV_A200, 0, 2, ANY_ID, ANY_ID,
		"yamato_pm4.fw", "yamato_pfp.fw", &adreno_a2xx_gpudev,
		512, 384, 3, SZ_256K, NO_VER, NO_VER },
	{ ADRENO_REV_A203, 0, 1, 1, ANY_ID,
		"yamato_pm4.fw", "yamato_pfp.fw", &adreno_a2xx_gpudev,
		512, 384, 3, SZ_256K, NO_VER, NO_VER },
	{ ADRENO_REV_A205, 0, 1, 0, ANY_ID,
		"yamato_pm4.fw", "yamato_pfp.fw", &adreno_a2xx_gpudev,
		512, 384, 3, SZ_256K, NO_VER, NO_VER },
	{ ADRENO_REV_A220, 2, 1, ANY_ID, ANY_ID,
		"leia_pm4_470.fw", "leia_pfp_470.fw", &adreno_a2xx_gpudev,
		512, 384, 3, SZ_512K, NO_VER, NO_VER },
	/*
	 * patchlevel 5 (8960v2) needs special pm4 firmware to work around
	 * a hardware problem.
	 */
	{ ADRENO_REV_A225, 2, 2, 0, 5,
		"a225p5_pm4.fw", "a225_pfp.fw", &adreno_a2xx_gpudev,
		1536, 768, 3, SZ_512K, NO_VER, NO_VER },
	{ ADRENO_REV_A225, 2, 2, 0, 6,
		"a225_pm4.fw", "a225_pfp.fw", &adreno_a2xx_gpudev,
		1536, 768, 3, SZ_512K, 0x225011, 0x225002 },
	{ ADRENO_REV_A225, 2, 2, ANY_ID, ANY_ID,
		"a225_pm4.fw", "a225_pfp.fw", &adreno_a2xx_gpudev,
		1536, 768, 3, SZ_512K, 0x225011, 0x225002 },
	/* A3XX doesn't use the pix_shader_start */
	{ ADRENO_REV_A305, 3, 0, 5, 0,
		"a300_pm4.fw", "a300_pfp.fw", &adreno_a3xx_gpudev,
		512, 0, 2, SZ_256K, 0x3FF037, 0x3FF016 },
	/* A3XX doesn't use the pix_shader_start */
	{ ADRENO_REV_A320, 3, 2, ANY_ID, ANY_ID,
		"a300_pm4.fw", "a300_pfp.fw", &adreno_a3xx_gpudev,
		512, 0, 2, SZ_512K, 0x3FF037, 0x3FF016 },
	{ ADRENO_REV_A330, 3, 3, 0, ANY_ID,
		"a330_pm4.fw", "a330_pfp.fw", &adreno_a3xx_gpudev,
		512, 0, 2, SZ_1M, NO_VER, NO_VER, 0x8AD, 0x2E4, 0x201, 0x200,
		0x6, 0x20, 0x330020 },
	{ ADRENO_REV_A305B, 3, 0, 5, 0x10,
		"a330_pm4.fw", "a330_pfp.fw", &adreno_a3xx_gpudev,
		512, 0, 2, SZ_128K, NO_VER, NO_VER, 0x8AD, 0x2E4,
		0x201, 0x200 },
	/* 8226v2 */
	{ ADRENO_REV_A305B, 3, 0, 5, 0x12,
		"a330_pm4.fw", "a330_pfp.fw", &adreno_a3xx_gpudev,
		512, 0, 2, SZ_128K, NO_VER, NO_VER, 0x8AD, 0x2E4,
		0x201, 0x200 },
	{ ADRENO_REV_A305C, 3, 0, 5, 0x20,
		"a300_pm4.fw", "a300_pfp.fw", &adreno_a3xx_gpudev,
		512, 0, 2, SZ_128K, 0x3FF037, 0x3FF016 },
};

/* Nice level for the higher priority GPU start thread */
static unsigned int _wake_nice = -7;

/* Number of milliseconds to stay active active after a wake on touch */
static unsigned int _wake_timeout = 100;

/*
 * A workqueue callback responsible for actually turning on the GPU after a
 * touch event. kgsl_pwrctrl_wake() is used without any active_count protection
 * to avoid the need to maintain state.  Either somebody will start using the
 * GPU or the idle timer will fire and put the GPU back into slumber
 */
static void adreno_input_work(struct work_struct *work)
{
	struct adreno_device *adreno_dev = container_of(work,
			struct adreno_device, input_work);
	struct kgsl_device *device = &adreno_dev->dev;

	mutex_lock(&device->mutex);

	device->flags |= KGSL_FLAG_WAKE_ON_TOUCH;

	/*
	 * Don't schedule adreno_start in a high priority workqueue, we are
	 * already in a workqueue which should be sufficient
	 */
	kgsl_pwrctrl_wake(device, 0);

	/*
	 * When waking up from a touch event we want to stay active long enough
	 * for the user to send a draw command.  The default idle timer timeout
	 * is shorter than we want so go ahead and push the idle timer out
	 * further for this special case
	 */
	mod_timer(&device->idle_timer,
		jiffies + msecs_to_jiffies(_wake_timeout));
	mutex_unlock(&device->mutex);
}

/*
 * Process input events and schedule work if needed.  At this point we are only
 * interested in groking EV_ABS touchscreen events
 */
static void adreno_input_event(struct input_handle *handle, unsigned int type,
		unsigned int code, int value)
{
	struct kgsl_device *device = handle->handler->private;
	struct adreno_device *adreno_dev = ADRENO_DEVICE(device);

	/*
	 * Only queue the work under certain circumstances: we have to be in
	 * slumber, the event has to be EV_EBS and we had to have processed an
	 * IB since the last time we called wake on touch.
	 */
	if ((type == EV_ABS) &&
		!(device->flags & KGSL_FLAG_WAKE_ON_TOUCH) &&
		(device->state == KGSL_STATE_SLUMBER))
		schedule_work(&adreno_dev->input_work);
}

static int adreno_input_connect(struct input_handler *handler,
		struct input_dev *dev, const struct input_device_id *id)
{
	struct input_handle *handle;
	int ret;

	handle = kzalloc(sizeof(*handle), GFP_KERNEL);
	if (handle == NULL)
		return -ENOMEM;

	handle->dev = dev;
	handle->handler = handler;
	handle->name = handler->name;

	ret = input_register_handle(handle);
	if (ret) {
		kfree(handle);
		return ret;
	}

	ret = input_open_device(handle);
	if (ret) {
		input_unregister_handle(handle);
		kfree(handle);
	}

	return ret;
}

static void adreno_input_disconnect(struct input_handle *handle)
{
	input_close_device(handle);
	input_unregister_handle(handle);
	kfree(handle);
}

/*
 * We are only interested in EV_ABS events so only register handlers for those
 * input devices that have EV_ABS events
 */
static const struct input_device_id adreno_input_ids[] = {
	{
		.flags = INPUT_DEVICE_ID_MATCH_EVBIT,
		.evbit = { BIT_MASK(EV_ABS) },
	},
	{ },
};

static struct input_handler adreno_input_handler = {
	.event = adreno_input_event,
	.connect = adreno_input_connect,
	.disconnect = adreno_input_disconnect,
	.name = "kgsl",
	.id_table = adreno_input_ids,
};

/**
 * adreno_perfcounter_init: Reserve kernel performance counters
 * @device: device to configure
 *
 * The kernel needs/wants a certain group of performance counters for
 * its own activities.  Reserve these performance counters at init time
 * to ensure that they are always reserved for the kernel.  The performance
 * counters used by the kernel can be obtained by the user, but these
 * performance counters will remain active as long as the device is alive.
 */

static int adreno_perfcounter_init(struct kgsl_device *device)
{
	struct adreno_device *adreno_dev = ADRENO_DEVICE(device);

	if (adreno_dev->gpudev->perfcounter_init)
		return adreno_dev->gpudev->perfcounter_init(adreno_dev);
	return 0;
};

/**
 * adreno_perfcounter_close: Release counters initialized by
 * adreno_perfcounter_init
 * @device: device to realease counters for
 *
 */
static void adreno_perfcounter_close(struct kgsl_device *device)
{
	struct adreno_device *adreno_dev = ADRENO_DEVICE(device);
	if (adreno_dev->gpudev->perfcounter_close)
		return adreno_dev->gpudev->perfcounter_close(adreno_dev);
}

/**
 * adreno_perfcounter_start: Enable performance counters
 * @adreno_dev: Adreno device to configure
 *
 * Ensure all performance counters are enabled that are allocated.  Since
 * the device was most likely stopped, we can't trust that the counters
 * are still valid so make it so.
 * Returns 0 on success else error code
 */

static int adreno_perfcounter_start(struct adreno_device *adreno_dev)
{
	struct adreno_perfcounters *counters = adreno_dev->gpudev->perfcounters;
	struct adreno_perfcount_group *group;
	unsigned int i, j;
	int ret = 0;

	if (NULL == counters)
		return 0;

	/* group id iter */
	for (i = 0; i < counters->group_count; i++) {
		group = &(counters->groups[i]);

		/* countable iter */
		for (j = 0; j < group->reg_count; j++) {
			if (group->regs[j].countable ==
					KGSL_PERFCOUNTER_NOT_USED ||
					group->regs[j].countable ==
					KGSL_PERFCOUNTER_BROKEN)
				continue;

			if (adreno_dev->gpudev->perfcounter_enable)
				ret = adreno_dev->gpudev->perfcounter_enable(
					adreno_dev, i, j,
					group->regs[j].countable);
				if (ret)
					goto done;
		}
	}
done:
	return ret;
}

/**
 * adreno_perfcounter_read_group() - Determine which countables are in counters
 * @adreno_dev: Adreno device to configure
 * @reads: List of kgsl_perfcounter_read_groups
 * @count: Length of list
 *
 * Read the performance counters for the groupid/countable pairs and return
 * the 64 bit result for each pair
 */

int adreno_perfcounter_read_group(struct adreno_device *adreno_dev,
	struct kgsl_perfcounter_read_group __user *reads, unsigned int count)
{
	struct adreno_perfcounters *counters = adreno_dev->gpudev->perfcounters;
	struct adreno_perfcount_group *group;
	struct kgsl_perfcounter_read_group *list = NULL;
	unsigned int i, j;
	int ret = 0;

	if (NULL == counters)
		return -EINVAL;

	/* sanity check for later */
	if (!adreno_dev->gpudev->perfcounter_read)
		return -EINVAL;

	/* sanity check params passed in */
	if (reads == NULL || count == 0 || count > 100)
		return -EINVAL;

	list = kmalloc(sizeof(struct kgsl_perfcounter_read_group) * count,
			GFP_KERNEL);
	if (!list)
		return -ENOMEM;

	if (copy_from_user(list, reads,
			sizeof(struct kgsl_perfcounter_read_group) * count)) {
		ret = -EFAULT;
		goto done;
	}

	/* list iterator */
	for (j = 0; j < count; j++) {

		list[j].value = 0;

		/* Verify that the group ID is within range */
		if (list[j].groupid >= counters->group_count) {
			ret = -EINVAL;
			goto done;
		}

		group = &(counters->groups[list[j].groupid]);

		/* group/counter iterator */
		for (i = 0; i < group->reg_count; i++) {
			if (group->regs[i].countable == list[j].countable) {
				list[j].value =
					adreno_dev->gpudev->perfcounter_read(
					adreno_dev, list[j].groupid, i);
				break;
			}
		}
	}

	/* write the data */
	if (copy_to_user(reads, list,
			sizeof(struct kgsl_perfcounter_read_group) *
			count) != 0)
		ret = -EFAULT;

done:
	kfree(list);
	return ret;
}

/**
 * adreno_perfcounter_get_groupid() - Get the performance counter ID
 * @adreno_dev: Adreno device
 * @name: Performance counter group name string
 *
 * Get the groupid based on the name and return this ID
 */

int adreno_perfcounter_get_groupid(struct adreno_device *adreno_dev,
					const char *name)
{

	struct adreno_perfcounters *counters = adreno_dev->gpudev->perfcounters;
	struct adreno_perfcount_group *group;
	int i;

	if (name == NULL)
		return -EINVAL;

	if (NULL == counters)
		return -EINVAL;

	for (i = 0; i < counters->group_count; ++i) {
		group = &(counters->groups[i]);
		if (!strcmp(group->name, name))
			return i;
	}

	return -EINVAL;
}

/**
 * adreno_perfcounter_get_name() - Get the group name
 * @adreno_dev: Adreno device
 * @groupid: Desired performance counter groupid
 *
 * Get the name based on the groupid and return it
 */

const char *adreno_perfcounter_get_name(struct adreno_device *adreno_dev,
		unsigned int groupid)
{
	struct adreno_perfcounters *counters = adreno_dev->gpudev->perfcounters;

	if (NULL == counters)
		return NULL;

	if (groupid >= counters->group_count)
		return NULL;

	return counters->groups[groupid].name;
}

/**
 * adreno_perfcounter_query_group: Determine which countables are in counters
 * @adreno_dev: Adreno device to configure
 * @groupid: Desired performance counter group
 * @countables: Return list of all countables in the groups counters
 * @count: Max length of the array
 * @max_counters: max counters for the groupid
 *
 * Query the current state of counters for the group.
 */

int adreno_perfcounter_query_group(struct adreno_device *adreno_dev,
	unsigned int groupid, unsigned int *countables, unsigned int count,
	unsigned int *max_counters)
{
	struct adreno_perfcounters *counters = adreno_dev->gpudev->perfcounters;
	struct adreno_perfcount_group *group;
	unsigned int i;

	*max_counters = 0;

	if (NULL == counters)
		return -EINVAL;

	if (groupid >= counters->group_count)
		return -EINVAL;

	group = &(counters->groups[groupid]);
	*max_counters = group->reg_count;

	/*
	 * if NULL countable or *count of zero, return max reg_count in
	 * *max_counters and return success
	 */
	if (countables == NULL || count == 0)
		return 0;

	/*
	 * Go through all available counters.  Write upto *count * countable
	 * values.
	 */
	for (i = 0; i < group->reg_count && i < count; i++) {
		if (copy_to_user(&countables[i], &(group->regs[i].countable),
				sizeof(unsigned int)) != 0)
			return -EFAULT;
	}

	return 0;
}

static inline void refcount_group(struct adreno_perfcount_group *group,
	unsigned int reg, unsigned int flags, unsigned int *lo)
{
	if (flags & PERFCOUNTER_FLAG_KERNEL)
		group->regs[reg].kernelcount++;
	else
		group->regs[reg].usercount++;

	if (lo)
		*lo = group->regs[reg].offset;
}

/**
 * adreno_perfcounter_get: Try to put a countable in an available counter
 * @adreno_dev: Adreno device to configure
 * @groupid: Desired performance counter group
 * @countable: Countable desired to be in a counter
 * @offset: Return offset of the countable
 * @flags: Used to setup kernel perf counters
 *
 * Try to place a countable in an available counter.  If the countable is
 * already in a counter, reference count the counter/countable pair resource
 * and return success
 */

int adreno_perfcounter_get(struct adreno_device *adreno_dev,
	unsigned int groupid, unsigned int countable, unsigned int *offset,
	unsigned int flags)
{
	struct adreno_perfcounters *counters = adreno_dev->gpudev->perfcounters;
	struct adreno_perfcount_group *group;
	unsigned int empty = -1;
	int ret = 0;

	/* always clear return variables */
	if (offset)
		*offset = 0;

	if (NULL == counters)
		return -EINVAL;

	if (groupid >= counters->group_count)
		return -EINVAL;

	group = &(counters->groups[groupid]);

	if (group->flags & ADRENO_PERFCOUNTER_GROUP_FIXED) {
		/*
		 * In fixed groups the countable equals the fixed register the
		 * user wants. First make sure it is in range
		 */

		if (countable >= group->reg_count)
			return -EINVAL;

		/* If it is already reserved, just increase the refcounts */
		if ((group->regs[countable].kernelcount != 0) ||
			(group->regs[countable].usercount != 0)) {
				refcount_group(group, countable, flags, offset);
				return 0;
		}

		empty = countable;
	} else {
		unsigned int i;

		/*
		 * Check if the countable is already associated with a counter.
		 * Refcount and return the offset, otherwise, try and find an
		 * empty counter and assign the countable to it.
		 */

		for (i = 0; i < group->reg_count; i++) {
			if (group->regs[i].countable == countable) {
				refcount_group(group, i, flags, offset);
				return 0;
			} else if (group->regs[i].countable ==
			KGSL_PERFCOUNTER_NOT_USED) {
				/* keep track of unused counter */
				empty = i;
			}
		}
	}

	/* no available counters, so do nothing else */
	if (empty == -1)
		return -EBUSY;

	/* enable the new counter */
	ret = adreno_dev->gpudev->perfcounter_enable(adreno_dev, groupid, empty,
		countable);
	if (ret)
		return ret;
	/* initialize the new counter */
	group->regs[empty].countable = countable;

	/* set initial kernel and user count */
	if (flags & PERFCOUNTER_FLAG_KERNEL) {
		group->regs[empty].kernelcount = 1;
		group->regs[empty].usercount = 0;
	} else {
		group->regs[empty].kernelcount = 0;
		group->regs[empty].usercount = 1;
	}

	if (offset)
		*offset = group->regs[empty].offset;

	return ret;
}


/**
 * adreno_perfcounter_put: Release a countable from counter resource
 * @adreno_dev: Adreno device to configure
 * @groupid: Desired performance counter group
 * @countable: Countable desired to be freed from a  counter
 * @flags: Flag to determine if kernel or user space request
 *
 * Put a performance counter/countable pair that was previously received.  If
 * noone else is using the countable, free up the counter for others.
 */
int adreno_perfcounter_put(struct adreno_device *adreno_dev,
	unsigned int groupid, unsigned int countable, unsigned int flags)
{
	struct adreno_perfcounters *counters = adreno_dev->gpudev->perfcounters;
	struct adreno_perfcount_group *group;

	unsigned int i;

	if (NULL == counters)
		return -EINVAL;

	if (groupid >= counters->group_count)
		return -EINVAL;

	group = &(counters->groups[groupid]);

	/*
	 * Find if the counter/countable pair is used currently.
	 * Start cycling through registers in the bank.
	 */
	for (i = 0; i < group->reg_count; i++) {
		/* check if countable assigned is what we are looking for */
		if (group->regs[i].countable == countable) {
			/* found pair, book keep count based on request type */
			if (flags & PERFCOUNTER_FLAG_KERNEL &&
					group->regs[i].kernelcount > 0)
				group->regs[i].kernelcount--;
			else if (group->regs[i].usercount > 0)
				group->regs[i].usercount--;
			else
				break;

			/* mark available if not used anymore */
			if (group->regs[i].kernelcount == 0 &&
					group->regs[i].usercount == 0)
				group->regs[i].countable =
					KGSL_PERFCOUNTER_NOT_USED;

			return 0;
		}
	}

	return -EINVAL;
}

/**
 * adreno_perfcounter_restore() - Restore performance counters
 * @adreno_dev: adreno device to configure
 *
 * Load the physical performance counters with 64 bit value which are
 * saved on GPU power collapse.
 */
static inline void adreno_perfcounter_restore(struct adreno_device *adreno_dev)
{
	if (adreno_dev->gpudev->perfcounter_restore)
		adreno_dev->gpudev->perfcounter_restore(adreno_dev);
}

/**
 * adreno_perfcounter_save() - Save performance counters
 * @adreno_dev: adreno device to configure
 *
 * Save the performance counter values before GPU power collapse.
 * The saved values are restored on restart.
 * This ensures physical counters are coherent across power-collapse.
 */
static inline void adreno_perfcounter_save(struct adreno_device *adreno_dev)
{
	if (adreno_dev->gpudev->perfcounter_save)
		adreno_dev->gpudev->perfcounter_save(adreno_dev);
}

static irqreturn_t adreno_irq_handler(struct kgsl_device *device)
{
	struct adreno_device *adreno_dev = ADRENO_DEVICE(device);

	return adreno_dev->gpudev->irq_handler(adreno_dev);
}

static void adreno_cleanup_pt(struct kgsl_device *device,
			struct kgsl_pagetable *pagetable)
{
	struct adreno_device *adreno_dev = ADRENO_DEVICE(device);
	struct adreno_ringbuffer *rb = &adreno_dev->ringbuffer;

	kgsl_mmu_unmap(pagetable, &rb->buffer_desc);

	kgsl_mmu_unmap(pagetable, &device->memstore);

	kgsl_mmu_unmap(pagetable, &adreno_dev->pwron_fixup);

	kgsl_mmu_unmap(pagetable, &device->mmu.setstate_memory);

	kgsl_mmu_unmap(pagetable, &adreno_dev->profile.shared_buffer);
}

static int adreno_setup_pt(struct kgsl_device *device,
			struct kgsl_pagetable *pagetable)
{
	int result;
	struct adreno_device *adreno_dev = ADRENO_DEVICE(device);
	struct adreno_ringbuffer *rb = &adreno_dev->ringbuffer;

	result = kgsl_mmu_map_global(pagetable, &rb->buffer_desc);

	/*
	 * ALERT: Order of these mapping is important to
	 * Keep the most used entries like memstore
	 * and mmu setstate memory by TLB prefetcher.
	 */

	if (!result)
		result = kgsl_mmu_map_global(pagetable, &device->memstore);

	if (!result)
		result = kgsl_mmu_map_global(pagetable,
			&adreno_dev->pwron_fixup);

	if (!result)
		result = kgsl_mmu_map_global(pagetable,
			&device->mmu.setstate_memory);

	if (!result)
		result = kgsl_mmu_map_global(pagetable,
			&adreno_dev->profile.shared_buffer);

	if (result) {
		/* On error clean up what we have wrought */
		adreno_cleanup_pt(device, pagetable);
		return result;
	}

	/*
	 * Set the mpu end to the last "normal" global memory we use.
	 * For the IOMMU, this will be used to restrict access to the
	 * mapped registers.
	 */
	device->mh.mpu_range = adreno_dev->profile.shared_buffer.gpuaddr +
				adreno_dev->profile.shared_buffer.size;

	return 0;
}

static unsigned int _adreno_iommu_setstate_v0(struct kgsl_device *device,
					unsigned int *cmds_orig,
					phys_addr_t pt_val,
					int num_iommu_units, uint32_t flags)
{
	phys_addr_t reg_pt_val;
	unsigned int *cmds = cmds_orig;
	struct adreno_device *adreno_dev = ADRENO_DEVICE(device);
	int i;

	if (cpu_is_msm8960())
		cmds += adreno_add_change_mh_phys_limit_cmds(cmds, 0xFFFFF000,
					device->mmu.setstate_memory.gpuaddr +
					KGSL_IOMMU_SETSTATE_NOP_OFFSET);
	else
		cmds += adreno_add_bank_change_cmds(cmds,
					KGSL_IOMMU_CONTEXT_USER,
					device->mmu.setstate_memory.gpuaddr +
					KGSL_IOMMU_SETSTATE_NOP_OFFSET);

	cmds += adreno_add_idle_cmds(adreno_dev, cmds);

	/* Acquire GPU-CPU sync Lock here */
	cmds += kgsl_mmu_sync_lock(&device->mmu, cmds);

	if (flags & KGSL_MMUFLAGS_PTUPDATE) {
		/*
		 * We need to perfrom the following operations for all
		 * IOMMU units
		 */
		for (i = 0; i < num_iommu_units; i++) {
			reg_pt_val = kgsl_mmu_get_default_ttbr0(&device->mmu,
						i, KGSL_IOMMU_CONTEXT_USER);
			reg_pt_val &= ~KGSL_IOMMU_CTX_TTBR0_ADDR_MASK;
			reg_pt_val |= (pt_val & KGSL_IOMMU_CTX_TTBR0_ADDR_MASK);
			/*
			 * Set address of the new pagetable by writng to IOMMU
			 * TTBR0 register
			 */
			*cmds++ = cp_type3_packet(CP_MEM_WRITE, 2);
			*cmds++ = kgsl_mmu_get_reg_gpuaddr(&device->mmu, i,
				KGSL_IOMMU_CONTEXT_USER, KGSL_IOMMU_CTX_TTBR0);
			*cmds++ = reg_pt_val;
			*cmds++ = cp_type3_packet(CP_WAIT_FOR_IDLE, 1);
			*cmds++ = 0x00000000;

			/*
			 * Read back the ttbr0 register as a barrier to ensure
			 * above writes have completed
			 */
			cmds += adreno_add_read_cmds(device, cmds,
				kgsl_mmu_get_reg_gpuaddr(&device->mmu, i,
				KGSL_IOMMU_CONTEXT_USER, KGSL_IOMMU_CTX_TTBR0),
				reg_pt_val,
				device->mmu.setstate_memory.gpuaddr +
				KGSL_IOMMU_SETSTATE_NOP_OFFSET);
		}
	}
	if (flags & KGSL_MMUFLAGS_TLBFLUSH) {
		/*
		 * tlb flush
		 */
		for (i = 0; i < num_iommu_units; i++) {
			reg_pt_val = (pt_val + kgsl_mmu_get_default_ttbr0(
						&device->mmu,
						i, KGSL_IOMMU_CONTEXT_USER));
			reg_pt_val &= ~KGSL_IOMMU_CTX_TTBR0_ADDR_MASK;
			reg_pt_val |= (pt_val & KGSL_IOMMU_CTX_TTBR0_ADDR_MASK);

			*cmds++ = cp_type3_packet(CP_MEM_WRITE, 2);
			*cmds++ = kgsl_mmu_get_reg_gpuaddr(&device->mmu, i,
				KGSL_IOMMU_CONTEXT_USER,
				KGSL_IOMMU_CTX_TLBIALL);
			*cmds++ = 1;

			cmds += __adreno_add_idle_indirect_cmds(cmds,
			device->mmu.setstate_memory.gpuaddr +
			KGSL_IOMMU_SETSTATE_NOP_OFFSET);

			cmds += adreno_add_read_cmds(device, cmds,
				kgsl_mmu_get_reg_gpuaddr(&device->mmu, i,
					KGSL_IOMMU_CONTEXT_USER,
					KGSL_IOMMU_CTX_TTBR0),
				reg_pt_val,
				device->mmu.setstate_memory.gpuaddr +
				KGSL_IOMMU_SETSTATE_NOP_OFFSET);
		}
	}

	/* Release GPU-CPU sync Lock here */
	cmds += kgsl_mmu_sync_unlock(&device->mmu, cmds);

	if (cpu_is_msm8960())
		cmds += adreno_add_change_mh_phys_limit_cmds(cmds,
			kgsl_mmu_get_reg_gpuaddr(&device->mmu, 0,
						0, KGSL_IOMMU_GLOBAL_BASE),
			device->mmu.setstate_memory.gpuaddr +
			KGSL_IOMMU_SETSTATE_NOP_OFFSET);
	else
		cmds += adreno_add_bank_change_cmds(cmds,
			KGSL_IOMMU_CONTEXT_PRIV,
			device->mmu.setstate_memory.gpuaddr +
			KGSL_IOMMU_SETSTATE_NOP_OFFSET);

	cmds += adreno_add_idle_cmds(adreno_dev, cmds);

	return cmds - cmds_orig;
}

static unsigned int _adreno_iommu_setstate_v1(struct kgsl_device *device,
					unsigned int *cmds_orig,
					phys_addr_t pt_val,
					int num_iommu_units, uint32_t flags)
{
	struct adreno_device *adreno_dev = ADRENO_DEVICE(device);
	phys_addr_t ttbr0_val;
	unsigned int reg_pt_val;
	unsigned int *cmds = cmds_orig;
	int i;
	unsigned int ttbr0, tlbiall, tlbstatus, tlbsync, mmu_ctrl;

	cmds += adreno_add_idle_cmds(adreno_dev, cmds);

	for (i = 0; i < num_iommu_units; i++) {
		ttbr0_val = kgsl_mmu_get_default_ttbr0(&device->mmu,
				i, KGSL_IOMMU_CONTEXT_USER);
		ttbr0_val &= ~KGSL_IOMMU_CTX_TTBR0_ADDR_MASK;
		ttbr0_val |= (pt_val & KGSL_IOMMU_CTX_TTBR0_ADDR_MASK);
		if (flags & KGSL_MMUFLAGS_PTUPDATE) {
			mmu_ctrl = kgsl_mmu_get_reg_ahbaddr(
				&device->mmu, i,
				KGSL_IOMMU_CONTEXT_USER,
				KGSL_IOMMU_IMPLDEF_MICRO_MMU_CTRL) >> 2;

			ttbr0 = kgsl_mmu_get_reg_ahbaddr(&device->mmu, i,
						KGSL_IOMMU_CONTEXT_USER,
						KGSL_IOMMU_CTX_TTBR0) >> 2;

			if (kgsl_mmu_hw_halt_supported(&device->mmu, i)) {
				*cmds++ = cp_type3_packet(CP_WAIT_FOR_IDLE, 1);
				*cmds++ = 0;
				/*
				 * glue commands together until next
				 * WAIT_FOR_ME
				 */
				cmds += adreno_wait_reg_eq(cmds,
					adreno_getreg(adreno_dev,
						ADRENO_REG_CP_WFI_PEND_CTR),
					1, 0xFFFFFFFF, 0xF);

				/* set the iommu lock bit */
				*cmds++ = cp_type3_packet(CP_REG_RMW, 3);
				*cmds++ = mmu_ctrl;
				/* AND to unmask the lock bit */
				*cmds++ =
				 ~(KGSL_IOMMU_IMPLDEF_MICRO_MMU_CTRL_HALT);
				/* OR to set the IOMMU lock bit */
				*cmds++ =
				   KGSL_IOMMU_IMPLDEF_MICRO_MMU_CTRL_HALT;
				/* wait for smmu to lock */
				cmds += adreno_wait_reg_eq(cmds, mmu_ctrl,
				KGSL_IOMMU_IMPLDEF_MICRO_MMU_CTRL_IDLE,
				KGSL_IOMMU_IMPLDEF_MICRO_MMU_CTRL_IDLE, 0xF);
			}
			/* set ttbr0 */
			if (sizeof(phys_addr_t) > sizeof(unsigned long)) {
				reg_pt_val = ttbr0_val & 0xFFFFFFFF;
				*cmds++ = cp_type0_packet(ttbr0, 1);
				*cmds++ = reg_pt_val;
				reg_pt_val = (unsigned int)
				((ttbr0_val & 0xFFFFFFFF00000000ULL) >> 32);
				*cmds++ = cp_type0_packet(ttbr0 + 1, 1);
				*cmds++ = reg_pt_val;
			} else {
				reg_pt_val = ttbr0_val;
				*cmds++ = cp_type0_packet(ttbr0, 1);
				*cmds++ = reg_pt_val;
			}
			if (kgsl_mmu_hw_halt_supported(&device->mmu, i)) {
				/* unlock the IOMMU lock */
				*cmds++ = cp_type3_packet(CP_REG_RMW, 3);
				*cmds++ = mmu_ctrl;
				/* AND to unmask the lock bit */
				*cmds++ =
				   ~(KGSL_IOMMU_IMPLDEF_MICRO_MMU_CTRL_HALT);
				/* OR with 0 so lock bit is unset */
				*cmds++ = 0;
				/* release all commands with wait_for_me */
				*cmds++ = cp_type3_packet(CP_WAIT_FOR_ME, 1);
				*cmds++ = 0;
			}
		}
		if (flags & KGSL_MMUFLAGS_TLBFLUSH) {
			tlbiall = kgsl_mmu_get_reg_ahbaddr(&device->mmu, i,
						KGSL_IOMMU_CONTEXT_USER,
						KGSL_IOMMU_CTX_TLBIALL) >> 2;
			*cmds++ = cp_type0_packet(tlbiall, 1);
			*cmds++ = 1;

			tlbsync = kgsl_mmu_get_reg_ahbaddr(&device->mmu, i,
						KGSL_IOMMU_CONTEXT_USER,
						KGSL_IOMMU_CTX_TLBSYNC) >> 2;
			*cmds++ = cp_type0_packet(tlbsync, 1);
			*cmds++ = 0;

			tlbstatus = kgsl_mmu_get_reg_ahbaddr(&device->mmu, i,
					KGSL_IOMMU_CONTEXT_USER,
					KGSL_IOMMU_CTX_TLBSTATUS) >> 2;
			cmds += adreno_wait_reg_eq(cmds, tlbstatus, 0,
					KGSL_IOMMU_CTX_TLBSTATUS_SACTIVE, 0xF);
			/* release all commands with wait_for_me */
			*cmds++ = cp_type3_packet(CP_WAIT_FOR_ME, 1);
			*cmds++ = 0;
		}
	}

	cmds += adreno_add_idle_cmds(adreno_dev, cmds);

	return cmds - cmds_orig;
}

/**
 * adreno_use_default_setstate() - Use CPU instead of the GPU to manage the mmu?
 * @adreno_dev: the device
 *
 * In many cases it is preferable to poke the iommu or gpummu directly rather
 * than using the GPU command stream. If we are idle or trying to go to a low
 * power state, using the command stream will be slower and asynchronous, which
 * needlessly complicates the power state transitions. Additionally,
 * the hardware simulators do not support command stream MMU operations so
 * the command stream can never be used if we are capturing CFF data.
 *
 */
static bool adreno_use_default_setstate(struct adreno_device *adreno_dev)
{
	return (adreno_isidle(&adreno_dev->dev) ||
		KGSL_STATE_ACTIVE != adreno_dev->dev.state ||
		atomic_read(&adreno_dev->dev.active_cnt) == 0 ||
		adreno_dev->dev.cff_dump_enable);
}

static int adreno_iommu_setstate(struct kgsl_device *device,
					unsigned int context_id,
					uint32_t flags)
{
	phys_addr_t pt_val;
	unsigned int link[230];
	unsigned int *cmds = &link[0];
	int sizedwords = 0;
	struct adreno_device *adreno_dev = ADRENO_DEVICE(device);
	int num_iommu_units;
	struct kgsl_context *context;
	struct adreno_context *adreno_ctx = NULL;
	struct adreno_ringbuffer *rb = &adreno_dev->ringbuffer;
	unsigned int result;

	if (adreno_use_default_setstate(adreno_dev)) {
		kgsl_mmu_device_setstate(&device->mmu, flags);
		return 0;
	}
	num_iommu_units = kgsl_mmu_get_num_iommu_units(&device->mmu);

	context = kgsl_context_get(device, context_id);
	if (!context) {
		kgsl_mmu_device_setstate(&device->mmu, flags);
		return 0;
	}
	adreno_ctx = ADRENO_CONTEXT(context);

	result = kgsl_mmu_enable_clk(&device->mmu, KGSL_IOMMU_CONTEXT_USER);

	if (result)
		goto done;

	pt_val = kgsl_mmu_get_pt_base_addr(&device->mmu,
				device->mmu.hwpagetable);

	cmds += __adreno_add_idle_indirect_cmds(cmds,
		device->mmu.setstate_memory.gpuaddr +
		KGSL_IOMMU_SETSTATE_NOP_OFFSET);

	if (msm_soc_version_supports_iommu_v0())
		cmds += _adreno_iommu_setstate_v0(device, cmds, pt_val,
						num_iommu_units, flags);
	else
		cmds += _adreno_iommu_setstate_v1(device, cmds, pt_val,
						num_iommu_units, flags);

	sizedwords += (cmds - &link[0]);
	if (sizedwords == 0) {
		KGSL_DRV_ERR(device, "no commands generated\n");
		BUG();
	}
	/* invalidate all base pointers */
	*cmds++ = cp_type3_packet(CP_INVALIDATE_STATE, 1);
	*cmds++ = 0x7fff;
	sizedwords += 2;

	if (sizedwords > (ARRAY_SIZE(link))) {
		KGSL_DRV_ERR(device, "Temp command buffer overflow\n");
		BUG();
	}
	/*
	 * This returns the per context timestamp but we need to
	 * use the global timestamp for iommu clock disablement
	 */
	result = adreno_ringbuffer_issuecmds(device, adreno_ctx,
			KGSL_CMD_FLAGS_PMODE, &link[0], sizedwords);

	/*
	 * On error disable the IOMMU clock right away otherwise turn it off
	 * after the command has been retired
	 */
	if (result)
		kgsl_mmu_disable_clk_on_ts(&device->mmu, 0, false);
	else
		kgsl_mmu_disable_clk_on_ts(&device->mmu, rb->global_ts, true);

done:
	kgsl_context_put(context);
	return result;
}

static int adreno_gpummu_setstate(struct kgsl_device *device,
					unsigned int context_id,
					uint32_t flags)
{
	struct adreno_device *adreno_dev = ADRENO_DEVICE(device);
	unsigned int link[32];
	unsigned int *cmds = &link[0];
	int sizedwords = 0;
	unsigned int mh_mmu_invalidate = 0x00000003; /*invalidate all and tc */
	struct kgsl_context *context;
	struct adreno_context *adreno_ctx = NULL;
	int ret = 0;

	/*
	 * Fix target freeze issue by adding TLB flush for each submit
	 * on A20X based targets.
	 */
	if (adreno_is_a20x(adreno_dev))
		flags |= KGSL_MMUFLAGS_TLBFLUSH;
	/*
	 * If possible, then set the state via the command stream to avoid
	 * a CPU idle.  Otherwise, use the default setstate which uses register
	 * writes For CFF dump we must idle and use the registers so that it is
	 * easier to filter out the mmu accesses from the dump
	 */
	if (!adreno_use_default_setstate(adreno_dev)) {
		context = kgsl_context_get(device, context_id);
		if (context == NULL)
			return -EINVAL;

		adreno_ctx = ADRENO_CONTEXT(context);

		if (flags & KGSL_MMUFLAGS_PTUPDATE) {
			/* wait for graphics pipe to be idle */
			*cmds++ = cp_type3_packet(CP_WAIT_FOR_IDLE, 1);
			*cmds++ = 0x00000000;

			/* set page table base */
			*cmds++ = cp_type0_packet(MH_MMU_PT_BASE, 1);
			*cmds++ = kgsl_mmu_get_pt_base_addr(&device->mmu,
					device->mmu.hwpagetable);
			sizedwords += 4;
		}

		if (flags & KGSL_MMUFLAGS_TLBFLUSH) {
			if (!(flags & KGSL_MMUFLAGS_PTUPDATE)) {
				*cmds++ = cp_type3_packet(CP_WAIT_FOR_IDLE,
								1);
				*cmds++ = 0x00000000;
				sizedwords += 2;
			}
			*cmds++ = cp_type0_packet(MH_MMU_INVALIDATE, 1);
			*cmds++ = mh_mmu_invalidate;
			sizedwords += 2;
		}

		if (flags & KGSL_MMUFLAGS_PTUPDATE &&
			adreno_is_a20x(adreno_dev)) {
			/* HW workaround: to resolve MMU page fault interrupts
			* caused by the VGT.It prevents the CP PFP from filling
			* the VGT DMA request fifo too early,thereby ensuring
			* that the VGT will not fetch vertex/bin data until
			* after the page table base register has been updated.
			*
			* Two null DRAW_INDX_BIN packets are inserted right
			* after the page table base update, followed by a
			* wait for idle. The null packets will fill up the
			* VGT DMA request fifo and prevent any further
			* vertex/bin updates from occurring until the wait
			* has finished. */
			*cmds++ = cp_type3_packet(CP_SET_CONSTANT, 2);
			*cmds++ = (0x4 << 16) |
				(REG_PA_SU_SC_MODE_CNTL - 0x2000);
			*cmds++ = 0;	  /* disable faceness generation */
			*cmds++ = cp_type3_packet(CP_SET_BIN_BASE_OFFSET, 1);
			*cmds++ = device->mmu.setstate_memory.gpuaddr;
			*cmds++ = cp_type3_packet(CP_DRAW_INDX_BIN, 6);
			*cmds++ = 0;	  /* viz query info */
			*cmds++ = 0x0003C004; /* draw indicator */
			*cmds++ = 0;	  /* bin base */
			*cmds++ = 3;	  /* bin size */
			*cmds++ =
			device->mmu.setstate_memory.gpuaddr; /* dma base */
			*cmds++ = 6;	  /* dma size */
			*cmds++ = cp_type3_packet(CP_DRAW_INDX_BIN, 6);
			*cmds++ = 0;	  /* viz query info */
			*cmds++ = 0x0003C004; /* draw indicator */
			*cmds++ = 0;	  /* bin base */
			*cmds++ = 3;	  /* bin size */
			/* dma base */
			*cmds++ = device->mmu.setstate_memory.gpuaddr;
			*cmds++ = 6;	  /* dma size */
			*cmds++ = cp_type3_packet(CP_WAIT_FOR_IDLE, 1);
			*cmds++ = 0x00000000;
			sizedwords += 21;
		}


		if (flags & (KGSL_MMUFLAGS_PTUPDATE | KGSL_MMUFLAGS_TLBFLUSH)) {
			*cmds++ = cp_type3_packet(CP_INVALIDATE_STATE, 1);
			*cmds++ = 0x7fff; /* invalidate all base pointers */
			sizedwords += 2;
		}

		ret = adreno_ringbuffer_issuecmds(device, adreno_ctx,
					KGSL_CMD_FLAGS_PMODE,
					&link[0], sizedwords);

		kgsl_context_put(context);
	} else {
		kgsl_mmu_device_setstate(&device->mmu, flags);
	}

	return ret;
}

static int adreno_setstate(struct kgsl_device *device,
			unsigned int context_id,
			uint32_t flags)
{
	/* call the mmu specific handler */
	if (KGSL_MMU_TYPE_GPU == kgsl_mmu_get_mmutype())
		return adreno_gpummu_setstate(device, context_id, flags);
	else if (KGSL_MMU_TYPE_IOMMU == kgsl_mmu_get_mmutype())
		return adreno_iommu_setstate(device, context_id, flags);

	return 0;
}

static unsigned int
a3xx_getchipid(struct kgsl_device *device)
{
	struct kgsl_device_platform_data *pdata =
		kgsl_device_get_drvdata(device);

	/*
	 * All current A3XX chipids are detected at the SOC level. Leave this
	 * function here to support any future GPUs that have working
	 * chip ID registers
	 */

	return pdata->chipid;
}

static unsigned int
a2xx_getchipid(struct kgsl_device *device)
{
	unsigned int chipid = 0;
	unsigned int coreid, majorid, minorid, patchid, revid;
	struct kgsl_device_platform_data *pdata =
		kgsl_device_get_drvdata(device);

	/* If the chip id is set at the platform level, then just use that */

	if (pdata->chipid != 0)
		return pdata->chipid;

	kgsl_regread(device, REG_RBBM_PERIPHID1, &coreid);
	kgsl_regread(device, REG_RBBM_PERIPHID2, &majorid);
	kgsl_regread(device, REG_RBBM_PATCH_RELEASE, &revid);

	/*
	* adreno 22x gpus are indicated by coreid 2,
	* but REG_RBBM_PERIPHID1 always contains 0 for this field
	*/
	if (cpu_is_msm8x60())
		chipid = 2 << 24;
	else
		chipid = (coreid & 0xF) << 24;

	chipid |= ((majorid >> 4) & 0xF) << 16;

	minorid = ((revid >> 0)  & 0xFF);

	patchid = ((revid >> 16) & 0xFF);

	/* 8x50 returns 0 for patch release, but it should be 1 */
	/* 8x25 returns 0 for minor id, but it should be 1 */
	if (cpu_is_qsd8x50())
		patchid = 1;
	else if ((cpu_is_msm8625() || cpu_is_msm8625q()) && minorid == 0)
		minorid = 1;

	chipid |= (minorid << 8) | patchid;

	return chipid;
}

static unsigned int
adreno_getchipid(struct kgsl_device *device)
{
	struct kgsl_device_platform_data *pdata =
		kgsl_device_get_drvdata(device);

	/*
	 * All A3XX chipsets will have pdata set, so assume !pdata->chipid is
	 * an A2XX processor
	 */

	if (pdata->chipid == 0 || ADRENO_CHIPID_MAJOR(pdata->chipid) == 2)
		return a2xx_getchipid(device);
	else
		return a3xx_getchipid(device);
}

static inline bool _rev_match(unsigned int id, unsigned int entry)
{
	return (entry == ANY_ID || entry == id);
}

static void
adreno_identify_gpu(struct adreno_device *adreno_dev)
{
	unsigned int i, core, major, minor, patchid;

	adreno_dev->chip_id = adreno_getchipid(&adreno_dev->dev);

	core = ADRENO_CHIPID_CORE(adreno_dev->chip_id);
	major = ADRENO_CHIPID_MAJOR(adreno_dev->chip_id);
	minor = ADRENO_CHIPID_MINOR(adreno_dev->chip_id);
	patchid = ADRENO_CHIPID_PATCH(adreno_dev->chip_id);

	for (i = 0; i < ARRAY_SIZE(adreno_gpulist); i++) {
		if (core == adreno_gpulist[i].core &&
		    _rev_match(major, adreno_gpulist[i].major) &&
		    _rev_match(minor, adreno_gpulist[i].minor) &&
		    _rev_match(patchid, adreno_gpulist[i].patchid))
			break;
	}

	if (i == ARRAY_SIZE(adreno_gpulist)) {
		adreno_dev->gpurev = ADRENO_REV_UNKNOWN;
		return;
	}

	adreno_dev->gpurev = adreno_gpulist[i].gpurev;
	adreno_dev->gpudev = adreno_gpulist[i].gpudev;
	adreno_dev->pfp_fwfile = adreno_gpulist[i].pfpfw;
	adreno_dev->pm4_fwfile = adreno_gpulist[i].pm4fw;
	adreno_dev->istore_size = adreno_gpulist[i].istore_size;
	adreno_dev->pix_shader_start = adreno_gpulist[i].pix_shader_start;
	adreno_dev->instruction_size = adreno_gpulist[i].instruction_size;
	adreno_dev->gmem_size = adreno_gpulist[i].gmem_size;
	adreno_dev->pm4_jt_idx = adreno_gpulist[i].pm4_jt_idx;
	adreno_dev->pm4_jt_addr = adreno_gpulist[i].pm4_jt_addr;
	adreno_dev->pm4_bstrp_size = adreno_gpulist[i].pm4_bstrp_size;
	adreno_dev->pfp_jt_idx = adreno_gpulist[i].pfp_jt_idx;
	adreno_dev->pfp_jt_addr = adreno_gpulist[i].pfp_jt_addr;
	adreno_dev->pfp_bstrp_size = adreno_gpulist[i].pfp_bstrp_size;
	adreno_dev->pfp_bstrp_ver = adreno_gpulist[i].pfp_bstrp_ver;
	adreno_dev->gpulist_index = i;
	/*
	 * Initialize uninitialzed gpu registers, only needs to be done once
	 * Make all offsets that are not initialized to ADRENO_REG_UNUSED
	 */
	for (i = 0; i < ADRENO_REG_REGISTER_MAX; i++) {
		if (adreno_dev->gpudev->reg_offsets->offset_0 != i &&
			!adreno_dev->gpudev->reg_offsets->offsets[i]) {
			adreno_dev->gpudev->reg_offsets->offsets[i] =
						ADRENO_REG_UNUSED;
		}
	}
}

static struct platform_device_id adreno_id_table[] = {
	{ DEVICE_3D0_NAME, (kernel_ulong_t)&device_3d0.dev, },
	{},
};

MODULE_DEVICE_TABLE(platform, adreno_id_table);

static struct of_device_id adreno_match_table[] = {
	{ .compatible = "qcom,kgsl-3d0", },
	{}
};

static inline int adreno_of_read_property(struct device_node *node,
	const char *prop, unsigned int *ptr)
{
	int ret = of_property_read_u32(node, prop, ptr);
	if (ret)
		KGSL_CORE_ERR("Unable to read '%s'\n", prop);
	return ret;
}

static struct device_node *adreno_of_find_subnode(struct device_node *parent,
	const char *name)
{
	struct device_node *child;

	for_each_child_of_node(parent, child) {
		if (of_device_is_compatible(child, name))
			return child;
	}

	return NULL;
}

static int adreno_of_get_pwrlevels(struct device_node *parent,
	struct kgsl_device_platform_data *pdata)
{
	struct device_node *node, *child;
	int ret = -EINVAL;

	node = adreno_of_find_subnode(parent, "qcom,gpu-pwrlevels");

	if (node == NULL) {
		KGSL_CORE_ERR("Unable to find 'qcom,gpu-pwrlevels'\n");
		return -EINVAL;
	}

	pdata->num_levels = 0;

	for_each_child_of_node(node, child) {
		unsigned int index;
		struct kgsl_pwrlevel *level;

		if (adreno_of_read_property(child, "reg", &index))
			goto done;

		if (index >= KGSL_MAX_PWRLEVELS) {
			KGSL_CORE_ERR("Pwrlevel index %d is out of range\n",
				index);
			continue;
		}

		if (index >= pdata->num_levels)
			pdata->num_levels = index + 1;

		level = &pdata->pwrlevel[index];

		if (adreno_of_read_property(child, "qcom,gpu-freq",
			&level->gpu_freq))
			goto done;

		if (adreno_of_read_property(child, "qcom,bus-freq",
			&level->bus_freq))
			goto done;

		if (adreno_of_read_property(child, "qcom,io-fraction",
			&level->io_fraction))
			level->io_fraction = 0;
	}

	if (adreno_of_read_property(parent, "qcom,initial-pwrlevel",
		&pdata->init_level))
		pdata->init_level = 1;

	if (pdata->init_level < 0 || pdata->init_level > pdata->num_levels) {
		KGSL_CORE_ERR("Initial power level out of range\n");
		pdata->init_level = 1;
	}

	ret = 0;
done:
	return ret;

}

static int adreno_of_get_iommu(struct device_node *parent,
	struct kgsl_device_platform_data *pdata)
{
	struct device_node *node, *child;
	struct kgsl_device_iommu_data *data = NULL;
	struct kgsl_iommu_ctx *ctxs = NULL;
	u32 reg_val[2];
	int ctx_index = 0;

	node = of_parse_phandle(parent, "iommu", 0);
	if (node == NULL)
		return -EINVAL;

	data = kzalloc(sizeof(*data), GFP_KERNEL);
	if (data == NULL) {
		KGSL_CORE_ERR("kzalloc(%d) failed\n", sizeof(*data));
		goto err;
	}

	if (of_property_read_u32_array(node, "reg", reg_val, 2))
		goto err;

	data->physstart = reg_val[0];
	data->physend = data->physstart + reg_val[1] - 1;
	data->iommu_halt_enable = of_property_read_bool(node,
					"qcom,iommu-enable-halt");

	data->iommu_ctx_count = 0;

	for_each_child_of_node(node, child)
		data->iommu_ctx_count++;

	ctxs = kzalloc(data->iommu_ctx_count * sizeof(struct kgsl_iommu_ctx),
		GFP_KERNEL);

	if (ctxs == NULL) {
		KGSL_CORE_ERR("kzalloc(%d) failed\n",
			data->iommu_ctx_count * sizeof(struct kgsl_iommu_ctx));
		goto err;
	}

	for_each_child_of_node(node, child) {
		int ret = of_property_read_string(child, "label",
				&ctxs[ctx_index].iommu_ctx_name);

		if (ret) {
			KGSL_CORE_ERR("Unable to read KGSL IOMMU 'label'\n");
			goto err;
		}

		ret = of_property_read_u32_array(child, "reg", reg_val, 2);
		if (ret) {
			KGSL_CORE_ERR("Unable to read KGSL IOMMU 'reg'\n");
			goto err;
		}
		if (msm_soc_version_supports_iommu_v0())
			ctxs[ctx_index].ctx_id = (reg_val[0] -
				data->physstart) >> KGSL_IOMMU_CTX_SHIFT;
		else
			ctxs[ctx_index].ctx_id = ((reg_val[0] -
				data->physstart) >> KGSL_IOMMU_CTX_SHIFT) - 8;

		ctx_index++;
	}

	data->iommu_ctxs = ctxs;

	pdata->iommu_data = data;
	pdata->iommu_count = 1;

	return 0;

err:
	kfree(ctxs);
	kfree(data);

	return -EINVAL;
}

static int adreno_of_get_pdata(struct platform_device *pdev)
{
	struct kgsl_device_platform_data *pdata = NULL;
	struct kgsl_device *device;
	int ret = -EINVAL;

	pdev->id_entry = adreno_id_table;

	pdata = pdev->dev.platform_data;
	if (pdata)
		return 0;

	if (of_property_read_string(pdev->dev.of_node, "label", &pdev->name)) {
		KGSL_CORE_ERR("Unable to read 'label'\n");
		goto err;
	}

	if (adreno_of_read_property(pdev->dev.of_node, "qcom,id", &pdev->id))
		goto err;

	pdata = kzalloc(sizeof(*pdata), GFP_KERNEL);
	if (pdata == NULL) {
		KGSL_CORE_ERR("kzalloc(%d) failed\n", sizeof(*pdata));
		ret = -ENOMEM;
		goto err;
	}

	if (adreno_of_read_property(pdev->dev.of_node, "qcom,chipid",
		&pdata->chipid))
		goto err;

	/* pwrlevel Data */
	ret = adreno_of_get_pwrlevels(pdev->dev.of_node, pdata);
	if (ret)
		goto err;

	if (adreno_of_read_property(pdev->dev.of_node, "qcom,idle-timeout",
		&pdata->idle_timeout))
		pdata->idle_timeout = HZ/12;

	pdata->strtstp_sleepwake = of_property_read_bool(pdev->dev.of_node,
						"qcom,strtstp-sleepwake");

	pdata->bus_control = of_property_read_bool(pdev->dev.of_node,
					"qcom,bus-control");

	if (adreno_of_read_property(pdev->dev.of_node, "qcom,clk-map",
		&pdata->clk_map))
		goto err;

	device = (struct kgsl_device *)pdev->id_entry->driver_data;

	if (device->id != KGSL_DEVICE_3D0)
		goto err;

	/* Bus Scale Data */

	pdata->bus_scale_table = msm_bus_cl_get_pdata(pdev);
	if (IS_ERR_OR_NULL(pdata->bus_scale_table)) {
		ret = PTR_ERR(pdata->bus_scale_table);
		if (!ret)
			ret = -EINVAL;
		goto err;
	}

	ret = adreno_of_get_iommu(pdev->dev.of_node, pdata);
	if (ret)
		goto err;

	pdata->coresight_pdata = of_get_coresight_platform_data(&pdev->dev,
			pdev->dev.of_node);

	pdev->dev.platform_data = pdata;
	return 0;

err:
	if (pdata) {
		if (pdata->iommu_data)
			kfree(pdata->iommu_data->iommu_ctxs);

		kfree(pdata->iommu_data);
	}

	kfree(pdata);

	return ret;
}

#ifdef CONFIG_MSM_OCMEM
static int
adreno_ocmem_gmem_malloc(struct adreno_device *adreno_dev)
{
	if (!(adreno_is_a330(adreno_dev) ||
		adreno_is_a305b(adreno_dev)))
		return 0;

	/* OCMEM is only needed once, do not support consective allocation */
	if (adreno_dev->ocmem_hdl != NULL)
		return 0;

	adreno_dev->ocmem_hdl =
		ocmem_allocate(OCMEM_GRAPHICS, adreno_dev->gmem_size);
	if (adreno_dev->ocmem_hdl == NULL)
		return -ENOMEM;

	adreno_dev->gmem_size = adreno_dev->ocmem_hdl->len;
	adreno_dev->ocmem_base = adreno_dev->ocmem_hdl->addr;

	return 0;
}

static void
adreno_ocmem_gmem_free(struct adreno_device *adreno_dev)
{
	if (!(adreno_is_a330(adreno_dev) ||
		adreno_is_a305b(adreno_dev)))
		return;

	if (adreno_dev->ocmem_hdl == NULL)
		return;

	ocmem_free(OCMEM_GRAPHICS, adreno_dev->ocmem_hdl);
	adreno_dev->ocmem_hdl = NULL;
}
#else
static int
adreno_ocmem_gmem_malloc(struct adreno_device *adreno_dev)
{
	return 0;
}

static void
adreno_ocmem_gmem_free(struct adreno_device *adreno_dev)
{
}
#endif

static int __devinit
adreno_probe(struct platform_device *pdev)
{
	struct kgsl_device *device;
	struct kgsl_device_platform_data *pdata = NULL;
	struct adreno_device *adreno_dev;
	int status = -EINVAL;
	bool is_dt;

	is_dt = of_match_device(adreno_match_table, &pdev->dev);

	if (is_dt && pdev->dev.of_node) {
		status = adreno_of_get_pdata(pdev);
		if (status)
			goto error_return;
	}

	device = (struct kgsl_device *)pdev->id_entry->driver_data;
	adreno_dev = ADRENO_DEVICE(device);
	device->parentdev = &pdev->dev;

	status = adreno_ringbuffer_init(device);
	if (status != 0)
		goto error;

	status = kgsl_device_platform_probe(device);
	if (status)
		goto error_close_rb;

	status = adreno_dispatcher_init(adreno_dev);
	if (status)
		goto error_close_device;

	adreno_debugfs_init(device);
	adreno_profile_init(device);

	adreno_ft_init_sysfs(device);

	kgsl_pwrscale_init(&pdev->dev, CONFIG_MSM_ADRENO_DEFAULT_GOVERNOR);


	device->flags &= ~KGSL_FLAGS_SOFT_RESET;
	pdata = kgsl_device_get_drvdata(device);

	adreno_coresight_init(pdev);

	adreno_input_handler.private = device;

	/*
	 * It isn't fatal if we cannot register the input handler.  Sad,
	 * perhaps, but not fatal
	 */
	if (input_register_handler(&adreno_input_handler))
		KGSL_DRV_ERR(device, "Unable to register the input handler\n");

	return 0;

error_close_device:
	kgsl_device_platform_remove(device);
error_close_rb:
	adreno_ringbuffer_close(&adreno_dev->ringbuffer);
error:
	device->parentdev = NULL;
error_return:
	return status;
}

static int __devexit adreno_remove(struct platform_device *pdev)
{
	struct kgsl_device *device;
	struct adreno_device *adreno_dev;

	device = (struct kgsl_device *)pdev->id_entry->driver_data;
	adreno_dev = ADRENO_DEVICE(device);

	input_unregister_handler(&adreno_input_handler);

	adreno_coresight_remove(pdev);
	adreno_profile_close(device);

	kgsl_pwrscale_close(device);

	adreno_dispatcher_close(adreno_dev);
	adreno_ringbuffer_close(&adreno_dev->ringbuffer);
	adreno_perfcounter_close(device);
	kgsl_device_platform_remove(device);

	clear_bit(ADRENO_DEVICE_INITIALIZED, &adreno_dev->priv);

	return 0;
}

static int adreno_init(struct kgsl_device *device)
{
	struct adreno_device *adreno_dev = ADRENO_DEVICE(device);
	int i;
	int ret;

	/* Make a high priority workqueue for starting the GPU */
	adreno_wq = alloc_workqueue("adreno", WQ_HIGHPRI | WQ_UNBOUND, 1);

	kgsl_pwrctrl_set_state(device, KGSL_STATE_INIT);
	/*
	 * initialization only needs to be done once initially until
	 * device is shutdown
	 */
	if (test_bit(ADRENO_DEVICE_INITIALIZED, &adreno_dev->priv))
		return 0;

	/* Power up the device */
	kgsl_pwrctrl_enable(device);

	/* Identify the specific GPU */
	adreno_identify_gpu(adreno_dev);

	if (adreno_ringbuffer_read_pm4_ucode(device)) {
		KGSL_DRV_ERR(device, "Reading pm4 microcode failed %s\n",
			adreno_dev->pm4_fwfile);
		BUG_ON(1);
	}

	if (adreno_ringbuffer_read_pfp_ucode(device)) {
		KGSL_DRV_ERR(device, "Reading pfp microcode failed %s\n",
			adreno_dev->pfp_fwfile);
		BUG_ON(1);
	}

	if (adreno_dev->gpurev == ADRENO_REV_UNKNOWN) {
		KGSL_DRV_ERR(device, "Unknown chip ID %x\n",
			adreno_dev->chip_id);
		BUG_ON(1);
	}

	kgsl_pwrctrl_set_state(device, KGSL_STATE_INIT);
	/*
	 * Check if firmware supports the sync lock PM4 packets needed
	 * for IOMMUv1
	 */

	if ((adreno_dev->pm4_fw_version >=
		adreno_gpulist[adreno_dev->gpulist_index].sync_lock_pm4_ver) &&
		(adreno_dev->pfp_fw_version >=
		adreno_gpulist[adreno_dev->gpulist_index].sync_lock_pfp_ver))
		device->mmu.flags |= KGSL_MMU_FLAGS_IOMMU_SYNC;

	/* Initialize ft detection register offsets */
	ft_detect_regs[0] = adreno_getreg(adreno_dev,
						ADRENO_REG_RBBM_STATUS);
	ft_detect_regs[1] = adreno_getreg(adreno_dev,
						ADRENO_REG_CP_RB_RPTR);
	ft_detect_regs[2] = adreno_getreg(adreno_dev,
						ADRENO_REG_CP_IB1_BASE);
	ft_detect_regs[3] = adreno_getreg(adreno_dev,
						ADRENO_REG_CP_IB1_BUFSZ);
	ft_detect_regs[4] = adreno_getreg(adreno_dev,
						ADRENO_REG_CP_IB2_BASE);
	ft_detect_regs[5] = adreno_getreg(adreno_dev,
						ADRENO_REG_CP_IB2_BUFSZ);
	for (i = 6; i < FT_DETECT_REGS_COUNT; i++)
		ft_detect_regs[i] = 0;

	ret = adreno_perfcounter_init(device);
	if (ret)
		goto done;

	/* Power down the device */
	kgsl_pwrctrl_disable(device);

	/* Enable the power on shader corruption fix for all A3XX targets */
	if (adreno_is_a3xx(adreno_dev))
		adreno_a3xx_pwron_fixup_init(adreno_dev);

	set_bit(ADRENO_DEVICE_INITIALIZED, &adreno_dev->priv);
done:
	return ret;
}

/**
 * _adreno_start - Power up the GPU and prepare to accept commands
 * @adreno_dev: Pointer to an adreno_device structure
 *
 * The core function that powers up and initalizes the GPU.  This function is
 * called at init and after coming out of SLUMBER
 */
static int _adreno_start(struct adreno_device *adreno_dev)
{
	struct kgsl_device *device = &adreno_dev->dev;
	int status = -EINVAL;
	unsigned int state = device->state;
	unsigned int regulator_left_on = 0;

	kgsl_cffdump_open(device);

	kgsl_pwrctrl_set_state(device, KGSL_STATE_INIT);

	regulator_left_on = (regulator_is_enabled(device->pwrctrl.gpu_reg) ||
				(device->pwrctrl.gpu_cx &&
				regulator_is_enabled(device->pwrctrl.gpu_cx)));

	/* Clear any GPU faults that might have been left over */
	adreno_clear_gpu_fault(adreno_dev);

	/* Power up the device */
	kgsl_pwrctrl_enable(device);

	/* Set the bit to indicate that we've just powered on */
	set_bit(ADRENO_DEVICE_PWRON, &adreno_dev->priv);

	/* Set up a2xx special case */
	if (adreno_is_a2xx(adreno_dev)) {
		/*
		 * the MH_CLNT_INTF_CTRL_CONFIG registers aren't present
		 * on older gpus
		 */
		if (adreno_is_a20x(adreno_dev)) {
			device->mh.mh_intf_cfg1 = 0;
			device->mh.mh_intf_cfg2 = 0;
		}

		kgsl_mh_start(device);
	}

	status = kgsl_mmu_start(device);
	if (status)
		goto error_clk_off;

	status = adreno_ocmem_gmem_malloc(adreno_dev);
	if (status) {
		KGSL_DRV_ERR(device, "OCMEM malloc failed\n");
		goto error_mmu_off;
	}

	if (regulator_left_on && adreno_dev->gpudev->soft_reset) {
		/*
		 * Reset the GPU for A3xx. A2xx does a soft reset in
		 * the start function.
		 */
		adreno_dev->gpudev->soft_reset(adreno_dev);
	}

	/* Restore performance counter registers with saved values */
	adreno_perfcounter_restore(adreno_dev);

	/* Start the GPU */
	adreno_dev->gpudev->start(adreno_dev);

	kgsl_pwrctrl_irq(device, KGSL_PWRFLAGS_ON);
	device->ftbl->irqctrl(device, 1);

	status = adreno_ringbuffer_cold_start(&adreno_dev->ringbuffer);
	if (status)
		goto error_irq_off;

	status = adreno_perfcounter_start(adreno_dev);
	if (status)
		goto error_rb_stop;

	/* Start the dispatcher */
	adreno_dispatcher_start(device);

	device->reset_counter++;

	set_bit(ADRENO_DEVICE_STARTED, &adreno_dev->priv);

	return 0;

error_rb_stop:
	adreno_ringbuffer_stop(&adreno_dev->ringbuffer);
error_irq_off:
	kgsl_pwrctrl_irq(device, KGSL_PWRFLAGS_OFF);

error_mmu_off:
	kgsl_mmu_stop(&device->mmu);

error_clk_off:
	kgsl_pwrctrl_disable(device);
	/* set the state back to original state */
	kgsl_pwrctrl_set_state(device, state);

	return status;
}

static int _status;

/**
 * _adreno_start_work() - Work handler for the low latency adreno_start
 * @work: Pointer to the work_struct for
 *
 * The work callbak for the low lantecy GPU start - this executes the core
 * _adreno_start function in the workqueue.
 */
static void adreno_start_work(struct work_struct *work)
{
	struct adreno_device *adreno_dev = container_of(work,
		struct adreno_device, start_work);
	struct kgsl_device *device = &adreno_dev->dev;

	/* Nice ourselves to be higher priority but not too high priority */
	set_user_nice(current, _wake_nice);

	mutex_lock(&device->mutex);
	/*
<<<<<<< HEAD
	 * If adreno start is already called, no need to call it again
	 * it can lead to unpredictable behavior if we try to start
	 * the device that is already started.
	 * Below is the sequence of events that can go bad without the check
	 * 1) thread 1 calls adreno_start to be scheduled on high priority wq
	 * 2) thread 2 calls adreno_start with normal priority
	 * 3) thread 1 after checking the device to be in slumber state gives
	 * up mutex to be scheduled on high priority wq
	 * 4) thread 2 after checking the device to be in slumber state gets
	 * the mutex and finishes adreno_start before thread 1 is scheduled
	 * on high priority wq.
	 * 5) thread 1 gets scheduled on high priority wq and executes
	 * adreno_start again. This leads to unpredictable behavior.
=======
	 *  If adreno start is already called, no need to call it again
	 *  it can lead to unpredictable behavior if we try to start
	 *  the device that is already started.
	 *  Below is the sequence of events that can go bad without the check
	 *  1) thread 1 calls adreno_start to be scheduled on high priority wq
	 *  2) thread 2 calls adreno_start with normal priority
	 *  3) thread 1 after checking the device to be in slumber state gives
	 *     up mutex to be scheduled on high priority wq
	 *  4) thread 2 after checking the device to be in slumber state gets
	 *     the mutex and finishes adreno_start before thread 1 is scheduled
	 *     on high priority wq.
	 *  5) thread 1 gets scheduled on high priority wq and executes
	 *     adreno_start again. This leads to unpredictable behavior.
>>>>>>> 22d99072
	 */
	if (!test_bit(ADRENO_DEVICE_STARTED, &adreno_dev->priv))
		_status = _adreno_start(adreno_dev);
	else
		_status = 0;
<<<<<<< HEAD

=======
>>>>>>> 22d99072
	mutex_unlock(&device->mutex);
}

/**
 * adreno_start() - Power up and initialize the GPU
 * @device: Pointer to the KGSL device to power up
 * @priority:  Boolean flag to specify of the start should be scheduled in a low
 * latency work queue
 *
 * Power up the GPU and initialize it.  If priority is specified then queue the
 * start function in a high priority queue for lower latency.
 */
static int adreno_start(struct kgsl_device *device, int priority)
{
	struct adreno_device *adreno_dev = ADRENO_DEVICE(device);

	/* No priority (normal latency) call the core start function directly */
	if (!priority)
		return _adreno_start(adreno_dev);

	/*
	 * If priority is specified (low latency) then queue the work in a
	 * higher priority work queue and wait for it to finish
	 */
	queue_work(adreno_wq, &adreno_dev->start_work);
	mutex_unlock(&device->mutex);
	flush_work(&adreno_dev->start_work);
	mutex_lock(&device->mutex);

	return _status;
}

static int adreno_stop(struct kgsl_device *device)
{
	struct adreno_device *adreno_dev = ADRENO_DEVICE(device);

	if (adreno_dev->drawctxt_active)
		kgsl_context_put(&adreno_dev->drawctxt_active->base);

	adreno_dev->drawctxt_active = NULL;

	adreno_dispatcher_stop(adreno_dev);
	adreno_ringbuffer_stop(&adreno_dev->ringbuffer);

	kgsl_mmu_stop(&device->mmu);

	device->ftbl->irqctrl(device, 0);
	kgsl_pwrctrl_irq(device, KGSL_PWRFLAGS_OFF);
	del_timer_sync(&device->idle_timer);

	adreno_ocmem_gmem_free(adreno_dev);

	/* Save physical performance counter values before GPU power down*/
	adreno_perfcounter_save(adreno_dev);

	/* Power down the device */
	kgsl_pwrctrl_disable(device);

	kgsl_cffdump_close(device);

	clear_bit(ADRENO_DEVICE_STARTED, &adreno_dev->priv);

	return 0;
}

/**
 * adreno_reset() - Helper function to reset the GPU
 * @device: Pointer to the KGSL device structure for the GPU
 *
 * Try to reset the GPU to recover from a fault.  First, try to do a low latency
 * soft reset.  If the soft reset fails for some reason, then bring out the big
 * guns and toggle the footswitch.
 */
int adreno_reset(struct kgsl_device *device)
{
	int ret = -EINVAL;
	struct kgsl_mmu *mmu = &device->mmu;
	int i = 0;

	/* Try soft reset first, for non mmu fault case only */
	if (!atomic_read(&mmu->fault)) {
		ret = adreno_soft_reset(device);
		if (ret)
			KGSL_DEV_ERR_ONCE(device, "Device soft reset failed\n");
	}
	if (ret) {
		/* If soft reset failed/skipped, then pull the power */
		adreno_stop(device);

		/* Keep trying to start the device until it works */
		for (i = 0; i < NUM_TIMES_RESET_RETRY; i++) {
			ret = adreno_start(device, 0);
			if (!ret)
				break;

			msleep(20);
		}
	}
	if (ret)
		return ret;

	if (0 != i)
		KGSL_DRV_WARN(device, "Device hard reset tried %d tries\n", i);

	/*
	 * If active_cnt is non-zero then the system was active before
	 * going into a reset - put it back in that state
	 */

	if (atomic_read(&device->active_cnt))
		kgsl_pwrctrl_set_state(device, KGSL_STATE_ACTIVE);

	/* Set the page table back to the default page table */
	kgsl_mmu_setstate(&device->mmu, device->mmu.defaultpagetable,
			KGSL_MEMSTORE_GLOBAL);

	return ret;
}

/**
 * _ft_sysfs_store() -  Common routine to write to FT sysfs files
 * @buf: value to write
 * @count: size of the value to write
 * @sysfs_cfg: KGSL FT sysfs config to write
 *
 * This is a common routine to write to FT sysfs files.
 */
static int _ft_sysfs_store(const char *buf, size_t count, unsigned int *ptr)
{
	char temp[20];
	unsigned long val;
	int rc;

	snprintf(temp, sizeof(temp), "%.*s",
			 (int)min(count, sizeof(temp) - 1), buf);
	rc = kstrtoul(temp, 0, &val);
	if (rc)
		return rc;

	*ptr = val;

	return count;
}

/**
 * _get_adreno_dev() -  Routine to get a pointer to adreno dev
 * @dev: device ptr
 * @attr: Device attribute
 * @buf: value to write
 * @count: size of the value to write
 */
struct adreno_device *_get_adreno_dev(struct device *dev)
{
	struct kgsl_device *device = kgsl_device_from_dev(dev);
	return device ? ADRENO_DEVICE(device) : NULL;
}

/**
 * _ft_policy_store() -  Routine to configure FT policy
 * @dev: device ptr
 * @attr: Device attribute
 * @buf: value to write
 * @count: size of the value to write
 *
 * FT policy can be set to any of the options below.
 * KGSL_FT_DISABLE -> BIT(0) Set to disable FT
 * KGSL_FT_REPLAY  -> BIT(1) Set to enable replay
 * KGSL_FT_SKIPIB  -> BIT(2) Set to skip IB
 * KGSL_FT_SKIPFRAME -> BIT(3) Set to skip frame
 * by default set FT policy to KGSL_FT_DEFAULT_POLICY
 */
static int _ft_policy_store(struct device *dev,
				     struct device_attribute *attr,
				     const char *buf, size_t count)
{
	struct adreno_device *adreno_dev = _get_adreno_dev(dev);
	int ret;
	if (adreno_dev == NULL)
		return 0;

	mutex_lock(&adreno_dev->dev.mutex);
	ret = _ft_sysfs_store(buf, count, &adreno_dev->ft_policy);
	mutex_unlock(&adreno_dev->dev.mutex);

	return ret;
}

/**
 * _ft_policy_show() -  Routine to read FT policy
 * @dev: device ptr
 * @attr: Device attribute
 * @buf: value read
 *
 * This is a routine to read current FT policy
 */
static int _ft_policy_show(struct device *dev,
					struct device_attribute *attr,
					char *buf)
{
	struct adreno_device *adreno_dev = _get_adreno_dev(dev);
	if (adreno_dev == NULL)
		return 0;
	return snprintf(buf, PAGE_SIZE, "0x%X\n", adreno_dev->ft_policy);
}

/**
 * _ft_pagefault_policy_store() -  Routine to configure FT
 * pagefault policy
 * @dev: device ptr
 * @attr: Device attribute
 * @buf: value to write
 * @count: size of the value to write
 *
 * FT pagefault policy can be set to any of the options below.
 * KGSL_FT_PAGEFAULT_INT_ENABLE -> BIT(0) set to enable pagefault INT
 * KGSL_FT_PAGEFAULT_GPUHALT_ENABLE  -> BIT(1) Set to enable GPU HALT on
 * pagefaults. This stalls the GPU on a pagefault on IOMMU v1 HW.
 * KGSL_FT_PAGEFAULT_LOG_ONE_PER_PAGE  -> BIT(2) Set to log only one
 * pagefault per page.
 * KGSL_FT_PAGEFAULT_LOG_ONE_PER_INT -> BIT(3) Set to log only one
 * pagefault per INT.
 */
static int _ft_pagefault_policy_store(struct device *dev,
				     struct device_attribute *attr,
				     const char *buf, size_t count)
{
	struct adreno_device *adreno_dev = _get_adreno_dev(dev);
	int ret;
	if (adreno_dev == NULL)
		return 0;

	mutex_lock(&adreno_dev->dev.mutex);
	ret = _ft_sysfs_store(buf, count, &adreno_dev->ft_pf_policy);
	mutex_unlock(&adreno_dev->dev.mutex);

	return ret;
}

/**
 * _ft_pagefault_policy_show() -  Routine to read FT pagefault
 * policy
 * @dev: device ptr
 * @attr: Device attribute
 * @buf: value read
 *
 * This is a routine to read current FT pagefault policy
 */
static int _ft_pagefault_policy_show(struct device *dev,
					struct device_attribute *attr,
					char *buf)
{
	struct adreno_device *adreno_dev = _get_adreno_dev(dev);
	if (adreno_dev == NULL)
		return 0;
	return snprintf(buf, PAGE_SIZE, "0x%X\n", adreno_dev->ft_pf_policy);
}

/**
 * _ft_fast_hang_detect_store() -  Routine to configure FT fast
 * hang detect policy
 * @dev: device ptr
 * @attr: Device attribute
 * @buf: value to write
 * @count: size of the value to write
 *
 * 0x1 - Enable fast hang detection
 * 0x0 - Disable fast hang detection
 */
static int _ft_fast_hang_detect_store(struct device *dev,
				     struct device_attribute *attr,
				     const char *buf, size_t count)
{
	struct adreno_device *adreno_dev = _get_adreno_dev(dev);
	int ret, tmp;

	if (adreno_dev == NULL)
		return 0;

	mutex_lock(&adreno_dev->dev.mutex);

	tmp = adreno_dev->fast_hang_detect;

	ret = _ft_sysfs_store(buf, count, &adreno_dev->fast_hang_detect);

	if (tmp != adreno_dev->fast_hang_detect) {
		if (adreno_dev->fast_hang_detect) {
			if (adreno_dev->gpudev->fault_detect_start)
				adreno_dev->gpudev->fault_detect_start(
					adreno_dev);
		} else {
			if (adreno_dev->gpudev->fault_detect_stop)
				adreno_dev->gpudev->fault_detect_stop(
					adreno_dev);
		}
	}

	mutex_unlock(&adreno_dev->dev.mutex);

	return ret;

}

/**
 * _ft_fast_hang_detect_show() -  Routine to read FT fast
 * hang detect policy
 * @dev: device ptr
 * @attr: Device attribute
 * @buf: value read
 */
static int _ft_fast_hang_detect_show(struct device *dev,
					struct device_attribute *attr,
					char *buf)
{
	struct adreno_device *adreno_dev = _get_adreno_dev(dev);
	if (adreno_dev == NULL)
		return 0;
	return snprintf(buf, PAGE_SIZE, "%d\n",
				(adreno_dev->fast_hang_detect ? 1 : 0));
}

/**
 * _ft_long_ib_detect_store() -  Routine to configure FT long IB
 * detect policy
 * @dev: device ptr
 * @attr: Device attribute
 * @buf: value to write
 * @count: size of the value to write
 *
 * 0x0 - Enable long IB detection
 * 0x1 - Disable long IB detection
 */
static int _ft_long_ib_detect_store(struct device *dev,
				     struct device_attribute *attr,
				     const char *buf, size_t count)
{
	struct adreno_device *adreno_dev = _get_adreno_dev(dev);
	int ret;
	if (adreno_dev == NULL)
		return 0;

	mutex_lock(&adreno_dev->dev.mutex);
	ret = _ft_sysfs_store(buf, count, &adreno_dev->long_ib_detect);
	mutex_unlock(&adreno_dev->dev.mutex);

	return ret;

}

/**
 * _ft_long_ib_detect_show() -  Routine to read FT long IB
 * detect policy
 * @dev: device ptr
 * @attr: Device attribute
 * @buf: value read
 */
static int _ft_long_ib_detect_show(struct device *dev,
					struct device_attribute *attr,
					char *buf)
{
	struct adreno_device *adreno_dev = _get_adreno_dev(dev);
	if (adreno_dev == NULL)
		return 0;
	return snprintf(buf, PAGE_SIZE, "%d\n",
				(adreno_dev->long_ib_detect ? 1 : 0));
}

/**
 * _wake_timeout_store() - Store the amount of time to extend idle check after
 * wake on touch
 * @dev: device ptr
 * @attr: Device attribute
 * @buf: value to write
 * @count: size of the value to write
 *
 */
static ssize_t _wake_timeout_store(struct device *dev,
				     struct device_attribute *attr,
				     const char *buf, size_t count)
{
	return _ft_sysfs_store(buf, count, &_wake_timeout);
}

/**
 * _wake_timeout_show() -  Show the amount of time idle check gets extended
 * after wake on touch
 * detect policy
 * @dev: device ptr
 * @attr: Device attribute
 * @buf: value read
 */
static ssize_t _wake_timeout_show(struct device *dev,
					struct device_attribute *attr,
					char *buf)
{
	return snprintf(buf, PAGE_SIZE, "%d\n", _wake_timeout);
}

#define FT_DEVICE_ATTR(name) \
	DEVICE_ATTR(name, 0644,	_ ## name ## _show, _ ## name ## _store);

FT_DEVICE_ATTR(ft_policy);
FT_DEVICE_ATTR(ft_pagefault_policy);
FT_DEVICE_ATTR(ft_fast_hang_detect);
FT_DEVICE_ATTR(ft_long_ib_detect);

static DEVICE_INT_ATTR(wake_nice, 0644, _wake_nice);
static FT_DEVICE_ATTR(wake_timeout);

const struct device_attribute *ft_attr_list[] = {
	&dev_attr_ft_policy,
	&dev_attr_ft_pagefault_policy,
	&dev_attr_ft_fast_hang_detect,
	&dev_attr_ft_long_ib_detect,
	&dev_attr_wake_nice.attr,
	&dev_attr_wake_timeout,
	NULL,
};

int adreno_ft_init_sysfs(struct kgsl_device *device)
{
	return kgsl_create_device_sysfs_files(device->dev, ft_attr_list);
}

void adreno_ft_uninit_sysfs(struct kgsl_device *device)
{
	kgsl_remove_device_sysfs_files(device->dev, ft_attr_list);
}

static int adreno_getproperty(struct kgsl_device *device,
				enum kgsl_property_type type,
				void *value,
				unsigned int sizebytes)
{
	int status = -EINVAL;
	struct adreno_device *adreno_dev = ADRENO_DEVICE(device);

	switch (type) {
	case KGSL_PROP_DEVICE_INFO:
		{
			struct kgsl_devinfo devinfo;

			if (sizebytes != sizeof(devinfo)) {
				status = -EINVAL;
				break;
			}

			memset(&devinfo, 0, sizeof(devinfo));
			devinfo.device_id = device->id+1;
			devinfo.chip_id = adreno_dev->chip_id;
			devinfo.mmu_enabled = kgsl_mmu_enabled();
			devinfo.gpu_id = adreno_dev->gpurev;
			devinfo.gmem_gpubaseaddr = adreno_dev->gmem_base;
			devinfo.gmem_sizebytes = adreno_dev->gmem_size;

			if (copy_to_user(value, &devinfo, sizeof(devinfo)) !=
					0) {
				status = -EFAULT;
				break;
			}
			status = 0;
		}
		break;
	case KGSL_PROP_DEVICE_SHADOW:
		{
			struct kgsl_shadowprop shadowprop;

			if (sizebytes != sizeof(shadowprop)) {
				status = -EINVAL;
				break;
			}
			memset(&shadowprop, 0, sizeof(shadowprop));
			if (device->memstore.hostptr) {
				/*NOTE: with mmu enabled, gpuaddr doesn't mean
				 * anything to mmap().
				 */
				shadowprop.gpuaddr = device->memstore.gpuaddr;
				shadowprop.size = device->memstore.size;
				/* GSL needs this to be set, even if it
				   appears to be meaningless */
				shadowprop.flags = KGSL_FLAGS_INITIALIZED |
					KGSL_FLAGS_PER_CONTEXT_TIMESTAMPS;
			}
			if (copy_to_user(value, &shadowprop,
				sizeof(shadowprop))) {
				status = -EFAULT;
				break;
			}
			status = 0;
		}
		break;
	case KGSL_PROP_MMU_ENABLE:
		{
			int mmu_prop = kgsl_mmu_enabled();

			if (sizebytes != sizeof(int)) {
				status = -EINVAL;
				break;
			}
			if (copy_to_user(value, &mmu_prop, sizeof(mmu_prop))) {
				status = -EFAULT;
				break;
			}
			status = 0;
		}
		break;
	case KGSL_PROP_INTERRUPT_WAITS:
		{
			int int_waits = 1;
			if (sizebytes != sizeof(int)) {
				status = -EINVAL;
				break;
			}
			if (copy_to_user(value, &int_waits, sizeof(int))) {
				status = -EFAULT;
				break;
			}
			status = 0;
		}
		break;
	default:
		status = -EINVAL;
	}

	return status;
}

static int adreno_setproperty(struct kgsl_device *device,
				enum kgsl_property_type type,
				void *value,
				unsigned int sizebytes)
{
	int status = -EINVAL;
	struct adreno_device *adreno_dev = ADRENO_DEVICE(device);

	switch (type) {
	case KGSL_PROP_PWRCTRL: {
			unsigned int enable;

			if (sizebytes != sizeof(enable))
				break;

			if (copy_from_user(&enable, (void __user *) value,
				sizeof(enable))) {
				status = -EFAULT;
				break;
			}

			if (enable) {
				device->pwrctrl.ctrl_flags = 0;
				adreno_dev->fast_hang_detect = 1;

				if (adreno_dev->gpudev->fault_detect_start)
					adreno_dev->gpudev->fault_detect_start(
						adreno_dev);

				kgsl_pwrscale_enable(device);
			} else {
				kgsl_pwrctrl_wake(device, 0);
				device->pwrctrl.ctrl_flags = KGSL_PWR_ON;
				adreno_dev->fast_hang_detect = 0;
				if (adreno_dev->gpudev->fault_detect_stop)
					adreno_dev->gpudev->fault_detect_stop(
						adreno_dev);
				kgsl_pwrscale_disable(device);
			}

			status = 0;
		}
		break;
	default:
		break;
	}

	return status;
}

/**
 * adreno_hw_isidle() - Check if the GPU core is idle
 * @device: Pointer to the KGSL device structure for the GPU
 *
 * Return true if the RBBM status register for the GPU type indicates that the
 * hardware is idle
 */
static bool adreno_hw_isidle(struct kgsl_device *device)
{
	unsigned int reg_rbbm_status;
	struct adreno_device *adreno_dev = ADRENO_DEVICE(device);

	/* Don't consider ourselves idle if there is an IRQ pending */
	if (adreno_dev->gpudev->irq_pending(adreno_dev))
		return false;

	adreno_readreg(adreno_dev, ADRENO_REG_RBBM_STATUS,
		&reg_rbbm_status);

	if (adreno_is_a2xx(adreno_dev)) {
		if (reg_rbbm_status == 0x110)
			return true;
	} else if (adreno_is_a3xx(adreno_dev)) {
		if (!(reg_rbbm_status & 0x80000000))
			return true;
	}

	return false;
}

/**
 * adreno_soft_reset() -  Do a soft reset of the GPU hardware
 * @device: KGSL device to soft reset
 *
 * "soft reset" the GPU hardware - this is a fast path GPU reset
 * The GPU hardware is reset but we never pull power so we can skip
 * a lot of the standard adreno_stop/adreno_start sequence
 */
int adreno_soft_reset(struct kgsl_device *device)
{
	struct adreno_device *adreno_dev = ADRENO_DEVICE(device);
	int ret;

	if (!adreno_dev->gpudev->soft_reset) {
		dev_WARN_ONCE(device->dev, 1, "Soft reset not supported");
		return -EINVAL;
	}

	if (adreno_dev->drawctxt_active)
		kgsl_context_put(&adreno_dev->drawctxt_active->base);

	adreno_dev->drawctxt_active = NULL;

	/* Stop the ringbuffer */
	adreno_ringbuffer_stop(&adreno_dev->ringbuffer);

	if (kgsl_pwrctrl_isenabled(device))
		device->ftbl->irqctrl(device, 0);

	kgsl_pwrctrl_irq(device, KGSL_PWRFLAGS_OFF);

	adreno_clear_gpu_fault(adreno_dev);

	/* Delete the idle timer */
	del_timer_sync(&device->idle_timer);

	/* Make sure we are totally awake */
	kgsl_pwrctrl_enable(device);

	/* save physical performance counter values before GPU soft reset */
	adreno_perfcounter_save(adreno_dev);

	/* Reset the GPU */
	adreno_dev->gpudev->soft_reset(adreno_dev);

	/* Restore physical performance counter values after soft reset */
	adreno_perfcounter_restore(adreno_dev);

	/* Reinitialize the GPU */
	adreno_dev->gpudev->start(adreno_dev);

	/* Enable IRQ */
	kgsl_pwrctrl_irq(device, KGSL_PWRFLAGS_ON);
	device->ftbl->irqctrl(device, 1);

	/*
	 * If we have offsets for the jump tables we can try to do a warm start,
	 * otherwise do a full ringbuffer restart
	 */

	if (adreno_dev->pm4_jt_idx)
		ret = adreno_ringbuffer_warm_start(&adreno_dev->ringbuffer);
	else
		ret = adreno_ringbuffer_cold_start(&adreno_dev->ringbuffer);

	if (ret)
		return ret;

	device->reset_counter++;

	return 0;
}

/*
 * adreno_isidle() - return true if the GPU hardware is idle
 * @device: Pointer to the KGSL device structure for the GPU
 *
 * Return true if the GPU hardware is idle and there are no commands pending in
 * the ringbuffer
 */
bool adreno_isidle(struct kgsl_device *device)
{
	struct adreno_device *adreno_dev = ADRENO_DEVICE(device);
	unsigned int rptr;

	if (!kgsl_pwrctrl_isenabled(device))
		return true;

	rptr = adreno_get_rptr(&adreno_dev->ringbuffer);

	if (rptr == adreno_dev->ringbuffer.wptr)
		return adreno_hw_isidle(device);

	return false;
}

/**
 * adreno_idle() - wait for the GPU hardware to go idle
 * @device: Pointer to the KGSL device structure for the GPU
 *
 * Wait up to ADRENO_IDLE_TIMEOUT milliseconds for the GPU hardware to go quiet.
 */

int adreno_idle(struct kgsl_device *device)
{
	struct adreno_device *adreno_dev = ADRENO_DEVICE(device);
	unsigned long wait = jiffies + msecs_to_jiffies(ADRENO_IDLE_TIMEOUT);

	/*
	 * Make sure the device mutex is held so the dispatcher can't send any
	 * more commands to the hardware
	 */

	BUG_ON(!mutex_is_locked(&device->mutex));

	if (adreno_is_a3xx(adreno_dev))
		kgsl_cffdump_regpoll(device,
			adreno_getreg(adreno_dev, ADRENO_REG_RBBM_STATUS) << 2,
			0x00000000, 0x80000000);
	else
		kgsl_cffdump_regpoll(device,
			adreno_getreg(adreno_dev, ADRENO_REG_RBBM_STATUS) << 2,
			0x110, 0x110);

	while (time_before(jiffies, wait)) {
		/*
		 * If we fault, stop waiting and return an error. The dispatcher
		 * will clean up the fault from the work queue, but we need to
		 * make sure we don't block it by waiting for an idle that
		 * will never come.
		 */

		if (adreno_gpu_fault(adreno_dev) != 0)
			return -EDEADLK;

		if (adreno_isidle(device))
			return 0;
	}

	return -ETIMEDOUT;
}

/**
 * adreno_drain() - Drain the dispatch queue
 * @device: Pointer to the KGSL device structure for the GPU
 *
 * Drain the dispatcher of existing command batches.  This halts
 * additional commands from being issued until the gate is completed.
 */
static int adreno_drain(struct kgsl_device *device)
{
	INIT_COMPLETION(device->cmdbatch_gate);

	return 0;
}

/* Caller must hold the device mutex. */
static int adreno_suspend_context(struct kgsl_device *device)
{
	int status = 0;
	struct adreno_device *adreno_dev = ADRENO_DEVICE(device);

	/* process any profiling results that are available */
	adreno_profile_process_results(device);

	/* switch to NULL ctxt */
	if (adreno_dev->drawctxt_active != NULL) {
		adreno_drawctxt_switch(adreno_dev, NULL, 0);
		status = adreno_idle(device);
	}

	return status;
}

/* Find a memory structure attached to an adreno context */

struct kgsl_memdesc *adreno_find_ctxtmem(struct kgsl_device *device,
	phys_addr_t pt_base, unsigned int gpuaddr, unsigned int size)
{
	struct kgsl_context *context;
	int next = 0;
	struct kgsl_memdesc *desc = NULL;

	read_lock(&device->context_lock);
	while (1) {
		context = idr_get_next(&device->context_idr, &next);
		if (context == NULL)
			break;

		if (kgsl_mmu_pt_equal(&device->mmu,
					context->proc_priv->pagetable,
					pt_base)) {
			struct adreno_context *adreno_context;

			adreno_context = ADRENO_CONTEXT(context);
			desc = &adreno_context->gpustate;
			if (kgsl_gpuaddr_in_memdesc(desc, gpuaddr, size))
				break;

			desc = &adreno_context->context_gmem_shadow.gmemshadow;
			if (kgsl_gpuaddr_in_memdesc(desc, gpuaddr, size))
				break;
		}
		next = next + 1;
		desc = NULL;
	}
	read_unlock(&device->context_lock);
	return desc;
}

struct kgsl_memdesc *adreno_find_region(struct kgsl_device *device,
						phys_addr_t pt_base,
						unsigned int gpuaddr,
						unsigned int size)
{
	struct kgsl_mem_entry *entry;
	struct adreno_device *adreno_dev = ADRENO_DEVICE(device);
	struct adreno_ringbuffer *ringbuffer = &adreno_dev->ringbuffer;

	if (kgsl_gpuaddr_in_memdesc(&ringbuffer->buffer_desc, gpuaddr, size))
		return &ringbuffer->buffer_desc;

	if (kgsl_gpuaddr_in_memdesc(&device->memstore, gpuaddr, size))
		return &device->memstore;

	if (kgsl_gpuaddr_in_memdesc(&adreno_dev->pwron_fixup, gpuaddr, size))
		return &adreno_dev->pwron_fixup;

	if (kgsl_gpuaddr_in_memdesc(&device->mmu.setstate_memory, gpuaddr,
					size))
		return &device->mmu.setstate_memory;

	entry = kgsl_get_mem_entry(device, pt_base, gpuaddr, size);

	if (entry)
		return &entry->memdesc;

	return adreno_find_ctxtmem(device, pt_base, gpuaddr, size);
}

uint8_t *adreno_convertaddr(struct kgsl_device *device, phys_addr_t pt_base,
			    unsigned int gpuaddr, unsigned int size)
{
	struct kgsl_memdesc *memdesc;

	memdesc = adreno_find_region(device, pt_base, gpuaddr, size);

	return memdesc ? kgsl_gpuaddr_to_vaddr(memdesc, gpuaddr) : NULL;
}


/**
 * adreno_read - General read function to read adreno device memory
 * @device - Pointer to the GPU device struct (for adreno device)
 * @base - Base address (kernel virtual) where the device memory is mapped
 * @offsetwords - Offset in words from the base address, of the memory that
 * is to be read
 * @value - Value read from the device memory
 * @mem_len - Length of the device memory mapped to the kernel
 */
static void adreno_read(struct kgsl_device *device, void *base,
		unsigned int offsetwords, unsigned int *value,
		unsigned int mem_len)
{

	unsigned int *reg;
	BUG_ON(offsetwords*sizeof(uint32_t) >= mem_len);
	reg = (unsigned int *)(base + (offsetwords << 2));

	if (!in_interrupt())
		kgsl_pre_hwaccess(device);

	/*ensure this read finishes before the next one.
	 * i.e. act like normal readl() */
	*value = __raw_readl(reg);
	rmb();
}

/**
 * adreno_regread - Used to read adreno device registers
 * @offsetwords - Word (4 Bytes) offset to the register to be read
 * @value - Value read from device register
 */
static void adreno_regread(struct kgsl_device *device, unsigned int offsetwords,
	unsigned int *value)
{
	adreno_read(device, device->reg_virt, offsetwords, value,
						device->reg_len);
}

/**
 * adreno_shadermem_regread - Used to read GPU (adreno) shader memory
 * @device - GPU device whose shader memory is to be read
 * @offsetwords - Offset in words, of the shader memory address to be read
 * @value - Pointer to where the read shader mem value is to be stored
 */
void adreno_shadermem_regread(struct kgsl_device *device,
	unsigned int offsetwords, unsigned int *value)
{
	adreno_read(device, device->shader_mem_virt, offsetwords, value,
					device->shader_mem_len);
}

static void adreno_regwrite(struct kgsl_device *device,
				unsigned int offsetwords,
				unsigned int value)
{
	unsigned int *reg;

	BUG_ON(offsetwords*sizeof(uint32_t) >= device->reg_len);

	if (!in_interrupt())
		kgsl_pre_hwaccess(device);

	kgsl_trace_regwrite(device, offsetwords, value);

	kgsl_cffdump_regwrite(device, offsetwords << 2, value);
	reg = (unsigned int *)(device->reg_virt + (offsetwords << 2));

	/*ensure previous writes post before this one,
	 * i.e. act like normal writel() */
	wmb();
	__raw_writel(value, reg);
}

/**
 * adreno_waittimestamp - sleep while waiting for the specified timestamp
 * @device - pointer to a KGSL device structure
 * @context - pointer to the active kgsl context
 * @timestamp - GPU timestamp to wait for
 * @msecs - amount of time to wait (in milliseconds)
 *
 * Wait up to 'msecs' milliseconds for the specified timestamp to expire.
 */
static int adreno_waittimestamp(struct kgsl_device *device,
		struct kgsl_context *context,
		unsigned int timestamp,
		unsigned int msecs)
{
	int ret;
	struct adreno_context *drawctxt;

	if (context == NULL) {
		/* If they are doing then complain once */
		dev_WARN_ONCE(device->dev, 1,
			"IOCTL_KGSL_DEVICE_WAITTIMESTAMP is deprecated\n");
		return -ENOTTY;
	}

	/* Return -EINVAL if the context has been detached */
	if (kgsl_context_detached(context))
		return -EINVAL;

	ret = adreno_drawctxt_wait(ADRENO_DEVICE(device), context,
		timestamp, msecs_to_jiffies(msecs));

	/* If the context got invalidated then return a specific error */
	drawctxt = ADRENO_CONTEXT(context);

	if (drawctxt->state == ADRENO_CONTEXT_STATE_INVALID)
		ret = -EDEADLK;

	/*
	 * Return -EPROTO if the device has faulted since the last time we
	 * checked.  Userspace uses this as a marker for performing post
	 * fault activities
	 */

	if (!ret && test_and_clear_bit(ADRENO_CONTEXT_FAULT, &drawctxt->priv))
		ret = -EPROTO;

	return ret;
}

static unsigned int adreno_readtimestamp(struct kgsl_device *device,
		struct kgsl_context *context, enum kgsl_timestamp_type type)
{
	unsigned int timestamp = 0;
	unsigned int id = context ? context->id : KGSL_MEMSTORE_GLOBAL;

	switch (type) {
	case KGSL_TIMESTAMP_QUEUED: {
		struct adreno_device *adreno_dev = ADRENO_DEVICE(device);

		timestamp = adreno_context_timestamp(context,
				&adreno_dev->ringbuffer);
		break;
	}
	case KGSL_TIMESTAMP_CONSUMED:
		kgsl_sharedmem_readl(&device->memstore, &timestamp,
			KGSL_MEMSTORE_OFFSET(id, soptimestamp));
		break;
	case KGSL_TIMESTAMP_RETIRED:
		kgsl_sharedmem_readl(&device->memstore, &timestamp,
			KGSL_MEMSTORE_OFFSET(id, eoptimestamp));
		break;
	}

	rmb();

	return timestamp;
}

static long adreno_ioctl(struct kgsl_device_private *dev_priv,
			      unsigned int cmd, void *data)
{
	struct kgsl_device *device = dev_priv->device;
	struct adreno_device *adreno_dev = ADRENO_DEVICE(device);
	int result = 0;

	switch (cmd) {
	case IOCTL_KGSL_DRAWCTXT_SET_BIN_BASE_OFFSET: {
		struct kgsl_drawctxt_set_bin_base_offset *binbase = data;
		struct kgsl_context *context;

		binbase = data;

		context = kgsl_context_get_owner(dev_priv,
			binbase->drawctxt_id);
		if (context) {
			adreno_drawctxt_set_bin_base_offset(
				device, context, binbase->offset);
		} else {
			result = -EINVAL;
			KGSL_DRV_ERR(device,
				"invalid drawctxt drawctxt_id %d "
				"device_id=%d\n",
				binbase->drawctxt_id, device->id);
		}

		kgsl_context_put(context);
		break;
	}
	case IOCTL_KGSL_PERFCOUNTER_GET: {
		struct kgsl_perfcounter_get *get = data;
		/*
		 * adreno_perfcounter_get() is called by kernel clients
		 * during start(), so it is not safe to take an
		 * active count inside this function.
		 */
		result = kgsl_active_count_get(device);
		if (result)
			break;
		result = adreno_perfcounter_get(adreno_dev, get->groupid,
			get->countable, &get->offset, PERFCOUNTER_FLAG_NONE);
		kgsl_active_count_put(device);
		break;
	}
	case IOCTL_KGSL_PERFCOUNTER_PUT: {
		struct kgsl_perfcounter_put *put = data;
		result = adreno_perfcounter_put(adreno_dev, put->groupid,
			put->countable, PERFCOUNTER_FLAG_NONE);
		break;
	}
	case IOCTL_KGSL_PERFCOUNTER_QUERY: {
		struct kgsl_perfcounter_query *query = data;
		result = adreno_perfcounter_query_group(adreno_dev,
			query->groupid, query->countables,
			query->count, &query->max_counters);
		break;
	}
	case IOCTL_KGSL_PERFCOUNTER_READ: {
		struct kgsl_perfcounter_read *read = data;
		result = kgsl_active_count_get(device);
		if (result)
			break;
		result = adreno_perfcounter_read_group(adreno_dev,
			read->reads, read->count);
		kgsl_active_count_put(device);
		break;
	}
	default:
		KGSL_DRV_INFO(dev_priv->device,
			"invalid ioctl code %08x\n", cmd);
		result = -ENOIOCTLCMD;
		break;
	}
	return result;

}

static inline s64 adreno_ticks_to_us(u32 ticks, u32 freq)
{
	freq /= 1000000;
	return ticks / freq;
}

static void adreno_power_stats(struct kgsl_device *device,
				struct kgsl_power_stats *stats)
{
	struct adreno_device *adreno_dev = ADRENO_DEVICE(device);
	struct kgsl_pwrctrl *pwr = &device->pwrctrl;
	struct adreno_busy_data busy_data;

	memset(stats, 0, sizeof(*stats));
	/*
	 * Get the busy cycles counted since the counter was last reset.
	 * If we're not currently active, there shouldn't have been
	 * any cycles since the last time this function was called.
	 */
	if (device->state == KGSL_STATE_ACTIVE)
		adreno_dev->gpudev->busy_cycles(adreno_dev, &busy_data);

	stats->busy_time = adreno_ticks_to_us(busy_data.gpu_busy,
					      kgsl_pwrctrl_active_freq(pwr));
	stats->ram_time = busy_data.vbif_ram_cycles;
	stats->ram_wait = busy_data.vbif_starved_ram;
}

void adreno_irqctrl(struct kgsl_device *device, int state)
{
	struct adreno_device *adreno_dev = ADRENO_DEVICE(device);
	adreno_dev->gpudev->irq_control(adreno_dev, state);
}

static unsigned int adreno_gpuid(struct kgsl_device *device,
	unsigned int *chipid)
{
	struct adreno_device *adreno_dev = ADRENO_DEVICE(device);

	/* Some applications need to know the chip ID too, so pass
	 * that as a parameter */

	if (chipid != NULL)
		*chipid = adreno_dev->chip_id;

	/* Standard KGSL gpuid format:
	 * top word is 0x0002 for 2D or 0x0003 for 3D
	 * Bottom word is core specific identifer
	 */

	return (0x0003 << 16) | ((int) adreno_dev->gpurev);
}

static const struct kgsl_functable adreno_functable = {
	/* Mandatory functions */
	.regread = adreno_regread,
	.regwrite = adreno_regwrite,
	.idle = adreno_idle,
	.isidle = adreno_isidle,
	.suspend_context = adreno_suspend_context,
	.init = adreno_init,
	.start = adreno_start,
	.stop = adreno_stop,
	.getproperty = adreno_getproperty,
	.waittimestamp = adreno_waittimestamp,
	.readtimestamp = adreno_readtimestamp,
	.issueibcmds = adreno_ringbuffer_issueibcmds,
	.ioctl = adreno_ioctl,
	.setup_pt = adreno_setup_pt,
	.cleanup_pt = adreno_cleanup_pt,
	.power_stats = adreno_power_stats,
	.irqctrl = adreno_irqctrl,
	.gpuid = adreno_gpuid,
	.snapshot = adreno_snapshot,
	.irq_handler = adreno_irq_handler,
	.drain = adreno_drain,
	/* Optional functions */
	.setstate = adreno_setstate,
	.drawctxt_create = adreno_drawctxt_create,
	.drawctxt_detach = adreno_drawctxt_detach,
	.drawctxt_destroy = adreno_drawctxt_destroy,
	.setproperty = adreno_setproperty,
	.postmortem_dump = adreno_dump,
	.drawctxt_sched = adreno_drawctxt_sched,
	.resume = adreno_dispatcher_start,
};

static struct platform_driver adreno_platform_driver = {
	.probe = adreno_probe,
	.remove = __devexit_p(adreno_remove),
	.suspend = kgsl_suspend_driver,
	.resume = kgsl_resume_driver,
	.id_table = adreno_id_table,
	.driver = {
		.owner = THIS_MODULE,
		.name = DEVICE_3D_NAME,
		.pm = &kgsl_pm_ops,
		.of_match_table = adreno_match_table,
	}
};

static int __init kgsl_3d_init(void)
{
	return platform_driver_register(&adreno_platform_driver);
}

static void __exit kgsl_3d_exit(void)
{
	platform_driver_unregister(&adreno_platform_driver);
}

module_init(kgsl_3d_init);
module_exit(kgsl_3d_exit);

MODULE_DESCRIPTION("3D Graphics driver");
MODULE_VERSION("1.2");
MODULE_LICENSE("GPL v2");
MODULE_ALIAS("platform:kgsl_3d");<|MERGE_RESOLUTION|>--- conflicted
+++ resolved
@@ -2091,21 +2091,6 @@
 
 	mutex_lock(&device->mutex);
 	/*
-<<<<<<< HEAD
-	 * If adreno start is already called, no need to call it again
-	 * it can lead to unpredictable behavior if we try to start
-	 * the device that is already started.
-	 * Below is the sequence of events that can go bad without the check
-	 * 1) thread 1 calls adreno_start to be scheduled on high priority wq
-	 * 2) thread 2 calls adreno_start with normal priority
-	 * 3) thread 1 after checking the device to be in slumber state gives
-	 * up mutex to be scheduled on high priority wq
-	 * 4) thread 2 after checking the device to be in slumber state gets
-	 * the mutex and finishes adreno_start before thread 1 is scheduled
-	 * on high priority wq.
-	 * 5) thread 1 gets scheduled on high priority wq and executes
-	 * adreno_start again. This leads to unpredictable behavior.
-=======
 	 *  If adreno start is already called, no need to call it again
 	 *  it can lead to unpredictable behavior if we try to start
 	 *  the device that is already started.
@@ -2119,16 +2104,11 @@
 	 *     on high priority wq.
 	 *  5) thread 1 gets scheduled on high priority wq and executes
 	 *     adreno_start again. This leads to unpredictable behavior.
->>>>>>> 22d99072
 	 */
 	if (!test_bit(ADRENO_DEVICE_STARTED, &adreno_dev->priv))
 		_status = _adreno_start(adreno_dev);
 	else
 		_status = 0;
-<<<<<<< HEAD
-
-=======
->>>>>>> 22d99072
 	mutex_unlock(&device->mutex);
 }
 
