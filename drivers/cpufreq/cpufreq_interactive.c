/*
 * drivers/cpufreq/cpufreq_interactive.c
 *
 * Copyright (C) 2010 Google, Inc.
 *
 * This software is licensed under the terms of the GNU General Public
 * License version 2, as published by the Free Software Foundation, and
 * may be copied, distributed, and modified under those terms.
 *
 * This program is distributed in the hope that it will be useful,
 * but WITHOUT ANY WARRANTY; without even the implied warranty of
 * MERCHANTABILITY or FITNESS FOR A PARTICULAR PURPOSE.  See the
 * GNU General Public License for more details.
 *
 * Author: Mike Chan (mike@android.com)
 *
 */

#include <linux/cpu.h>
#include <linux/cpumask.h>
#include <linux/cpufreq.h>
#include <linux/module.h>
#include <linux/moduleparam.h>
#include <linux/rwsem.h>
#include <linux/sched.h>
#include <linux/tick.h>
#include <linux/time.h>
#include <linux/timer.h>
#include <linux/workqueue.h>
#include <linux/kthread.h>
#include <linux/slab.h>
#include <linux/kernel_stat.h>
#include <asm/cputime.h>

#define CREATE_TRACE_POINTS
#include <trace/events/cpufreq_interactive.h>

static int active_count;

struct cpufreq_interactive_cpuinfo {
	struct timer_list cpu_timer;
	struct timer_list cpu_slack_timer;
	spinlock_t load_lock; /* protects the next 4 fields */
	u64 time_in_idle;
	u64 time_in_idle_timestamp;
	u64 cputime_speedadj;
	u64 cputime_speedadj_timestamp;
	struct cpufreq_policy *policy;
	struct cpufreq_frequency_table *freq_table;
	unsigned int target_freq;
	unsigned int floor_freq;
	u64 floor_validate_time;
	u64 hispeed_validate_time;
	struct rw_semaphore enable_sem;
	int governor_enabled;
	int prev_load;
};

static DEFINE_PER_CPU(struct cpufreq_interactive_cpuinfo, cpuinfo);

/* realtime thread handles frequency scaling */
static struct task_struct *speedchange_task;
static cpumask_t speedchange_cpumask;
static spinlock_t speedchange_cpumask_lock;
static struct mutex gov_lock;

/* Hi speed to bump to from lo speed when load burst (default max) */
static unsigned int hispeed_freq;

/* Go to hi speed when CPU load at or above this value. */
#define DEFAULT_GO_HISPEED_LOAD 99
static unsigned long go_hispeed_load = DEFAULT_GO_HISPEED_LOAD;

/* Sampling down factor to be applied to min_sample_time at max freq */
static unsigned int sampling_down_factor;

/* Target load.  Lower values result in higher CPU speeds. */
#define DEFAULT_TARGET_LOAD 90
static unsigned int default_target_loads[] = {DEFAULT_TARGET_LOAD};
static spinlock_t target_loads_lock;
static unsigned int *target_loads = default_target_loads;
static int ntarget_loads = ARRAY_SIZE(default_target_loads);

/*
 * The minimum amount of time to spend at a frequency before we can ramp down.
 */
#define DEFAULT_MIN_SAMPLE_TIME (80 * USEC_PER_MSEC)
static unsigned long min_sample_time = DEFAULT_MIN_SAMPLE_TIME;

/*
 * The sample rate of the timer used to increase frequency
 */
#define DEFAULT_TIMER_RATE (20 * USEC_PER_MSEC)
static unsigned long timer_rate = DEFAULT_TIMER_RATE;

/* Busy SDF parameters*/
#define MIN_BUSY_TIME (100 * USEC_PER_MSEC)

/*
 * Wait this long before raising speed above hispeed, by default a single
 * timer interval.
 */
#define DEFAULT_ABOVE_HISPEED_DELAY DEFAULT_TIMER_RATE
static unsigned int default_above_hispeed_delay[] = {
	DEFAULT_ABOVE_HISPEED_DELAY };
static spinlock_t above_hispeed_delay_lock;
static unsigned int *above_hispeed_delay = default_above_hispeed_delay;
static int nabove_hispeed_delay = ARRAY_SIZE(default_above_hispeed_delay);

/* Non-zero means indefinite speed boost active */
static int boost_val;
/* Duration of a boot pulse in usecs */
static int boostpulse_duration_val = DEFAULT_MIN_SAMPLE_TIME;
/* End time of boost pulse in ktime converted to usecs */
static u64 boostpulse_endtime;

/*
 * Max additional time to wait in idle, beyond timer_rate, at speeds above
 * minimum before wakeup to reduce speed, or -1 if unnecessary.
 */
#define DEFAULT_TIMER_SLACK (4 * DEFAULT_TIMER_RATE)
static int timer_slack_val = DEFAULT_TIMER_SLACK;

static bool io_is_busy;

/*
 * If the max load among other CPUs is higher than up_threshold_any_cpu_load
 * and if the highest frequency among the other CPUs is higher than
 * up_threshold_any_cpu_freq then do not let the frequency to drop below
 * sync_freq
 */
static unsigned int up_threshold_any_cpu_load;
static unsigned int sync_freq;
static unsigned int up_threshold_any_cpu_freq;

static int cpufreq_governor_interactive(struct cpufreq_policy *policy,
		unsigned int event);

#ifndef CONFIG_CPU_FREQ_DEFAULT_GOV_INTERACTIVE
static
#endif
struct cpufreq_governor cpufreq_gov_interactive = {
	.name = "interactive",
	.governor = cpufreq_governor_interactive,
	.max_transition_latency = 10000000,
	.owner = THIS_MODULE,
};

static inline cputime64_t get_cpu_idle_time_jiffy(unsigned int cpu,
						  cputime64_t *wall)
{
	u64 idle_time;
	u64 cur_wall_time;
	u64 busy_time;

	cur_wall_time = jiffies64_to_cputime64(get_jiffies_64());

	busy_time  = kcpustat_cpu(cpu).cpustat[CPUTIME_USER];
	busy_time += kcpustat_cpu(cpu).cpustat[CPUTIME_SYSTEM];
	busy_time += kcpustat_cpu(cpu).cpustat[CPUTIME_IRQ];
	busy_time += kcpustat_cpu(cpu).cpustat[CPUTIME_SOFTIRQ];
	busy_time += kcpustat_cpu(cpu).cpustat[CPUTIME_STEAL];
	busy_time += kcpustat_cpu(cpu).cpustat[CPUTIME_NICE];

	idle_time = cur_wall_time - busy_time;
	if (wall)
		*wall = jiffies_to_usecs(cur_wall_time);

	return jiffies_to_usecs(idle_time);
}

static inline cputime64_t get_cpu_idle_time(unsigned int cpu,
					    cputime64_t *wall)
{
	u64 idle_time = get_cpu_idle_time_us(cpu, wall);

	if (idle_time == -1ULL)
		idle_time = get_cpu_idle_time_jiffy(cpu, wall);
	else if (!io_is_busy)
		idle_time += get_cpu_iowait_time_us(cpu, wall);

	return idle_time;
}

static void cpufreq_interactive_timer_resched(
	struct cpufreq_interactive_cpuinfo *pcpu)
{
	unsigned long expires;
	unsigned long flags;

	spin_lock_irqsave(&pcpu->load_lock, flags);
	pcpu->time_in_idle =
		get_cpu_idle_time(smp_processor_id(),
				     &pcpu->time_in_idle_timestamp);
	pcpu->cputime_speedadj = 0;
	pcpu->cputime_speedadj_timestamp = pcpu->time_in_idle_timestamp;
	expires = jiffies + usecs_to_jiffies(timer_rate);
	mod_timer_pinned(&pcpu->cpu_timer, expires);

	if (timer_slack_val >= 0 && pcpu->target_freq > pcpu->policy->min) {
		expires += usecs_to_jiffies(timer_slack_val);
		mod_timer_pinned(&pcpu->cpu_slack_timer, expires);
	}

	spin_unlock_irqrestore(&pcpu->load_lock, flags);
}

/* The caller shall take enable_sem write semaphore to avoid any timer race.
 * The cpu_timer and cpu_slack_timer must be deactivated when calling this
 * function.
 */
static void cpufreq_interactive_timer_start(int cpu)
{
	struct cpufreq_interactive_cpuinfo *pcpu = &per_cpu(cpuinfo, cpu);
	unsigned long expires = jiffies + usecs_to_jiffies(timer_rate);
	unsigned long flags;

	pcpu->cpu_timer.expires = expires;
	add_timer_on(&pcpu->cpu_timer, cpu);
	if (timer_slack_val >= 0 && pcpu->target_freq > pcpu->policy->min) {
		expires += usecs_to_jiffies(timer_slack_val);
		pcpu->cpu_slack_timer.expires = expires;
		add_timer_on(&pcpu->cpu_slack_timer, cpu);
	}

	spin_lock_irqsave(&pcpu->load_lock, flags);
	pcpu->time_in_idle =
		get_cpu_idle_time(cpu, &pcpu->time_in_idle_timestamp);
	pcpu->cputime_speedadj = 0;
	pcpu->cputime_speedadj_timestamp = pcpu->time_in_idle_timestamp;
	spin_unlock_irqrestore(&pcpu->load_lock, flags);
}

static unsigned int freq_to_above_hispeed_delay(unsigned int freq)
{
	int i;
	unsigned int ret;
	unsigned long flags;

	spin_lock_irqsave(&above_hispeed_delay_lock, flags);

	for (i = 0; i < nabove_hispeed_delay - 1 &&
			freq >= above_hispeed_delay[i+1]; i += 2)
		;

	ret = above_hispeed_delay[i];
	ret = (ret > (1 * USEC_PER_MSEC)) ? (ret - (1 * USEC_PER_MSEC)) : ret;

	spin_unlock_irqrestore(&above_hispeed_delay_lock, flags);
	return ret;
}

static unsigned int freq_to_targetload(unsigned int freq)
{
	int i;
	unsigned int ret;
	unsigned long flags;

	spin_lock_irqsave(&target_loads_lock, flags);

	for (i = 0; i < ntarget_loads - 1 && freq >= target_loads[i+1]; i += 2)
		;

	ret = target_loads[i];
	spin_unlock_irqrestore(&target_loads_lock, flags);
	return ret;
}

/*
 * If increasing frequencies never map to a lower target load then
 * choose_freq() will find the minimum frequency that does not exceed its
 * target load given the current load.
 */

static unsigned int choose_freq(
	struct cpufreq_interactive_cpuinfo *pcpu, unsigned int loadadjfreq)
{
	unsigned int freq = pcpu->policy->cur;
	unsigned int prevfreq, freqmin, freqmax;
	unsigned int tl;
	int index;

	freqmin = 0;
	freqmax = UINT_MAX;

	do {
		prevfreq = freq;
		tl = freq_to_targetload(freq);

		/*
		 * Find the lowest frequency where the computed load is less
		 * than or equal to the target load.
		 */

		if (cpufreq_frequency_table_target(
			    pcpu->policy, pcpu->freq_table, loadadjfreq / tl,
			    CPUFREQ_RELATION_L, &index))
			break;
		freq = pcpu->freq_table[index].frequency;

		if (freq > prevfreq) {
			/* The previous frequency is too low. */
			freqmin = prevfreq;

			if (freq >= freqmax) {
				/*
				 * Find the highest frequency that is less
				 * than freqmax.
				 */
				if (cpufreq_frequency_table_target(
					    pcpu->policy, pcpu->freq_table,
					    freqmax - 1, CPUFREQ_RELATION_H,
					    &index))
					break;
				freq = pcpu->freq_table[index].frequency;

				if (freq == freqmin) {
					/*
					 * The first frequency below freqmax
					 * has already been found to be too
					 * low.  freqmax is the lowest speed
					 * we found that is fast enough.
					 */
					freq = freqmax;
					break;
				}
			}
		} else if (freq < prevfreq) {
			/* The previous frequency is high enough. */
			freqmax = prevfreq;

			if (freq <= freqmin) {
				/*
				 * Find the lowest frequency that is higher
				 * than freqmin.
				 */
				if (cpufreq_frequency_table_target(
					    pcpu->policy, pcpu->freq_table,
					    freqmin + 1, CPUFREQ_RELATION_L,
					    &index))
					break;
				freq = pcpu->freq_table[index].frequency;

				/*
				 * If freqmax is the first frequency above
				 * freqmin then we have already found that
				 * this speed is fast enough.
				 */
				if (freq == freqmax)
					break;
			}
		}

		/* If same frequency chosen as previous then done. */
	} while (freq != prevfreq);

	return freq;
}

static u64 update_load(int cpu)
{
	struct cpufreq_interactive_cpuinfo *pcpu = &per_cpu(cpuinfo, cpu);
	u64 now;
	u64 now_idle;
	unsigned int delta_idle;
	unsigned int delta_time;
	u64 active_time;
#ifdef CONFIG_SEC_PM
	unsigned int cur_load = 0;
#endif

	now_idle = get_cpu_idle_time(cpu, &now);
	delta_idle = (unsigned int)(now_idle - pcpu->time_in_idle);
	delta_time = (unsigned int)(now - pcpu->time_in_idle_timestamp);

	if (delta_time <= delta_idle)
		active_time = 0;
	else
		active_time = delta_time - delta_idle;

	pcpu->cputime_speedadj += active_time * pcpu->policy->cur;

	pcpu->time_in_idle = now_idle;
	pcpu->time_in_idle_timestamp = now;

#ifdef CONFIG_SEC_PM
	cur_load = (unsigned int)(active_time * 100) / delta_time;
	pcpu->policy->load_at_max = (cur_load * pcpu->policy->cur) /
		pcpu->policy->cpuinfo.max_freq;
#endif

	return now;
}

static void cpufreq_interactive_timer(unsigned long data)
{
	u64 now;
	unsigned int delta_time;
	u64 cputime_speedadj;
	int cpu_load;
	struct cpufreq_interactive_cpuinfo *pcpu =
		&per_cpu(cpuinfo, data);
	unsigned int new_freq;
	unsigned int loadadjfreq;
	unsigned int index;
	unsigned long flags;
	bool boosted;
	unsigned long mod_min_sample_time;
	int i, max_load;
	unsigned int max_freq;
	struct cpufreq_interactive_cpuinfo *picpu;

	if (!down_read_trylock(&pcpu->enable_sem))
		return;
	if (!pcpu->governor_enabled)
		goto exit;

	spin_lock_irqsave(&pcpu->load_lock, flags);
	now = update_load(data);
	delta_time = (unsigned int)(now - pcpu->cputime_speedadj_timestamp);
	cputime_speedadj = pcpu->cputime_speedadj;
	spin_unlock_irqrestore(&pcpu->load_lock, flags);

	if (WARN_ON_ONCE(!delta_time))
		goto rearm;

	do_div(cputime_speedadj, delta_time);
	loadadjfreq = (unsigned int)cputime_speedadj * 100;
	cpu_load = loadadjfreq / pcpu->target_freq;
	pcpu->prev_load = cpu_load;
	boosted = boost_val || now < boostpulse_endtime;

<<<<<<< HEAD
	max_load_other_cpu = 0;
	max_freq_other_cpu = 0;
	for_each_online_cpu(i) {
		struct cpufreq_interactive_cpuinfo *picpu =
						&per_cpu(cpuinfo, i);
		if (i == data)
			continue;
		if (!picpu->governor_enabled)
			continue;
		if (max_load_other_cpu < picpu->prev_load)
			max_load_other_cpu = picpu->prev_load;

		if (picpu->policy->cur > max_freq_other_cpu)
			max_freq_other_cpu = picpu->policy->cur;
	}
#ifdef CONFIG_SEC_PM
	pcpu->policy->util = cpu_load;
#endif

=======
>>>>>>> 22d99072
	if (cpu_load >= go_hispeed_load || boosted) {
		if (pcpu->target_freq < hispeed_freq) {
			new_freq = hispeed_freq;
		} else {
			new_freq = choose_freq(pcpu, loadadjfreq);

			if (new_freq < hispeed_freq)
				new_freq = hispeed_freq;
		}
	} else {
		new_freq = choose_freq(pcpu, loadadjfreq);

		if (sync_freq && new_freq < sync_freq) {

			max_load = 0;
			max_freq = 0;

			for_each_online_cpu(i) {
				picpu = &per_cpu(cpuinfo, i);

				if (i == data || picpu->prev_load <
						up_threshold_any_cpu_load)
					continue;

				max_load = max(max_load, picpu->prev_load);
				max_freq = max(max_freq, picpu->policy->cur);
			}

			if (max_freq > up_threshold_any_cpu_freq &&
				max_load >= up_threshold_any_cpu_load)
				new_freq = sync_freq;
		}
	}

	if (pcpu->target_freq >= hispeed_freq &&
	    new_freq > pcpu->target_freq &&
	    now - pcpu->hispeed_validate_time <
	    freq_to_above_hispeed_delay(pcpu->target_freq)) {
		trace_cpufreq_interactive_notyet(
			data, cpu_load, pcpu->target_freq,
			pcpu->policy->cur, new_freq);
		goto rearm;
	}

	pcpu->hispeed_validate_time = now;

	if (cpufreq_frequency_table_target(pcpu->policy, pcpu->freq_table,
					   new_freq, CPUFREQ_RELATION_L,
					   &index))
		goto rearm;

	new_freq = pcpu->freq_table[index].frequency;

	/*
	 * Do not scale below floor_freq unless we have been at or above the
	 * floor frequency for the minimum sample time since last validated.
	 */
	if (sampling_down_factor && pcpu->policy->cur == pcpu->policy->max)
		mod_min_sample_time = sampling_down_factor;
	else
		mod_min_sample_time = min_sample_time;

	if (new_freq < pcpu->floor_freq) {
		if (now - pcpu->floor_validate_time < mod_min_sample_time) {
			trace_cpufreq_interactive_notyet(
				data, cpu_load, pcpu->target_freq,
				pcpu->policy->cur, new_freq);
			goto rearm;
		}
	}

	/*
	 * Update the timestamp for checking whether speed has been held at
	 * or above the selected frequency for a minimum of min_sample_time,
	 * if not boosted to hispeed_freq.  If boosted to hispeed_freq then we
	 * allow the speed to drop as soon as the boostpulse duration expires
	 * (or the indefinite boost is turned off).
	 */

	if (!boosted || new_freq > hispeed_freq) {
		pcpu->floor_freq = new_freq;
		pcpu->floor_validate_time = now;
	}

	if (pcpu->target_freq == new_freq) {
		trace_cpufreq_interactive_already(
			data, cpu_load, pcpu->target_freq,
			pcpu->policy->cur, new_freq);
		goto rearm_if_notmax;
	}

	trace_cpufreq_interactive_target(data, cpu_load, pcpu->target_freq,
					 pcpu->policy->cur, new_freq);

	pcpu->target_freq = new_freq;
	spin_lock_irqsave(&speedchange_cpumask_lock, flags);
	cpumask_set_cpu(data, &speedchange_cpumask);
	spin_unlock_irqrestore(&speedchange_cpumask_lock, flags);
	wake_up_process(speedchange_task);

rearm_if_notmax:
	/*
	 * Already set max speed and don't see a need to change that,
	 * wait until next idle to re-evaluate, don't need timer.
	 */
	if (pcpu->target_freq == pcpu->policy->max)
		goto exit;

rearm:
	if (!timer_pending(&pcpu->cpu_timer))
		cpufreq_interactive_timer_resched(pcpu);

exit:
	up_read(&pcpu->enable_sem);
	return;
}

static void cpufreq_interactive_idle_start(void)
{
	struct cpufreq_interactive_cpuinfo *pcpu =
		&per_cpu(cpuinfo, smp_processor_id());
	int pending;
	u64 now;

	if (!down_read_trylock(&pcpu->enable_sem))
		return;
	if (!pcpu->governor_enabled) {
		up_read(&pcpu->enable_sem);
		return;
	}

	pending = timer_pending(&pcpu->cpu_timer);

	if (pcpu->target_freq != pcpu->policy->min) {
		/*
		 * Entering idle while not at lowest speed.  On some
		 * platforms this can hold the other CPU(s) at that speed
		 * even though the CPU is idle. Set a timer to re-evaluate
		 * speed so this idle CPU doesn't hold the other CPUs above
		 * min indefinitely.  This should probably be a quirk of
		 * the CPUFreq driver.
		 */
		if (!pending) {
			cpufreq_interactive_timer_resched(pcpu);

			now = ktime_to_us(ktime_get());
			if ((pcpu->policy->cur == pcpu->policy->max) &&
				(now - pcpu->hispeed_validate_time) >
							MIN_BUSY_TIME) {
				pcpu->floor_validate_time = now;
			}

		}
	}

	up_read(&pcpu->enable_sem);
}

static void cpufreq_interactive_idle_end(void)
{
	struct cpufreq_interactive_cpuinfo *pcpu =
		&per_cpu(cpuinfo, smp_processor_id());

	if (!down_read_trylock(&pcpu->enable_sem))
		return;
	if (!pcpu->governor_enabled) {
		up_read(&pcpu->enable_sem);
		return;
	}

	/* Arm the timer for 1-2 ticks later if not already. */
	if (!timer_pending(&pcpu->cpu_timer)) {
		cpufreq_interactive_timer_resched(pcpu);
	} else if (time_after_eq(jiffies, pcpu->cpu_timer.expires)) {
		del_timer(&pcpu->cpu_timer);
		del_timer(&pcpu->cpu_slack_timer);
		cpufreq_interactive_timer(smp_processor_id());
	}

	up_read(&pcpu->enable_sem);
}

static int cpufreq_interactive_speedchange_task(void *data)
{
	unsigned int cpu;
	cpumask_t tmp_mask;
	unsigned long flags;
	struct cpufreq_interactive_cpuinfo *pcpu;

	while (1) {
		set_current_state(TASK_INTERRUPTIBLE);
		spin_lock_irqsave(&speedchange_cpumask_lock, flags);

		if (cpumask_empty(&speedchange_cpumask)) {
			spin_unlock_irqrestore(&speedchange_cpumask_lock,
					       flags);
			schedule();

			if (kthread_should_stop())
				break;

			spin_lock_irqsave(&speedchange_cpumask_lock, flags);
		}

		set_current_state(TASK_RUNNING);
		tmp_mask = speedchange_cpumask;
		cpumask_clear(&speedchange_cpumask);
		spin_unlock_irqrestore(&speedchange_cpumask_lock, flags);

		for_each_cpu(cpu, &tmp_mask) {
			unsigned int j;
			unsigned int max_freq = 0;

			pcpu = &per_cpu(cpuinfo, cpu);
			if (!down_read_trylock(&pcpu->enable_sem))
				continue;
			if (!pcpu->governor_enabled) {
				up_read(&pcpu->enable_sem);
				continue;
			}

			for_each_cpu(j, pcpu->policy->cpus) {
				struct cpufreq_interactive_cpuinfo *pjcpu =
					&per_cpu(cpuinfo, j);

				if (pjcpu->target_freq > max_freq)
					max_freq = pjcpu->target_freq;
			}

			if (max_freq != pcpu->policy->cur)
				__cpufreq_driver_target(pcpu->policy,
							max_freq,
							CPUFREQ_RELATION_H);
			trace_cpufreq_interactive_setspeed(cpu,
						     pcpu->target_freq,
						     pcpu->policy->cur);

			up_read(&pcpu->enable_sem);
		}
	}

	return 0;
}

static void cpufreq_interactive_boost(void)
{
	int i;
	int anyboost = 0;
	unsigned long flags;
	struct cpufreq_interactive_cpuinfo *pcpu;

	spin_lock_irqsave(&speedchange_cpumask_lock, flags);

	for_each_online_cpu(i) {
		pcpu = &per_cpu(cpuinfo, i);

		if (pcpu->target_freq < hispeed_freq) {
			pcpu->target_freq = hispeed_freq;
			cpumask_set_cpu(i, &speedchange_cpumask);
			pcpu->hispeed_validate_time =
				ktime_to_us(ktime_get());
			anyboost = 1;
		}

		/*
		 * Set floor freq and (re)start timer for when last
		 * validated.
		 */

		pcpu->floor_freq = hispeed_freq;
		pcpu->floor_validate_time = ktime_to_us(ktime_get());
	}

	spin_unlock_irqrestore(&speedchange_cpumask_lock, flags);

	if (anyboost)
		wake_up_process(speedchange_task);
}

static int cpufreq_interactive_notifier(
	struct notifier_block *nb, unsigned long val, void *data)
{
	struct cpufreq_freqs *freq = data;
	struct cpufreq_interactive_cpuinfo *pcpu;
	int cpu;
	unsigned long flags;

	if (val == CPUFREQ_POSTCHANGE) {
		pcpu = &per_cpu(cpuinfo, freq->cpu);
		if (!down_read_trylock(&pcpu->enable_sem))
			return 0;
		if (!pcpu->governor_enabled) {
			up_read(&pcpu->enable_sem);
			return 0;
		}

		for_each_cpu(cpu, pcpu->policy->cpus) {
			struct cpufreq_interactive_cpuinfo *pjcpu =
				&per_cpu(cpuinfo, cpu);
			if (cpu != freq->cpu) {
				if (!down_read_trylock(&pjcpu->enable_sem))
					continue;
				if (!pjcpu->governor_enabled) {
					up_read(&pjcpu->enable_sem);
					continue;
				}
			}
			spin_lock_irqsave(&pjcpu->load_lock, flags);
			update_load(cpu);
			spin_unlock_irqrestore(&pjcpu->load_lock, flags);
			if (cpu != freq->cpu)
				up_read(&pjcpu->enable_sem);
		}

		up_read(&pcpu->enable_sem);
	}
	return 0;
}

static struct notifier_block cpufreq_notifier_block = {
	.notifier_call = cpufreq_interactive_notifier,
};

static unsigned int *get_tokenized_data(const char *buf, int *num_tokens)
{
	const char *cp;
	int i;
	int ntokens = 1;
	unsigned int *tokenized_data;
	int err = -EINVAL;

	cp = buf;
	while ((cp = strpbrk(cp + 1, " :")))
		ntokens++;

	if (!(ntokens & 0x1))
		goto err;

	tokenized_data = kmalloc(ntokens * sizeof(unsigned int), GFP_KERNEL);
	if (!tokenized_data) {
		err = -ENOMEM;
		goto err;
	}

	cp = buf;
	i = 0;
	while (i < ntokens) {
		if (sscanf(cp, "%u", &tokenized_data[i++]) != 1)
			goto err_kfree;

		cp = strpbrk(cp, " :");
		if (!cp)
			break;
		cp++;
	}

	if (i != ntokens)
		goto err_kfree;

	*num_tokens = ntokens;
	return tokenized_data;

err_kfree:
	kfree(tokenized_data);
err:
	return ERR_PTR(err);
}

static ssize_t show_target_loads(
	struct kobject *kobj, struct attribute *attr, char *buf)
{
	int i;
	ssize_t ret = 0;
	unsigned long flags;

	spin_lock_irqsave(&target_loads_lock, flags);

	for (i = 0; i < ntarget_loads; i++)
		ret += sprintf(buf + ret, "%u%s", target_loads[i],
			       i & 0x1 ? ":" : " ");

	ret += sprintf(buf + --ret, "\n");
	spin_unlock_irqrestore(&target_loads_lock, flags);
	return ret;
}

static ssize_t store_target_loads(
	struct kobject *kobj, struct attribute *attr, const char *buf,
	size_t count)
{
	int ntokens;
	unsigned int *new_target_loads = NULL;
	unsigned long flags;

	new_target_loads = get_tokenized_data(buf, &ntokens);
	if (IS_ERR(new_target_loads))
		return PTR_RET(new_target_loads);

	spin_lock_irqsave(&target_loads_lock, flags);
	if (target_loads != default_target_loads)
		kfree(target_loads);
	target_loads = new_target_loads;
	ntarget_loads = ntokens;
	spin_unlock_irqrestore(&target_loads_lock, flags);
	return count;
}

static struct global_attr target_loads_attr =
	__ATTR(target_loads, S_IRUGO | S_IWUSR,
		show_target_loads, store_target_loads);

static ssize_t show_above_hispeed_delay(
	struct kobject *kobj, struct attribute *attr, char *buf)
{
	int i;
	ssize_t ret = 0;
	unsigned long flags;

	spin_lock_irqsave(&above_hispeed_delay_lock, flags);

	for (i = 0; i < nabove_hispeed_delay; i++)
		ret += sprintf(buf + ret, "%u%s", above_hispeed_delay[i],
			       i & 0x1 ? ":" : " ");

	ret += sprintf(buf + --ret, "\n");
	spin_unlock_irqrestore(&above_hispeed_delay_lock, flags);
	return ret;
}

static ssize_t store_above_hispeed_delay(
	struct kobject *kobj, struct attribute *attr, const char *buf,
	size_t count)
{
	int ntokens;
	unsigned int *new_above_hispeed_delay = NULL;
	unsigned long flags;

	new_above_hispeed_delay = get_tokenized_data(buf, &ntokens);
	if (IS_ERR(new_above_hispeed_delay))
		return PTR_RET(new_above_hispeed_delay);

	spin_lock_irqsave(&above_hispeed_delay_lock, flags);
	if (above_hispeed_delay != default_above_hispeed_delay)
		kfree(above_hispeed_delay);
	above_hispeed_delay = new_above_hispeed_delay;
	nabove_hispeed_delay = ntokens;
	spin_unlock_irqrestore(&above_hispeed_delay_lock, flags);
	return count;

}

static struct global_attr above_hispeed_delay_attr =
	__ATTR(above_hispeed_delay, S_IRUGO | S_IWUSR,
		show_above_hispeed_delay, store_above_hispeed_delay);

static ssize_t show_hispeed_freq(struct kobject *kobj,
				 struct attribute *attr, char *buf)
{
	return sprintf(buf, "%u\n", hispeed_freq);
}

static ssize_t store_hispeed_freq(struct kobject *kobj,
				  struct attribute *attr, const char *buf,
				  size_t count)
{
	int ret;
	long unsigned int val;

	ret = strict_strtoul(buf, 0, &val);
	if (ret < 0)
		return ret;
	hispeed_freq = val;
	return count;
}

static struct global_attr hispeed_freq_attr = __ATTR(hispeed_freq, 0644,
		show_hispeed_freq, store_hispeed_freq);

static ssize_t show_sampling_down_factor(struct kobject *kobj,
				struct attribute *attr, char *buf)
{
	return sprintf(buf, "%u\n", sampling_down_factor);
}

static ssize_t store_sampling_down_factor(struct kobject *kobj,
				struct attribute *attr, const char *buf,
				size_t count)
{
	int ret;
	long unsigned int val;

	ret = strict_strtoul(buf, 0, &val);
	if (ret < 0)
		return ret;
	sampling_down_factor = val;
	return count;
}

static struct global_attr sampling_down_factor_attr =
				__ATTR(sampling_down_factor, 0644,
		show_sampling_down_factor, store_sampling_down_factor);

static ssize_t show_go_hispeed_load(struct kobject *kobj,
				     struct attribute *attr, char *buf)
{
	return sprintf(buf, "%lu\n", go_hispeed_load);
}

static ssize_t store_go_hispeed_load(struct kobject *kobj,
			struct attribute *attr, const char *buf, size_t count)
{
	int ret;
	unsigned long val;

	ret = strict_strtoul(buf, 0, &val);
	if (ret < 0)
		return ret;
	go_hispeed_load = val;
	return count;
}

static struct global_attr go_hispeed_load_attr = __ATTR(go_hispeed_load, 0644,
		show_go_hispeed_load, store_go_hispeed_load);

static ssize_t show_min_sample_time(struct kobject *kobj,
				struct attribute *attr, char *buf)
{
	return sprintf(buf, "%lu\n", min_sample_time);
}

static ssize_t store_min_sample_time(struct kobject *kobj,
			struct attribute *attr, const char *buf, size_t count)
{
	int ret;
	unsigned long val;

	ret = strict_strtoul(buf, 0, &val);
	if (ret < 0)
		return ret;
	min_sample_time = val;
	return count;
}

static struct global_attr min_sample_time_attr = __ATTR(min_sample_time, 0644,
		show_min_sample_time, store_min_sample_time);

static ssize_t show_timer_rate(struct kobject *kobj,
			struct attribute *attr, char *buf)
{
	return sprintf(buf, "%lu\n", timer_rate);
}

static ssize_t store_timer_rate(struct kobject *kobj,
			struct attribute *attr, const char *buf, size_t count)
{
	int ret;
	unsigned long val;

	ret = strict_strtoul(buf, 0, &val);
	if (ret < 0)
		return ret;
	timer_rate = val;
	return count;
}

static struct global_attr timer_rate_attr = __ATTR(timer_rate, 0644,
		show_timer_rate, store_timer_rate);

static ssize_t show_timer_slack(
	struct kobject *kobj, struct attribute *attr, char *buf)
{
	return sprintf(buf, "%d\n", timer_slack_val);
}

static ssize_t store_timer_slack(
	struct kobject *kobj, struct attribute *attr, const char *buf,
	size_t count)
{
	int ret;
	unsigned long val;

	ret = kstrtol(buf, 10, &val);
	if (ret < 0)
		return ret;

	timer_slack_val = val;
	return count;
}

define_one_global_rw(timer_slack);

static ssize_t show_boost(struct kobject *kobj, struct attribute *attr,
			  char *buf)
{
	return sprintf(buf, "%d\n", boost_val);
}

static ssize_t store_boost(struct kobject *kobj, struct attribute *attr,
			   const char *buf, size_t count)
{
	int ret;
	unsigned long val;

	ret = kstrtoul(buf, 0, &val);
	if (ret < 0)
		return ret;

	boost_val = val;

	if (boost_val) {
		trace_cpufreq_interactive_boost("on");
		cpufreq_interactive_boost();
	} else {
		trace_cpufreq_interactive_unboost("off");
	}

	return count;
}

define_one_global_rw(boost);

static ssize_t store_boostpulse(struct kobject *kobj, struct attribute *attr,
				const char *buf, size_t count)
{
	int ret;
	unsigned long val;

	ret = kstrtoul(buf, 0, &val);
	if (ret < 0)
		return ret;

	boostpulse_endtime = ktime_to_us(ktime_get()) + boostpulse_duration_val;
	trace_cpufreq_interactive_boost("pulse");
	cpufreq_interactive_boost();
	return count;
}

static struct global_attr boostpulse =
	__ATTR(boostpulse, 0200, NULL, store_boostpulse);

static ssize_t show_boostpulse_duration(
	struct kobject *kobj, struct attribute *attr, char *buf)
{
	return sprintf(buf, "%d\n", boostpulse_duration_val);
}

static ssize_t store_boostpulse_duration(
	struct kobject *kobj, struct attribute *attr, const char *buf,
	size_t count)
{
	int ret;
	unsigned long val;

	ret = kstrtoul(buf, 0, &val);
	if (ret < 0)
		return ret;

	boostpulse_duration_val = val;
	return count;
}

define_one_global_rw(boostpulse_duration);

static ssize_t show_io_is_busy(struct kobject *kobj,
			struct attribute *attr, char *buf)
{
	return sprintf(buf, "%u\n", io_is_busy);
}

static ssize_t store_io_is_busy(struct kobject *kobj,
			struct attribute *attr, const char *buf, size_t count)
{
	int ret;
	unsigned long val;

	ret = kstrtoul(buf, 0, &val);
	if (ret < 0)
		return ret;
	io_is_busy = val;
	return count;
}

static struct global_attr io_is_busy_attr = __ATTR(io_is_busy, 0644,
		show_io_is_busy, store_io_is_busy);

static ssize_t show_sync_freq(struct kobject *kobj,
			struct attribute *attr, char *buf)
{
	return sprintf(buf, "%u\n", sync_freq);
}

static ssize_t store_sync_freq(struct kobject *kobj,
			struct attribute *attr, const char *buf, size_t count)
{
	int ret;
	unsigned long val;

	ret = kstrtoul(buf, 0, &val);
	if (ret < 0)
		return ret;
	sync_freq = val;
	return count;
}

static struct global_attr sync_freq_attr = __ATTR(sync_freq, 0644,
		show_sync_freq, store_sync_freq);

static ssize_t show_up_threshold_any_cpu_load(struct kobject *kobj,
			struct attribute *attr, char *buf)
{
	return snprintf(buf, PAGE_SIZE, "%u\n", up_threshold_any_cpu_load);
}

static ssize_t store_up_threshold_any_cpu_load(struct kobject *kobj,
			struct attribute *attr, const char *buf, size_t count)
{
	int ret;
	unsigned long val;

	ret = kstrtoul(buf, 0, &val);
	if (ret < 0)
		return ret;
	up_threshold_any_cpu_load = val;
	return count;
}

static struct global_attr up_threshold_any_cpu_load_attr =
		__ATTR(up_threshold_any_cpu_load, 0644,
		show_up_threshold_any_cpu_load,
				store_up_threshold_any_cpu_load);

static ssize_t show_up_threshold_any_cpu_freq(struct kobject *kobj,
			struct attribute *attr, char *buf)
{
	return snprintf(buf, PAGE_SIZE, "%u\n", up_threshold_any_cpu_freq);
}

static ssize_t store_up_threshold_any_cpu_freq(struct kobject *kobj,
			struct attribute *attr, const char *buf, size_t count)
{
	int ret;
	unsigned long val;

	ret = kstrtoul(buf, 0, &val);
	if (ret < 0)
		return ret;
	up_threshold_any_cpu_freq = val;
	return count;
}

static struct global_attr up_threshold_any_cpu_freq_attr =
		__ATTR(up_threshold_any_cpu_freq, 0644,
		show_up_threshold_any_cpu_freq,
				store_up_threshold_any_cpu_freq);

static struct attribute *interactive_attributes[] = {
	&target_loads_attr.attr,
	&above_hispeed_delay_attr.attr,
	&hispeed_freq_attr.attr,
	&go_hispeed_load_attr.attr,
	&min_sample_time_attr.attr,
	&timer_rate_attr.attr,
	&timer_slack.attr,
	&boost.attr,
	&boostpulse.attr,
	&boostpulse_duration.attr,
	&io_is_busy_attr.attr,
	&sampling_down_factor_attr.attr,
	&sync_freq_attr.attr,
	&up_threshold_any_cpu_load_attr.attr,
	&up_threshold_any_cpu_freq_attr.attr,
	NULL,
};

static struct attribute_group interactive_attr_group = {
	.attrs = interactive_attributes,
	.name = "interactive",
};

static int cpufreq_interactive_idle_notifier(struct notifier_block *nb,
					     unsigned long val,
					     void *data)
{
	switch (val) {
	case IDLE_START:
		cpufreq_interactive_idle_start();
		break;
	case IDLE_END:
		cpufreq_interactive_idle_end();
		break;
	}

	return 0;
}

static struct notifier_block cpufreq_interactive_idle_nb = {
	.notifier_call = cpufreq_interactive_idle_notifier,
};

static int cpufreq_governor_interactive(struct cpufreq_policy *policy,
		unsigned int event)
{
	int rc;
	unsigned int j;
	struct cpufreq_interactive_cpuinfo *pcpu;
	struct cpufreq_frequency_table *freq_table;

	switch (event) {
	case CPUFREQ_GOV_START:
		if (!cpu_online(policy->cpu))
			return -EINVAL;

		mutex_lock(&gov_lock);

		freq_table =
			cpufreq_frequency_get_table(policy->cpu);
		if (!hispeed_freq)
			hispeed_freq = policy->max;

		for_each_cpu(j, policy->cpus) {
			pcpu = &per_cpu(cpuinfo, j);
			pcpu->policy = policy;
			pcpu->target_freq = policy->cur;
			pcpu->freq_table = freq_table;
			pcpu->floor_freq = pcpu->target_freq;
			pcpu->floor_validate_time =
				ktime_to_us(ktime_get());
			pcpu->hispeed_validate_time =
				pcpu->floor_validate_time;
			down_write(&pcpu->enable_sem);
			cpufreq_interactive_timer_start(j);
			pcpu->governor_enabled = 1;
			up_write(&pcpu->enable_sem);
		}

		/*
		 * Do not register the idle hook and create sysfs
		 * entries if we have already done so.
		 */
		if (++active_count > 1) {
			mutex_unlock(&gov_lock);
			return 0;
		}

		rc = sysfs_create_group(cpufreq_global_kobject,
				&interactive_attr_group);
		if (rc) {
			mutex_unlock(&gov_lock);
			return rc;
		}

		idle_notifier_register(&cpufreq_interactive_idle_nb);
		cpufreq_register_notifier(
			&cpufreq_notifier_block, CPUFREQ_TRANSITION_NOTIFIER);
		mutex_unlock(&gov_lock);
		break;

	case CPUFREQ_GOV_STOP:
		mutex_lock(&gov_lock);
		for_each_cpu(j, policy->cpus) {
			pcpu = &per_cpu(cpuinfo, j);
			down_write(&pcpu->enable_sem);
			pcpu->governor_enabled = 0;
			del_timer_sync(&pcpu->cpu_timer);
			del_timer_sync(&pcpu->cpu_slack_timer);
			up_write(&pcpu->enable_sem);
		}

		if (--active_count > 0) {
			mutex_unlock(&gov_lock);
			return 0;
		}

		cpufreq_unregister_notifier(
			&cpufreq_notifier_block, CPUFREQ_TRANSITION_NOTIFIER);
		idle_notifier_unregister(&cpufreq_interactive_idle_nb);
		sysfs_remove_group(cpufreq_global_kobject,
				&interactive_attr_group);
		mutex_unlock(&gov_lock);

		break;

	case CPUFREQ_GOV_LIMITS:
		if (policy->max < policy->cur)
			__cpufreq_driver_target(policy,
					policy->max, CPUFREQ_RELATION_H);
		else if (policy->min > policy->cur)
			__cpufreq_driver_target(policy,
					policy->min, CPUFREQ_RELATION_L);
		for_each_cpu(j, policy->cpus) {
			pcpu = &per_cpu(cpuinfo, j);

			/* hold write semaphore to avoid race */
			down_write(&pcpu->enable_sem);
			if (pcpu->governor_enabled == 0) {
				up_write(&pcpu->enable_sem);
				continue;
			}

			/* update target_freq firstly */
			if (policy->max < pcpu->target_freq)
				pcpu->target_freq = policy->max;
			else if (policy->min > pcpu->target_freq)
				pcpu->target_freq = policy->min;

			/* Reschedule timer.
			 * Delete the timers, else the timer callback may
			 * return without re-arm the timer when failed
			 * acquire the semaphore. This race may cause timer
			 * stopped unexpectedly.
			 */
			del_timer_sync(&pcpu->cpu_timer);
			del_timer_sync(&pcpu->cpu_slack_timer);
			cpufreq_interactive_timer_start(j);
			up_write(&pcpu->enable_sem);
		}
		break;
	}
	return 0;
}

static void cpufreq_interactive_nop_timer(unsigned long data)
{
}

static int __init cpufreq_interactive_init(void)
{
	unsigned int i;
	struct cpufreq_interactive_cpuinfo *pcpu;
	struct sched_param param = { .sched_priority = MAX_RT_PRIO-1 };

	/* Initalize per-cpu timers */
	for_each_possible_cpu(i) {
		pcpu = &per_cpu(cpuinfo, i);
		init_timer_deferrable(&pcpu->cpu_timer);
		pcpu->cpu_timer.function = cpufreq_interactive_timer;
		pcpu->cpu_timer.data = i;
		init_timer(&pcpu->cpu_slack_timer);
		pcpu->cpu_slack_timer.function = cpufreq_interactive_nop_timer;
		spin_lock_init(&pcpu->load_lock);
		init_rwsem(&pcpu->enable_sem);
	}

	spin_lock_init(&target_loads_lock);
	spin_lock_init(&speedchange_cpumask_lock);
	spin_lock_init(&above_hispeed_delay_lock);
	mutex_init(&gov_lock);
	speedchange_task =
		kthread_create(cpufreq_interactive_speedchange_task, NULL,
			       "cfinteractive");
	if (IS_ERR(speedchange_task))
		return PTR_ERR(speedchange_task);

	sched_setscheduler_nocheck(speedchange_task, SCHED_FIFO, &param);
	get_task_struct(speedchange_task);

	/* NB: wake up so the thread does not look hung to the freezer */
	wake_up_process(speedchange_task);

	return cpufreq_register_governor(&cpufreq_gov_interactive);
}

#ifdef CONFIG_CPU_FREQ_DEFAULT_GOV_INTERACTIVE
fs_initcall(cpufreq_interactive_init);
#else
module_init(cpufreq_interactive_init);
#endif

static void __exit cpufreq_interactive_exit(void)
{
	cpufreq_unregister_governor(&cpufreq_gov_interactive);
	kthread_stop(speedchange_task);
	put_task_struct(speedchange_task);
}

module_exit(cpufreq_interactive_exit);

MODULE_AUTHOR("Mike Chan <mike@android.com>");
MODULE_DESCRIPTION("'cpufreq_interactive' - A cpufreq governor for "
	"Latency sensitive workloads");
MODULE_LICENSE("GPL");<|MERGE_RESOLUTION|>--- conflicted
+++ resolved
@@ -430,28 +430,10 @@
 	pcpu->prev_load = cpu_load;
 	boosted = boost_val || now < boostpulse_endtime;
 
-<<<<<<< HEAD
-	max_load_other_cpu = 0;
-	max_freq_other_cpu = 0;
-	for_each_online_cpu(i) {
-		struct cpufreq_interactive_cpuinfo *picpu =
-						&per_cpu(cpuinfo, i);
-		if (i == data)
-			continue;
-		if (!picpu->governor_enabled)
-			continue;
-		if (max_load_other_cpu < picpu->prev_load)
-			max_load_other_cpu = picpu->prev_load;
-
-		if (picpu->policy->cur > max_freq_other_cpu)
-			max_freq_other_cpu = picpu->policy->cur;
-	}
 #ifdef CONFIG_SEC_PM
 	pcpu->policy->util = cpu_load;
 #endif
 
-=======
->>>>>>> 22d99072
 	if (cpu_load >= go_hispeed_load || boosted) {
 		if (pcpu->target_freq < hispeed_freq) {
 			new_freq = hispeed_freq;
