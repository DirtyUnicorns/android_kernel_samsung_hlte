--- conflicted
+++ resolved
@@ -296,11 +296,8 @@
 	unsigned int	(*get_max_segments)(void);
 	void	(*platform_bus_voting)(struct sdhci_host *host, u32 enable);
 	void    (*disable_data_xfer)(struct sdhci_host *host);
-<<<<<<< HEAD
 	void    (*dump_vendor_regs)(struct sdhci_host *host);
-=======
 	int	(*enable_controller_clock)(struct sdhci_host *host);
->>>>>>> 22d99072
 };
 
 #ifdef CONFIG_MMC_SDHCI_IO_ACCESSORS
