/**
 * dwc3_otg.c - DesignWare USB3 DRD Controller OTG
 *
 * Copyright (c) 2012-2013, The Linux Foundation. All rights reserved.
 *
 * This program is free software; you can redistribute it and/or modify
 * it under the terms of the GNU General Public License version 2 and
 * only version 2 as published by the Free Software Foundation.
 *
 * This program is distributed in the hope that it will be useful,
 * but WITHOUT ANY WARRANTY; without even the implied warranty of
 * MERCHANTABILITY or FITNESS FOR A PARTICULAR PURPOSE.  See the
 * GNU General Public License for more details.
 */

#include <linux/module.h>
#include <linux/usb.h>
#include <linux/usb/hcd.h>
#include <linux/platform_device.h>
#include <linux/regulator/consumer.h>

#include "core.h"
#include "dwc3_otg.h"
#include "io.h"
#include "xhci.h"

#define VBUS_REG_CHECK_DELAY	(msecs_to_jiffies(1000))
#define MAX_INVALID_CHRGR_RETRY 3
static int max_chgr_retry_count = MAX_INVALID_CHRGR_RETRY;
module_param(max_chgr_retry_count, int, S_IRUGO | S_IWUSR);
MODULE_PARM_DESC(max_chgr_retry_count, "Max invalid charger retry count");
static void dwc3_otg_reset(struct dwc3_otg *dotg);

static void dwc3_otg_notify_host_mode(struct usb_otg *otg, int host_mode);
static void dwc3_otg_reset(struct dwc3_otg *dotg);

/**
 * dwc3_otg_set_host_regs - reset dwc3 otg registers to host operation.
 *
 * This function sets the OTG registers to work in A-Device host mode.
 * This function should be called just before entering to A-Device mode.
 *
 * @w: Pointer to the dwc3 otg struct
 */
static void dwc3_otg_set_host_regs(struct dwc3_otg *dotg)
{
	u32 reg;
	struct dwc3 *dwc = dotg->dwc;
	struct dwc3_ext_xceiv *ext_xceiv = dotg->ext_xceiv;

	if (ext_xceiv && !ext_xceiv->otg_capability) {
		/* Set OCTL[6](PeriMode) to 0 (host) */
		reg = dwc3_readl(dotg->regs, DWC3_OCTL);
		reg &= ~DWC3_OTG_OCTL_PERIMODE;
		dwc3_writel(dotg->regs, DWC3_OCTL, reg);
	} else {
		reg = dwc3_readl(dwc->regs, DWC3_GCTL);
		reg &= ~(DWC3_GCTL_PRTCAPDIR(DWC3_GCTL_PRTCAP_OTG));
		reg |= DWC3_GCTL_PRTCAPDIR(DWC3_GCTL_PRTCAP_HOST);
		/*
		 * Allow ITP generated off of ref clk based counter instead
		 * of UTMI/ULPI clk based counter, when superspeed only is
		 * active so that UTMI/ULPI can be suspened.
		 */
		reg |= DWC3_GCTL_SOFITPSYNC;
		/*
		 * Set this bit so that device attempts three more times at SS,
		 * even if it failed previously to operate in SS mode.
		 */
		reg |= DWC3_GCTL_U2RSTECN;
		reg &= ~(DWC3_GCTL_PWRDNSCALEMASK);
		reg |= DWC3_GCTL_PWRDNSCALE(2);
		dwc3_writel(dwc->regs, DWC3_GCTL, reg);
	}
}

static int dwc3_otg_set_suspend(struct usb_phy *phy, int suspend)
{
	struct usb_otg *otg = phy->otg;
	struct dwc3_otg *dotg = container_of(otg, struct dwc3_otg, otg);

#ifdef CONFIG_USB_DEBUG_DETEAILED_LOG
	dev_info(otg->phy->dev, "%s host_bus_suspend=%d suspend=%d\n",
		__func__, dotg->host_bus_suspend, suspend);
#endif

	if (dotg->host_bus_suspend == suspend)
		return 0;

	dotg->host_bus_suspend = suspend;
	if (suspend) {
		pm_runtime_put_sync(phy->dev);
	} else {
		pm_runtime_get_noresume(phy->dev);
		pm_runtime_resume(phy->dev);
	}

	return 0;
}

static void dwc3_otg_set_hsphy_auto_suspend(struct dwc3_otg *dotg, bool susp)
{
	struct dwc3 *dwc = dotg->dwc;
	u32 reg;

	reg = dwc3_readl(dwc->regs, DWC3_GUSB2PHYCFG(0));
	if (susp)
		reg |= DWC3_GUSB2PHYCFG_SUSPHY;
	else
		reg &= ~(DWC3_GUSB2PHYCFG_SUSPHY);
	dwc3_writel(dwc->regs, DWC3_GUSB2PHYCFG(0), reg);
}

/**
 * dwc3_otg_set_host_power - Enable port power control for host operation
 *
 * This function enables the OTG Port Power required to operate in Host mode
 * This function should be called only after XHCI driver has set the port
 * power in PORTSC register.
 *
 * @w: Pointer to the dwc3 otg struct
 */
void dwc3_otg_set_host_power(struct dwc3_otg *dotg)
{
	u32 osts;

	osts = dwc3_readl(dotg->regs, DWC3_OSTS);
	if (!(osts & 0x8))
		dev_err(dotg->dwc->dev, "%s: xHCIPrtPower not set\n", __func__);

	dwc3_writel(dotg->regs, DWC3_OCTL, DWC3_OTG_OCTL_PRTPWRCTL);
}

/**
 * dwc3_otg_set_peripheral_regs - reset dwc3 otg registers to peripheral operation.
 *
 * This function sets the OTG registers to work in B-Device peripheral mode.
 * This function should be called just before entering to B-Device mode.
 *
 * @w: Pointer to the dwc3 otg workqueue.
 */
static void dwc3_otg_set_peripheral_regs(struct dwc3_otg *dotg)
{
	u32 reg;
	struct dwc3 *dwc = dotg->dwc;
	struct dwc3_ext_xceiv *ext_xceiv = dotg->ext_xceiv;

	if (ext_xceiv && !ext_xceiv->otg_capability) {
		/* Set OCTL[6](PeriMode) to 1 (peripheral) */
		reg = dwc3_readl(dotg->regs, DWC3_OCTL);
		reg |= DWC3_OTG_OCTL_PERIMODE;
		dwc3_writel(dotg->regs, DWC3_OCTL, reg);
		/*
		 * TODO: add more OTG registers writes for PERIPHERAL mode here,
		 * see figure 12-19 B-device flow in dwc3 Synopsis spec
		 */
	} else {
		reg = dwc3_readl(dwc->regs, DWC3_GCTL);
		reg &= ~(DWC3_GCTL_PRTCAPDIR(DWC3_GCTL_PRTCAP_OTG));
		reg |= DWC3_GCTL_PRTCAPDIR(DWC3_GCTL_PRTCAP_DEVICE);
		/*
		 * Set this bit so that device attempts three more times at SS,
		 * even if it failed previously to operate in SS mode.
	 */
		reg |= DWC3_GCTL_U2RSTECN;
		reg &= ~(DWC3_GCTL_PWRDNSCALEMASK);
		reg |= DWC3_GCTL_PWRDNSCALE(2);
		reg &= ~(DWC3_GCTL_SOFITPSYNC);
		dwc3_writel(dwc->regs, DWC3_GCTL, reg);
	}
}

/**
 * dwc3_otg_start_host -  helper function for starting/stoping the host controller driver.
 *
 * @otg: Pointer to the otg_transceiver structure.
 * @on: start / stop the host controller driver.
 *
 * Returns 0 on success otherwise negative errno.
 */
static int dwc3_otg_start_host(struct usb_otg *otg, int on)
{
	struct dwc3_otg *dotg = container_of(otg, struct dwc3_otg, otg);
	struct dwc3_ext_xceiv *ext_xceiv = dotg->ext_xceiv;
	struct dwc3 *dwc = dotg->dwc;
	int ret = 0;

	if (!dwc->xhci)
		return -EINVAL;

#ifdef CONFIG_CHARGER_PM8941
	if (!dotg->vbus_otg) {
		dotg->vbus_otg = devm_regulator_get(dwc->dev->parent,
							"vbus_dwc3");
		if (IS_ERR(dotg->vbus_otg)) {
			dev_err(dwc->dev, "Failed to get vbus regulator\n");
			ret = PTR_ERR(dotg->vbus_otg);
			dotg->vbus_otg = 0;
			return ret;
		}
	}
#endif

	if (on) {
#ifdef CONFIG_USB_DEBUG_DETEAILED_LOG
		dev_info(otg->phy->dev, "%s: turn on host\n", __func__);
#else
		dev_dbg(otg->phy->dev, "%s: turn on host\n", __func__);
#endif

		dwc3_otg_notify_host_mode(otg, on);
		ret = regulator_enable(dotg->vbus_otg);
		if (ret) {
			dev_err(otg->phy->dev, "unable to enable vbus_otg\n");
			dwc3_otg_notify_host_mode(otg, 0);
			return ret;
		}

		/*
		 * This should be revisited for more testing post-silicon.
		 * In worst case we may need to disconnect the root hub
		 * before stopping the controller so that it does not
		 * interfere with runtime pm/system pm.
		 * We can also consider registering and unregistering xhci
		 * platform device. It is almost similar to add_hcd and
		 * remove_hcd, But we may not use standard set_host method
		 * anymore.
		 */
		dwc3_otg_set_hsphy_auto_suspend(dotg, true);
		dwc3_otg_set_host_regs(dotg);
		/*
		 * FIXME If micro A cable is disconnected during system suspend,
		 * xhci platform device will be removed before runtime pm is
		 * enabled for xhci device. Due to this, disable_depth becomes
		 * greater than one and runtimepm is not enabled for next microA
		 * connect. Fix this by calling pm_runtime_init for xhci device.
		 */
		pm_runtime_init(&dwc->xhci->dev);
		ret = platform_device_add(dwc->xhci);
		if (ret) {
			dev_err(otg->phy->dev,
				"%s: failed to add XHCI pdev ret=%d\n",
				__func__, ret);
<<<<<<< HEAD
			return ret;
		}

		dwc3_otg_notify_host_mode(otg, on);
#ifdef CONFIG_CHARGER_PM8941
		ret = regulator_enable(dotg->vbus_otg);
		if (ret) {
			dev_err(otg->phy->dev, "unable to enable vbus_otg\n");
			platform_device_del(dwc->xhci);
=======
			regulator_disable(dotg->vbus_otg);
			dwc3_otg_notify_host_mode(otg, 0);
>>>>>>> b9116eaf
			return ret;
		}
#endif

		/* re-init OTG EVTEN register as XHCI reset clears it */
		if (ext_xceiv && !ext_xceiv->otg_capability)
			dwc3_otg_reset(dotg);
	} else {
#ifdef CONFIG_USB_DEBUG_DETEAILED_LOG
		dev_info(otg->phy->dev, "%s: turn off host\n", __func__);
#else
		dev_dbg(otg->phy->dev, "%s: turn off host\n", __func__);
#endif

#ifdef CONFIG_CHARGER_PM8941
		ret = regulator_disable(dotg->vbus_otg);
		if (ret) {
			dev_err(otg->phy->dev, "unable to disable vbus_otg\n");
			return ret;
		}
#endif
		dwc3_otg_notify_host_mode(otg, on);

		platform_device_del(dwc->xhci);
		/*
		 * Perform USB hardware RESET (both core reset and DBM reset)
		 * when moving from host to peripheral. This is required for
		 * peripheral mode to work.
		 */
		if (ext_xceiv && ext_xceiv->otg_capability &&
						ext_xceiv->ext_block_reset)
			ext_xceiv->ext_block_reset(ext_xceiv, true);

		dwc3_otg_set_hsphy_auto_suspend(dotg, false);
		dwc3_otg_set_peripheral_regs(dotg);

		/* re-init core and OTG registers as block reset clears these */
		dwc3_post_host_reset_core_init(dwc);
		if (ext_xceiv && !ext_xceiv->otg_capability)
			dwc3_otg_reset(dotg);
	}

	return 0;
}

/**
 * dwc3_otg_set_host -  bind/unbind the host controller driver.
 *
 * @otg: Pointer to the otg_transceiver structure.
 * @host: Pointer to the usb_bus structure.
 *
 * Returns 0 on success otherwise negative errno.
 */
static int dwc3_otg_set_host(struct usb_otg *otg, struct usb_bus *host)
{
	struct dwc3_otg *dotg = container_of(otg, struct dwc3_otg, otg);

	if (host) {
		dev_dbg(otg->phy->dev, "%s: set host %s, portpower\n",
					__func__, host->bus_name);
		otg->host = host;
		/*
		 * Though XHCI power would be set by now, but some delay is
		 * required for XHCI controller before setting OTG Port Power
		 * TODO: Tune this delay
		 */
		msleep(300);
		dwc3_otg_set_host_power(dotg);
	} else {
		otg->host = NULL;
	}

	return 0;
}

/**
 * dwc3_otg_start_peripheral -  bind/unbind the peripheral controller.
 *
 * @otg: Pointer to the otg_transceiver structure.
 * @gadget: pointer to the usb_gadget structure.
 *
 * Returns 0 on success otherwise negative errno.
 */
static int dwc3_otg_start_peripheral(struct usb_otg *otg, int on)
{
	struct dwc3_otg *dotg = container_of(otg, struct dwc3_otg, otg);
	struct dwc3_ext_xceiv *ext_xceiv = dotg->ext_xceiv;

	if (!otg->gadget)
		return -EINVAL;

	if (on) {
#ifdef CONFIG_USB_DEBUG_DETEAILED_LOG
		dev_info(otg->phy->dev, "%s: turn on gadget %s\n",
					__func__, otg->gadget->name);
#else
		dev_dbg(otg->phy->dev, "%s: turn on gadget %s\n",
					__func__, otg->gadget->name);
#endif
		/* Core reset is not required during start peripheral. Only
		 * DBM reset is required, hence perform only DBM reset here */
		if (ext_xceiv && ext_xceiv->otg_capability &&
						ext_xceiv->ext_block_reset)
			ext_xceiv->ext_block_reset(ext_xceiv, false);

		dwc3_otg_set_hsphy_auto_suspend(dotg, true);
		dwc3_otg_set_peripheral_regs(dotg);
		usb_gadget_vbus_connect(otg->gadget);
	} else {
#ifdef CONFIG_USB_DEBUG_DETEAILED_LOG
		dev_info(otg->phy->dev, "%s: turn off gadget %s\n",
					__func__, otg->gadget->name);
#else
		dev_dbg(otg->phy->dev, "%s: turn off gadget %s\n",
					__func__, otg->gadget->name);
#endif
		usb_gadget_vbus_disconnect(otg->gadget);
		dwc3_otg_set_hsphy_auto_suspend(dotg, false);
	}

	return 0;
}

/**
 * dwc3_otg_set_peripheral -  bind/unbind the peripheral controller driver.
 *
 * @otg: Pointer to the otg_transceiver structure.
 * @gadget: pointer to the usb_gadget structure.
 *
 * Returns 0 on success otherwise negative errno.
 */
static int dwc3_otg_set_peripheral(struct usb_otg *otg,
				struct usb_gadget *gadget)
{
	struct dwc3_otg *dotg = container_of(otg, struct dwc3_otg, otg);

	if (gadget) {
		dev_dbg(otg->phy->dev, "%s: set gadget %s\n",
					__func__, gadget->name);
		otg->gadget = gadget;
		queue_delayed_work(system_nrt_wq, &dotg->sm_work, 0);
	} else {
		if (otg->phy->state == OTG_STATE_B_PERIPHERAL) {
			dwc3_otg_start_peripheral(otg, 0);
			otg->gadget = NULL;
			otg->phy->state = OTG_STATE_UNDEFINED;
			queue_delayed_work(system_nrt_wq, &dotg->sm_work, 0);
		} else {
			otg->gadget = NULL;
		}
	}

	return 0;
}

/**
 * dwc3_ext_chg_det_done - callback to handle charger detection completion
 * @otg: Pointer to the otg transceiver structure
 * @charger: Pointer to the external charger structure
 *
 * Returns 0 on success
 */
static void dwc3_ext_chg_det_done(struct usb_otg *otg, struct dwc3_charger *chg)
{
	struct dwc3_otg *dotg = container_of(otg, struct dwc3_otg, otg);

	/*
	 * Ignore chg_detection notification if BSV has gone off by this time.
	 * STOP chg_det as part of !BSV handling would reset the chg_det flags
	 */
	if (test_bit(B_SESS_VLD, &dotg->inputs))
		queue_delayed_work(system_nrt_wq, &dotg->sm_work, 0);
}

/**
 * dwc3_set_charger - bind/unbind external charger driver
 * @otg: Pointer to the otg transceiver structure
 * @charger: Pointer to the external charger structure
 *
 * Returns 0 on success
 */
int dwc3_set_charger(struct usb_otg *otg, struct dwc3_charger *charger)
{
	struct dwc3_otg *dotg = container_of(otg, struct dwc3_otg, otg);

	dotg->charger = charger;
	if (charger)
		charger->notify_detection_complete = dwc3_ext_chg_det_done;

	return 0;
}

/**
 * dwc3_ext_event_notify - callback to handle events from external transceiver
 * @otg: Pointer to the otg transceiver structure
 * @event: Event reported by transceiver
 *
 * Returns 0 on success
 */
static void dwc3_ext_event_notify(struct usb_otg *otg,
					enum dwc3_ext_events event)
{
	static bool init;
	struct dwc3_otg *dotg = container_of(otg, struct dwc3_otg, otg);
	struct dwc3_ext_xceiv *ext_xceiv = dotg->ext_xceiv;
	struct usb_phy *phy = dotg->otg.phy;
	int ret = 0;

	/* Flush processing any pending events before handling new ones */
	if (init)
		flush_delayed_work(&dotg->sm_work);

	if (event == DWC3_EVENT_PHY_RESUME) {
		if (!pm_runtime_status_suspended(phy->dev)) {
			dev_warn(phy->dev, "PHY_RESUME event out of LPM!!!!\n");
		} else {
#ifdef CONFIG_USB_DEBUG_DETEAILED_LOG
			dev_info(phy->dev, "ext PHY_RESUME event received\n");
#else
			dev_dbg(phy->dev, "ext PHY_RESUME event received\n");
#endif
			/* ext_xceiver would have taken h/w out of LPM by now */
			ret = pm_runtime_get(phy->dev);
			if ((phy->state == OTG_STATE_A_HOST) &&
							dotg->host_bus_suspend)
				dotg->host_bus_suspend = 0;
			if (ret == -EACCES) {
				/* pm_runtime_get may fail during system
				   resume with -EACCES error */
				pm_runtime_disable(phy->dev);
				pm_runtime_set_active(phy->dev);
				pm_runtime_enable(phy->dev);
			} else if (ret < 0) {
				dev_warn(phy->dev, "pm_runtime_get failed!\n");
			}
		}
	} else if (event == DWC3_EVENT_XCEIV_STATE) {
		if (pm_runtime_status_suspended(phy->dev)) {
			dev_warn(phy->dev, "PHY_STATE event in LPM!!!!\n");
			ret = pm_runtime_get(phy->dev);
			if (ret < 0)
				dev_warn(phy->dev, "pm_runtime_get failed!!\n");
		}
		if (ext_xceiv->id == DWC3_ID_FLOAT) {
#ifdef CONFIG_USB_DEBUG_DETEAILED_LOG
			dev_info(phy->dev, "XCVR: ID set\n");
#else
			dev_dbg(phy->dev, "XCVR: ID set\n");
#endif
			set_bit(ID, &dotg->inputs);
		} else {
#ifdef CONFIG_USB_DEBUG_DETEAILED_LOG
			dev_info(phy->dev, "XCVR: ID clear\n");
#else
			dev_dbg(phy->dev, "XCVR: ID clear\n");
#endif
			clear_bit(ID, &dotg->inputs);
		}

		if (ext_xceiv->bsv) {
#ifdef CONFIG_USB_DEBUG_DETEAILED_LOG
			dev_info(phy->dev, "XCVR: BSV set\n");
#else
			dev_dbg(phy->dev, "XCVR: BSV set\n");
#endif
			set_bit(B_SESS_VLD, &dotg->inputs);
		} else {
#ifdef CONFIG_USB_DEBUG_DETEAILED_LOG
			dev_info(phy->dev, "XCVR: BSV clear\n");
#else
			dev_dbg(phy->dev, "XCVR: BSV clear\n");
#endif
			clear_bit(B_SESS_VLD, &dotg->inputs);
		}

		if (!init) {
			init = true;
			if (!work_busy(&dotg->sm_work.work))
				queue_delayed_work(system_nrt_wq,
							&dotg->sm_work, 0);

			complete(&dotg->dwc3_xcvr_vbus_init);
			dev_dbg(phy->dev, "XCVR: BSV init complete\n");
			return;
		}

		queue_delayed_work(system_nrt_wq, &dotg->sm_work, 0);
	}
}

/**
 * dwc3_set_ext_xceiv - bind/unbind external transceiver driver
 * @otg: Pointer to the otg transceiver structure
 * @ext_xceiv: Pointer to the external transceiver struccture
 *
 * Returns 0 on success
 */
int dwc3_set_ext_xceiv(struct usb_otg *otg, struct dwc3_ext_xceiv *ext_xceiv)
{
	struct dwc3_otg *dotg = container_of(otg, struct dwc3_otg, otg);

	dotg->ext_xceiv = ext_xceiv;
	if (ext_xceiv)
		ext_xceiv->notify_ext_events = dwc3_ext_event_notify;

	return 0;
}

static void dwc3_otg_notify_host_mode(struct usb_otg *otg, int host_mode)
{
	struct dwc3_otg *dotg = container_of(otg, struct dwc3_otg, otg);

	if (!dotg->psy) {
		dev_err(otg->phy->dev, "no usb power supply registered\n");
		return;
	}

	if (host_mode)
		power_supply_set_scope(dotg->psy, POWER_SUPPLY_SCOPE_SYSTEM);
	else
		power_supply_set_scope(dotg->psy, POWER_SUPPLY_SCOPE_DEVICE);
}

static int dwc3_otg_set_power(struct usb_phy *phy, unsigned mA)
{
	static int power_supply_type;
	struct dwc3_otg *dotg = container_of(phy->otg, struct dwc3_otg, otg);

#ifdef CONFIG_USB_ANDROID_SAMSUNG_COMPOSITE
	return 0;
#endif

	if (!dotg->psy || !dotg->charger) {
		dev_err(phy->dev, "no usb power supply/charger registered\n");
		return 0;
	}

	if (dotg->charger->charging_disabled)
		return 0;

	if (dotg->charger->chg_type == DWC3_SDP_CHARGER)
		power_supply_type = POWER_SUPPLY_TYPE_USB;
	else if (dotg->charger->chg_type == DWC3_CDP_CHARGER)
		power_supply_type = POWER_SUPPLY_TYPE_USB_CDP;
	else if (dotg->charger->chg_type == DWC3_DCP_CHARGER ||
			dotg->charger->chg_type == DWC3_PROPRIETARY_CHARGER)
		power_supply_type = POWER_SUPPLY_TYPE_USB_DCP;
	else
		power_supply_type = POWER_SUPPLY_TYPE_BATTERY;

	power_supply_set_supply_type(dotg->psy, power_supply_type);

	if (dotg->charger->chg_type == DWC3_CDP_CHARGER)
		mA = DWC3_IDEV_CHG_MAX;

	if (dotg->charger->max_power == mA)
		return 0;

	dev_info(phy->dev, "Avail curr from USB = %u\n", mA);

	if (dotg->charger->max_power <= 2 && mA > 2) {
		/* Enable charging */
		if (power_supply_set_online(dotg->psy, true))
			goto psy_error;
		if (power_supply_set_current_limit(dotg->psy, 1000*mA))
			goto psy_error;
	} else if (dotg->charger->max_power > 0 && (mA == 0 || mA == 2)) {
		/* Disable charging */
		if (power_supply_set_online(dotg->psy, false))
			goto psy_error;
		/* Set max current limit */
		if (power_supply_set_current_limit(dotg->psy, 0))
			goto psy_error;
	}

	power_supply_changed(dotg->psy);
	dotg->charger->max_power = mA;
	return 0;

psy_error:
	dev_dbg(phy->dev, "power supply error when setting property\n");
	return -ENXIO;
}

/* IRQs which OTG driver is interested in handling */
#define DWC3_OEVT_MASK		(DWC3_OEVTEN_OTGCONIDSTSCHNGEVNT | \
				 DWC3_OEVTEN_OTGBDEVVBUSCHNGEVNT)

/**
 * dwc3_otg_interrupt - interrupt handler for dwc3 otg events.
 * @_dotg: Pointer to out controller context structure
 *
 * Returns IRQ_HANDLED on success otherwise IRQ_NONE.
 */
static irqreturn_t dwc3_otg_interrupt(int irq, void *_dotg)
{
	struct dwc3_otg *dotg = (struct dwc3_otg *)_dotg;
	u32 osts, oevt_reg;
	int ret = IRQ_NONE;
	int handled_irqs = 0;
	struct usb_phy *phy = dotg->otg.phy;

	oevt_reg = dwc3_readl(dotg->regs, DWC3_OEVT);

	if (!(oevt_reg & DWC3_OEVT_MASK))
		return IRQ_NONE;

	osts = dwc3_readl(dotg->regs, DWC3_OSTS);

	if ((oevt_reg & DWC3_OEVTEN_OTGCONIDSTSCHNGEVNT) ||
	    (oevt_reg & DWC3_OEVTEN_OTGBDEVVBUSCHNGEVNT)) {
		/*
		 * ID sts has changed, set inputs later, in the workqueue
		 * function, switch from A to B or from B to A.
		 */

		if (oevt_reg & DWC3_OEVTEN_OTGCONIDSTSCHNGEVNT) {
			if (osts & DWC3_OTG_OSTS_CONIDSTS) {
				dev_dbg(phy->dev, "ID set\n");
				set_bit(ID, &dotg->inputs);
			} else {
				dev_dbg(phy->dev, "ID clear\n");
				clear_bit(ID, &dotg->inputs);
			}
			handled_irqs |= DWC3_OEVTEN_OTGCONIDSTSCHNGEVNT;
		}

		if (oevt_reg & DWC3_OEVTEN_OTGBDEVVBUSCHNGEVNT) {
			if (osts & DWC3_OTG_OSTS_BSESVALID) {
				dev_dbg(phy->dev, "BSV set\n");
				set_bit(B_SESS_VLD, &dotg->inputs);
			} else {
				dev_dbg(phy->dev, "BSV clear\n");
				clear_bit(B_SESS_VLD, &dotg->inputs);
			}
			handled_irqs |= DWC3_OEVTEN_OTGBDEVVBUSCHNGEVNT;
		}

		queue_delayed_work(system_nrt_wq, &dotg->sm_work, 0);

		ret = IRQ_HANDLED;

		/* Clear the interrupts we handled */
		dwc3_writel(dotg->regs, DWC3_OEVT, handled_irqs);
	}

	return ret;
}

/**
 * dwc3_otg_init_sm - initialize OTG statemachine input
 * @dotg: Pointer to the dwc3_otg structure
 *
 */
void dwc3_otg_init_sm(struct dwc3_otg *dotg)
{
	u32 osts = dwc3_readl(dotg->regs, DWC3_OSTS);
	struct usb_phy *phy = dotg->otg.phy;
	struct dwc3_ext_xceiv *ext_xceiv;
	int ret;

	dev_dbg(phy->dev, "Initialize OTG inputs, osts: 0x%x\n", osts);

	/*
	 * VBUS initial state is reported after PMIC
	 * driver initialization. Wait for it.
	 */
	ret = wait_for_completion_timeout(&dotg->dwc3_xcvr_vbus_init, HZ * 5);
	if (!ret) {
		dev_err(phy->dev, "%s: completion timeout\n", __func__);
		/* We can safely assume no cable connected */
		set_bit(ID, &dotg->inputs);
	}

	ext_xceiv = dotg->ext_xceiv;
	dwc3_otg_reset(dotg);
	if (ext_xceiv && !ext_xceiv->otg_capability) {
		if (osts & DWC3_OTG_OSTS_CONIDSTS)
			set_bit(ID, &dotg->inputs);
		else
			clear_bit(ID, &dotg->inputs);

		if (osts & DWC3_OTG_OSTS_BSESVALID)
			set_bit(B_SESS_VLD, &dotg->inputs);
		else
			clear_bit(B_SESS_VLD, &dotg->inputs);
	}
}

/**
 * dwc3_otg_sm_work - workqueue function.
 *
 * @w: Pointer to the dwc3 otg workqueue
 *
 * NOTE: After any change in phy->state,
 * we must reschdule the state machine.
 */
static void dwc3_otg_sm_work(struct work_struct *w)
{
	struct dwc3_otg *dotg = container_of(w, struct dwc3_otg, sm_work.work);
	struct usb_phy *phy = dotg->otg.phy;
	struct dwc3_charger *charger = dotg->charger;
	bool work = 0;
	int ret = 0;
	unsigned long delay = 0;

	pm_runtime_resume(phy->dev);
#ifdef CONFIG_USB_DEBUG_DETEAILED_LOG
	dev_info(phy->dev, "%s state-->\n", otg_state_string(phy->state));
#else
	dev_dbg(phy->dev, "%s state\n", otg_state_string(phy->state));
#endif

	/* Check OTG state */
	switch (phy->state) {
	case OTG_STATE_UNDEFINED:
		dwc3_otg_init_sm(dotg);
		if (!dotg->psy) {
			dotg->psy = power_supply_get_by_name("dwc-usb");

			if (!dotg->psy)
				dev_err(phy->dev,
					 "couldn't get usb power supply\n");
		}

		/* Switch to A or B-Device according to ID / BSV */
		if (!test_bit(ID, &dotg->inputs)) {
			dev_dbg(phy->dev, "!id\n");
			phy->state = OTG_STATE_A_IDLE;
			work = 1;
		} else if (test_bit(B_SESS_VLD, &dotg->inputs)) {
			dev_dbg(phy->dev, "b_sess_vld\n");
			phy->state = OTG_STATE_B_IDLE;
			work = 1;
		} else {
			phy->state = OTG_STATE_B_IDLE;
			dev_dbg(phy->dev, "No device, trying to suspend\n");
			pm_runtime_put_sync(phy->dev);
		}
		break;

	case OTG_STATE_B_IDLE:
		if (!test_bit(ID, &dotg->inputs)) {
			dev_dbg(phy->dev, "!id\n");
			phy->state = OTG_STATE_A_IDLE;
			work = 1;
			dotg->charger_retry_count = 0;
			if (charger) {
				if (charger->chg_type == DWC3_INVALID_CHARGER)
					charger->start_detection(dotg->charger,
									false);
				else
					charger->chg_type =
							DWC3_INVALID_CHARGER;
			}
		} else if (test_bit(B_SESS_VLD, &dotg->inputs)) {
			dev_dbg(phy->dev, "b_sess_vld\n");
			if (charger) {
				/* Has charger been detected? If no detect it */
				switch (charger->chg_type) {
				case DWC3_DCP_CHARGER:
				case DWC3_PROPRIETARY_CHARGER:
					dev_dbg(phy->dev, "lpm, DCP charger\n");
					dwc3_otg_set_power(phy,
							DWC3_IDEV_CHG_MAX);
					pm_runtime_put_sync(phy->dev);
					break;
				case DWC3_CDP_CHARGER:
					dwc3_otg_set_power(phy,
							DWC3_IDEV_CHG_MAX);
					dwc3_otg_start_peripheral(&dotg->otg,
									1);
					phy->state = OTG_STATE_B_PERIPHERAL;
					work = 1;
					break;
				case DWC3_SDP_CHARGER:
					dwc3_otg_start_peripheral(&dotg->otg,
									1);
					phy->state = OTG_STATE_B_PERIPHERAL;
					work = 1;
					break;
				case DWC3_FLOATED_CHARGER:
					if (dotg->charger_retry_count <
							max_chgr_retry_count)
						dotg->charger_retry_count++;
					/*
					 * In case of floating charger, if
					 * retry count equal to max retry count
					 * notify PMIC about floating charger
					 * and put Hw in low power mode. Else
					 * perform charger detection again by
					 * calling start_detection() with false
					 * and then with true argument.
					 */
					if (dotg->charger_retry_count ==
						max_chgr_retry_count) {
						dwc3_otg_set_power(phy, 0);
						pm_runtime_put_sync(phy->dev);
						break;
					}
					charger->start_detection(dotg->charger,
									false);

				default:
					dev_dbg(phy->dev, "chg_det started\n");
					charger->start_detection(charger, true);
					break;
				}
			} else {
				/* no charger registered, start peripheral */
				if (dwc3_otg_start_peripheral(&dotg->otg, 1)) {
					/*
					 * Probably set_peripheral not called
					 * yet. We will re-try as soon as it
					 * will be called
					 */
					dev_err(phy->dev, "enter lpm as\n"
						"unable to start B-device\n");
					phy->state = OTG_STATE_UNDEFINED;
					pm_runtime_put_sync(phy->dev);
					return;
				}
			}
		} else {
			if (charger)
				charger->start_detection(dotg->charger, false);

			dotg->charger_retry_count = 0;
			dwc3_otg_set_power(phy, 0);
			dev_dbg(phy->dev, "No device, trying to suspend\n");
			pm_runtime_put_sync(phy->dev);
		}
		break;

	case OTG_STATE_B_PERIPHERAL:
		if (!test_bit(B_SESS_VLD, &dotg->inputs) ||
				!test_bit(ID, &dotg->inputs)) {
			dev_dbg(phy->dev, "!id || !bsv\n");
			dwc3_otg_start_peripheral(&dotg->otg, 0);
			phy->state = OTG_STATE_B_IDLE;
			if (charger)
				charger->chg_type = DWC3_INVALID_CHARGER;
			work = 1;
		}
		break;

	case OTG_STATE_A_IDLE:
		/* Switch to A-Device*/
		if (test_bit(ID, &dotg->inputs)) {
			dev_dbg(phy->dev, "id\n");
			phy->state = OTG_STATE_B_IDLE;
			dotg->vbus_retry_count = 0;
			work = 1;
		} else {
			phy->state = OTG_STATE_A_HOST;
			ret = dwc3_otg_start_host(&dotg->otg, 1);
			if ((ret == -EPROBE_DEFER) &&
						dotg->vbus_retry_count < 3) {
				/*
				 * Get regulator failed as regulator driver is
				 * not up yet. Will try to start host after 1sec
				 */
				phy->state = OTG_STATE_A_IDLE;
				dev_dbg(phy->dev, "Unable to get vbus regulator. Retrying...\n");
				delay = VBUS_REG_CHECK_DELAY;
				work = 1;
				dotg->vbus_retry_count++;
			} else if (ret) {
				/*
				 * Probably set_host was not called yet.
				 * We will re-try as soon as it will be called
				 */
				dev_dbg(phy->dev, "enter lpm as\n"
					"unable to start A-device\n");
				phy->state = OTG_STATE_A_IDLE;
				pm_runtime_put_sync(phy->dev);
				return;
			}
		}
		break;

	case OTG_STATE_A_HOST:
		if (test_bit(ID, &dotg->inputs)) {
			dev_dbg(phy->dev, "id\n");
			dwc3_otg_start_host(&dotg->otg, 0);
			phy->state = OTG_STATE_B_IDLE;
			dotg->vbus_retry_count = 0;
			work = 1;
		}
		break;

	default:
		dev_err(phy->dev, "%s: invalid otg-state\n", __func__);

	}
#ifdef CONFIG_USB_DEBUG_DETEAILED_LOG
	dev_info(phy->dev, "-->%s state\n", otg_state_string(phy->state));
#endif

	if (work)
		queue_delayed_work(system_nrt_wq, &dotg->sm_work, delay);
}


/**
 * dwc3_otg_reset - reset dwc3 otg registers.
 *
 * @w: Pointer to the dwc3 otg workqueue
 */
static void dwc3_otg_reset(struct dwc3_otg *dotg)
{
	static int once;
	struct dwc3_ext_xceiv *ext_xceiv = dotg->ext_xceiv;

	/*
	 * OCFG[2] - OTG-Version = 1
	 * OCFG[1] - HNPCap = 0
	 * OCFG[0] - SRPCap = 0
	 */
	if (ext_xceiv && !ext_xceiv->otg_capability)
		dwc3_writel(dotg->regs, DWC3_OCFG, 0x4);

	/*
	 * OCTL[6] - PeriMode = 1
	 * OCTL[5] - PrtPwrCtl = 0
	 * OCTL[4] - HNPReq = 0
	 * OCTL[3] - SesReq = 0
	 * OCTL[2] - TermSelDLPulse = 0
	 * OCTL[1] - DevSetHNPEn = 0
	 * OCTL[0] - HstSetHNPEn = 0
	 */
	if (!once) {
		if (ext_xceiv && !ext_xceiv->otg_capability)
			dwc3_writel(dotg->regs, DWC3_OCTL, 0x40);
		once++;
	}

	/* Clear all otg events (interrupts) indications  */
	dwc3_writel(dotg->regs, DWC3_OEVT, 0xFFFF);

	/* Enable ID/BSV StsChngEn event*/
	if (ext_xceiv && !ext_xceiv->otg_capability)
		dwc3_writel(dotg->regs, DWC3_OEVTEN,
				DWC3_OEVTEN_OTGCONIDSTSCHNGEVNT |
				DWC3_OEVTEN_OTGBDEVVBUSCHNGEVNT);
}

/**
 * dwc3_otg_init - Initializes otg related registers
 * @dwc: Pointer to out controller context structure
 *
 * Returns 0 on success otherwise negative errno.
 */
int dwc3_otg_init(struct dwc3 *dwc)
{
	u32	reg;
	int ret = 0;
	struct dwc3_otg *dotg;

	dev_dbg(dwc->dev, "dwc3_otg_init\n");

	/*
	 * GHWPARAMS6[10] bit is SRPSupport.
	 * This bit also reflects DWC_USB3_EN_OTG
	 */
	reg = dwc3_readl(dwc->regs, DWC3_GHWPARAMS6);
	if (!(reg & DWC3_GHWPARAMS6_SRP_SUPPORT)) {
		/*
		 * No OTG support in the HW core.
		 * We return 0 to indicate no error, since this is acceptable
		 * situation, just continue probe the dwc3 driver without otg.
		 */
		dev_dbg(dwc->dev, "dwc3_otg address space is not supported\n");
		return 0;
	}

	/* Allocate and init otg instance */
	dotg = kzalloc(sizeof(struct dwc3_otg), GFP_KERNEL);
	if (!dotg) {
		dev_err(dwc->dev, "unable to allocate dwc3_otg\n");
		return -ENOMEM;
	}

	/* DWC3 has separate IRQ line for OTG events (ID/BSV etc.) */
	dotg->irq = platform_get_irq_byname(to_platform_device(dwc->dev),
								"otg_irq");
	if (dotg->irq < 0) {
		dev_err(dwc->dev, "%s: missing OTG IRQ\n", __func__);
		ret = -ENODEV;
		goto err1;
	}

	dotg->regs = dwc->regs;

	dotg->otg.set_peripheral = dwc3_otg_set_peripheral;
	dotg->otg.set_host = dwc3_otg_set_host;

	/* This reference is used by dwc3 modules for checking otg existance */
	dwc->dotg = dotg;

	dotg->otg.phy = kzalloc(sizeof(struct usb_phy), GFP_KERNEL);
	if (!dotg->otg.phy) {
		dev_err(dwc->dev, "unable to allocate dwc3_otg.phy\n");
		ret = -ENOMEM;
		goto err1;
	}

	dotg->dwc = dwc;
	dotg->otg.phy->otg = &dotg->otg;
	dotg->otg.phy->dev = dwc->dev;
	dotg->otg.phy->set_power = dwc3_otg_set_power;
	dotg->otg.phy->set_suspend = dwc3_otg_set_suspend;
#ifdef CONFIG_USB_HOST_NOTIFY
	dotg->otg.phy->set_suspend = NULL;
#endif

	ret = usb_set_transceiver(dotg->otg.phy);
	if (ret) {
		dev_err(dotg->otg.phy->dev,
			"%s: failed to set transceiver, already exists\n",
			__func__);
		goto err2;
	}

	dotg->otg.phy->state = OTG_STATE_UNDEFINED;

	init_completion(&dotg->dwc3_xcvr_vbus_init);
	INIT_DELAYED_WORK(&dotg->sm_work, dwc3_otg_sm_work);

	ret = request_irq(dotg->irq, dwc3_otg_interrupt, IRQF_SHARED,
				"dwc3_otg", dotg);
	if (ret) {
		dev_err(dotg->otg.phy->dev, "failed to request irq #%d --> %d\n",
				dotg->irq, ret);
		goto err3;
	}

	pm_runtime_get(dwc->dev);

	return 0;

err3:
	cancel_delayed_work_sync(&dotg->sm_work);
	usb_set_transceiver(NULL);
err2:
	kfree(dotg->otg.phy);
err1:
	dwc->dotg = NULL;
	kfree(dotg);

	return ret;
}

/**
 * dwc3_otg_exit
 * @dwc: Pointer to out controller context structure
 *
 * Returns 0 on success otherwise negative errno.
 */
void dwc3_otg_exit(struct dwc3 *dwc)
{
	struct dwc3_otg *dotg = dwc->dotg;

	/* dotg is null when GHWPARAMS6[10]=SRPSupport=0, see dwc3_otg_init */
	if (dotg) {
		if (dotg->charger)
			dotg->charger->start_detection(dotg->charger, false);
		cancel_delayed_work_sync(&dotg->sm_work);
		usb_set_transceiver(NULL);
		pm_runtime_put(dwc->dev);
		free_irq(dotg->irq, dotg);
		kfree(dotg->otg.phy);
		kfree(dotg);
		dwc->dotg = NULL;
	}
}<|MERGE_RESOLUTION|>--- conflicted
+++ resolved
@@ -241,7 +241,6 @@
 			dev_err(otg->phy->dev,
 				"%s: failed to add XHCI pdev ret=%d\n",
 				__func__, ret);
-<<<<<<< HEAD
 			return ret;
 		}
 
@@ -251,10 +250,8 @@
 		if (ret) {
 			dev_err(otg->phy->dev, "unable to enable vbus_otg\n");
 			platform_device_del(dwc->xhci);
-=======
 			regulator_disable(dotg->vbus_otg);
 			dwc3_otg_notify_host_mode(otg, 0);
->>>>>>> b9116eaf
 			return ret;
 		}
 #endif
