--- conflicted
+++ resolved
@@ -16,8 +16,9 @@
 #include "msm_cci.h"
 #include "msm_camera_io_util.h"
 #include "msm_camera_i2c_mux.h"
-
-//#define CONFIG_MSMB_CAMERA_DEBUG
+#include <mach/rpm-regulator.h>
+#include <mach/rpm-regulator-smd.h>
+#include <linux/regulator/consumer.h>
 
 #undef CDBG
 #ifdef CONFIG_MSMB_CAMERA_DEBUG
@@ -26,19 +27,681 @@
 #define CDBG(fmt, args...) do { } while (0)
 #endif
 
-#if defined(CONFIG_MACH_KS01SKT) || defined(CONFIG_MACH_KS01KTT)\
-	|| defined(CONFIG_MACH_KS01LGT)
-#define IMX135_FW_ADDRESS 0x1A
-uint16_t back_cam_fw_version = 0;
-#endif
-int led_torch_en;
-int led_flash_en;
-struct task_struct	*qdaemon_task;
+static int32_t msm_sensor_enable_i2c_mux(struct msm_camera_i2c_conf *i2c_conf)
+{
+	struct v4l2_subdev *i2c_mux_sd =
+		dev_get_drvdata(&i2c_conf->mux_dev->dev);
+	v4l2_subdev_call(i2c_mux_sd, core, ioctl,
+		VIDIOC_MSM_I2C_MUX_INIT, NULL);
+	v4l2_subdev_call(i2c_mux_sd, core, ioctl,
+		VIDIOC_MSM_I2C_MUX_CFG, (void *)&i2c_conf->i2c_mux_mode);
+	return 0;
+}
+
+static int32_t msm_sensor_disable_i2c_mux(struct msm_camera_i2c_conf *i2c_conf)
+{
+	struct v4l2_subdev *i2c_mux_sd =
+		dev_get_drvdata(&i2c_conf->mux_dev->dev);
+	v4l2_subdev_call(i2c_mux_sd, core, ioctl,
+				VIDIOC_MSM_I2C_MUX_RELEASE, NULL);
+	return 0;
+}
+
+static int32_t msm_sensor_get_sub_module_index(struct device_node *of_node,
+	struct  msm_camera_sensor_board_info *sensordata)
+{
+	int32_t rc = 0, i = 0;
+	uint32_t val = 0, count = 0;
+	uint32_t *val_array = NULL;
+	struct device_node *src_node = NULL;
+
+	sensordata->sensor_info = kzalloc(sizeof(struct msm_sensor_info_t),
+		GFP_KERNEL);
+	if (!sensordata->sensor_info) {
+		pr_err("%s:%d failed\n", __func__, __LINE__);
+		return -ENOMEM;
+	}
+	for (i = 0; i < SUB_MODULE_MAX; i++)
+		sensordata->sensor_info->subdev_id[i] = -1;
+
+	src_node = of_parse_phandle(of_node, "qcom,actuator-src", 0);
+	if (!src_node) {
+		CDBG("%s:%d src_node NULL\n", __func__, __LINE__);
+	} else {
+		rc = of_property_read_u32(src_node, "cell-index", &val);
+		CDBG("%s qcom,actuator cell index %d, rc %d\n", __func__,
+			val, rc);
+		if (rc < 0) {
+			pr_err("%s failed %d\n", __func__, __LINE__);
+			goto ERROR;
+		}
+		sensordata->sensor_info->
+			subdev_id[SUB_MODULE_ACTUATOR] = val;
+		of_node_put(src_node);
+		src_node = NULL;
+	}
+
+	src_node = of_parse_phandle(of_node, "qcom,eeprom-src", 0);
+	if (!src_node) {
+		CDBG("%s:%d eeprom src_node NULL\n", __func__, __LINE__);
+	} else {
+		rc = of_property_read_u32(src_node, "cell-index", &val);
+		CDBG("%s qcom,eeprom cell index %d, rc %d\n", __func__,
+			val, rc);
+		if (rc < 0) {
+			pr_err("%s failed %d\n", __func__, __LINE__);
+			goto ERROR;
+		}
+		sensordata->sensor_info->
+			subdev_id[SUB_MODULE_EEPROM] = val;
+		of_node_put(src_node);
+		src_node = NULL;
+	}
+
+	if (of_property_read_bool(of_node, "qcom,eeprom-sd-index") ==
+		true) {
+		rc = of_property_read_u32(of_node, "qcom,eeprom-sd-index",
+			&val);
+		CDBG("%s qcom,eeprom-sd-index %d, rc %d\n", __func__, val, rc);
+		if (rc < 0) {
+			pr_err("%s:%d failed rc %d\n", __func__, __LINE__, rc);
+			goto ERROR;
+		}
+		sensordata->sensor_info->subdev_id[SUB_MODULE_EEPROM] = val;
+	}
+
+	src_node = of_parse_phandle(of_node, "qcom,led-flash-src", 0);
+	if (!src_node) {
+		CDBG("%s:%d src_node NULL\n", __func__, __LINE__);
+	} else {
+		rc = of_property_read_u32(src_node, "cell-index", &val);
+		CDBG("%s qcom,led flash cell index %d, rc %d\n", __func__,
+			val, rc);
+		if (rc < 0) {
+			pr_err("%s:%d failed %d\n", __func__, __LINE__, rc);
+			goto ERROR;
+		}
+		sensordata->sensor_info->
+			subdev_id[SUB_MODULE_LED_FLASH] = val;
+		of_node_put(src_node);
+		src_node = NULL;
+	}
+
+	if (of_property_read_bool(of_node, "qcom,strobe-flash-sd-index") ==
+		true) {
+		rc = of_property_read_u32(of_node, "qcom,strobe-flash-sd-index",
+			&val);
+		CDBG("%s qcom,strobe-flash-sd-index %d, rc %d\n", __func__,
+			val, rc);
+		if (rc < 0) {
+			pr_err("%s:%d failed rc %d\n", __func__, __LINE__, rc);
+			goto ERROR;
+		}
+		sensordata->sensor_info->subdev_id[SUB_MODULE_STROBE_FLASH] =
+			val;
+	}
+
+	if (of_get_property(of_node, "qcom,csiphy-sd-index", &count)) {
+		count /= sizeof(uint32_t);
+		if (count > 2) {
+			pr_err("%s qcom,csiphy-sd-index count %d > 2\n",
+				__func__, count);
+			goto ERROR;
+		}
+		val_array = kzalloc(sizeof(uint32_t) * count, GFP_KERNEL);
+		if (!val_array) {
+			pr_err("%s failed %d\n", __func__, __LINE__);
+			rc = -ENOMEM;
+			goto ERROR;
+		}
+
+		rc = of_property_read_u32_array(of_node, "qcom,csiphy-sd-index",
+			val_array, count);
+		if (rc < 0) {
+			pr_err("%s failed %d\n", __func__, __LINE__);
+			kfree(val_array);
+			goto ERROR;
+		}
+		for (i = 0; i < count; i++) {
+			sensordata->sensor_info->subdev_id
+				[SUB_MODULE_CSIPHY + i] = val_array[i];
+			CDBG("%s csiphy_core[%d] = %d\n",
+				__func__, i, val_array[i]);
+		}
+		kfree(val_array);
+	} else {
+		pr_err("%s:%d qcom,csiphy-sd-index not present\n", __func__,
+			__LINE__);
+		rc = -EINVAL;
+		goto ERROR;
+	}
+
+	if (of_get_property(of_node, "qcom,csid-sd-index", &count)) {
+		count /= sizeof(uint32_t);
+		if (count > 2) {
+			pr_err("%s qcom,csid-sd-index count %d > 2\n",
+				__func__, count);
+			rc = -EINVAL;
+			goto ERROR;
+		}
+		val_array = kzalloc(sizeof(uint32_t) * count, GFP_KERNEL);
+		if (!val_array) {
+			pr_err("%s failed %d\n", __func__, __LINE__);
+			rc = -ENOMEM;
+			goto ERROR;
+		}
+
+		rc = of_property_read_u32_array(of_node, "qcom,csid-sd-index",
+			val_array, count);
+		if (rc < 0) {
+			pr_err("%s failed %d\n", __func__, __LINE__);
+			kfree(val_array);
+			goto ERROR;
+		}
+		for (i = 0; i < count; i++) {
+			sensordata->sensor_info->subdev_id
+				[SUB_MODULE_CSID + i] = val_array[i];
+			CDBG("%s csid_core[%d] = %d\n",
+				__func__, i, val_array[i]);
+		}
+		kfree(val_array);
+	} else {
+		pr_err("%s:%d qcom,csid-sd-index not present\n", __func__,
+			__LINE__);
+		rc = -EINVAL;
+		goto ERROR;
+	}
+	return rc;
+ERROR:
+	kfree(sensordata->sensor_info);
+	sensordata->sensor_info = NULL;
+	return rc;
+}
+
+static int32_t msm_sensor_get_dt_csi_data(struct device_node *of_node,
+	struct  msm_camera_sensor_board_info *sensordata)
+{
+	int32_t rc = 0;
+	uint32_t val = 0;
+
+	sensordata->csi_lane_params = kzalloc(
+		sizeof(struct msm_camera_csi_lane_params), GFP_KERNEL);
+	if (!sensordata->csi_lane_params) {
+		pr_err("%s failed %d\n", __func__, __LINE__);
+		rc = -ENOMEM;
+		goto ERROR1;
+	}
+
+	rc = of_property_read_u32(of_node, "qcom,csi-lane-assign", &val);
+	CDBG("%s qcom,csi-lane-assign %x, rc %d\n", __func__, val, rc);
+	if (rc < 0) {
+		pr_err("%s failed %d\n", __func__, __LINE__);
+		goto ERROR2;
+	}
+	sensordata->csi_lane_params->csi_lane_assign = val;
+
+	rc = of_property_read_u32(of_node, "qcom,csi-lane-mask", &val);
+	CDBG("%s qcom,csi-lane-mask %x, rc %d\n", __func__, val, rc);
+	if (rc < 0) {
+		pr_err("%s failed %d\n", __func__, __LINE__);
+		goto ERROR2;
+	}
+	sensordata->csi_lane_params->csi_lane_mask = val;
+
+	return rc;
+ERROR2:
+	kfree(sensordata->csi_lane_params);
+ERROR1:
+	return rc;
+}
+
+static int32_t msm_sensor_get_dt_vreg_data(struct device_node *of_node,
+	struct msm_camera_sensor_board_info *sensordata)
+{
+	int32_t rc = 0, i = 0;
+	uint32_t count = 0;
+	uint32_t *vreg_array = NULL;
+
+	count = of_property_count_strings(of_node, "qcom,cam-vreg-name");
+	CDBG("%s qcom,cam-vreg-name count %d\n", __func__, count);
+
+	if (!count)
+		return 0;
+
+	sensordata->cam_vreg = kzalloc(sizeof(struct camera_vreg_t) * count,
+		GFP_KERNEL);
+	if (!sensordata->cam_vreg) {
+		pr_err("%s failed %d\n", __func__, __LINE__);
+		return -ENOMEM;
+	}
+
+	sensordata->num_vreg = count;
+	for (i = 0; i < count; i++) {
+		rc = of_property_read_string_index(of_node,
+			"qcom,cam-vreg-name", i,
+			&sensordata->cam_vreg[i].reg_name);
+		CDBG("%s reg_name[%d] = %s\n", __func__, i,
+			sensordata->cam_vreg[i].reg_name);
+		if (rc < 0) {
+			pr_err("%s failed %d\n", __func__, __LINE__);
+			goto ERROR1;
+		}
+	}
+
+	vreg_array = kzalloc(sizeof(uint32_t) * count, GFP_KERNEL);
+	if (!vreg_array) {
+		pr_err("%s failed %d\n", __func__, __LINE__);
+		rc = -ENOMEM;
+		goto ERROR1;
+	}
+
+	rc = of_property_read_u32_array(of_node, "qcom,cam-vreg-type",
+		vreg_array, count);
+	if (rc < 0) {
+		pr_err("%s failed %d\n", __func__, __LINE__);
+		goto ERROR2;
+	}
+	for (i = 0; i < count; i++) {
+		sensordata->cam_vreg[i].type = vreg_array[i];
+		CDBG("%s cam_vreg[%d].type = %d\n", __func__, i,
+			sensordata->cam_vreg[i].type);
+	}
+
+	rc = of_property_read_u32_array(of_node, "qcom,cam-vreg-min-voltage",
+		vreg_array, count);
+	if (rc < 0) {
+		pr_err("%s failed %d\n", __func__, __LINE__);
+		goto ERROR2;
+	}
+	for (i = 0; i < count; i++) {
+		sensordata->cam_vreg[i].min_voltage = vreg_array[i];
+		CDBG("%s cam_vreg[%d].min_voltage = %d\n", __func__,
+			i, sensordata->cam_vreg[i].min_voltage);
+	}
+
+	rc = of_property_read_u32_array(of_node, "qcom,cam-vreg-max-voltage",
+		vreg_array, count);
+	if (rc < 0) {
+		pr_err("%s failed %d\n", __func__, __LINE__);
+		goto ERROR2;
+	}
+	for (i = 0; i < count; i++) {
+		sensordata->cam_vreg[i].max_voltage = vreg_array[i];
+		CDBG("%s cam_vreg[%d].max_voltage = %d\n", __func__,
+			i, sensordata->cam_vreg[i].max_voltage);
+	}
+
+	rc = of_property_read_u32_array(of_node, "qcom,cam-vreg-op-mode",
+		vreg_array, count);
+	if (rc < 0) {
+		pr_err("%s failed %d\n", __func__, __LINE__);
+		goto ERROR2;
+	}
+	for (i = 0; i < count; i++) {
+		sensordata->cam_vreg[i].op_mode = vreg_array[i];
+		CDBG("%s cam_vreg[%d].op_mode = %d\n", __func__, i,
+			sensordata->cam_vreg[i].op_mode);
+	}
+
+	kfree(vreg_array);
+	return rc;
+ERROR2:
+	kfree(vreg_array);
+ERROR1:
+	kfree(sensordata->cam_vreg);
+	sensordata->num_vreg = 0;
+	return rc;
+}
+
+int32_t msm_sensor_get_dt_gpio_req_tbl(struct device_node *of_node,
+	struct msm_camera_gpio_conf *gconf, uint16_t *gpio_array,
+	uint16_t gpio_array_size)
+{
+	int32_t rc = 0, i = 0;
+	uint32_t count = 0;
+	uint32_t *val_array = NULL;
+
+	if (!of_get_property(of_node, "qcom,gpio-req-tbl-num", &count))
+		return 0;
+
+	count /= sizeof(uint32_t);
+	if (!count) {
+		pr_err("%s qcom,gpio-req-tbl-num 0\n", __func__);
+		return 0;
+	}
+
+	val_array = kzalloc(sizeof(uint32_t) * count, GFP_KERNEL);
+	if (!val_array) {
+		pr_err("%s failed %d\n", __func__, __LINE__);
+		return -ENOMEM;
+	}
+
+	gconf->cam_gpio_req_tbl = kzalloc(sizeof(struct gpio) * count,
+		GFP_KERNEL);
+	if (!gconf->cam_gpio_req_tbl) {
+		pr_err("%s failed %d\n", __func__, __LINE__);
+		rc = -ENOMEM;
+		goto ERROR1;
+	}
+	gconf->cam_gpio_req_tbl_size = count;
+
+	rc = of_property_read_u32_array(of_node, "qcom,gpio-req-tbl-num",
+		val_array, count);
+	if (rc < 0) {
+		pr_err("%s failed %d\n", __func__, __LINE__);
+		goto ERROR2;
+	}
+	for (i = 0; i < count; i++) {
+		if (val_array[i] >= gpio_array_size) {
+			pr_err("%s gpio req tbl index %d invalid\n",
+				__func__, val_array[i]);
+			return -EINVAL;
+		}
+		gconf->cam_gpio_req_tbl[i].gpio = gpio_array[val_array[i]];
+		CDBG("%s cam_gpio_req_tbl[%d].gpio = %d\n", __func__, i,
+			gconf->cam_gpio_req_tbl[i].gpio);
+	}
+
+	rc = of_property_read_u32_array(of_node, "qcom,gpio-req-tbl-flags",
+		val_array, count);
+	if (rc < 0) {
+		pr_err("%s failed %d\n", __func__, __LINE__);
+		goto ERROR2;
+	}
+	for (i = 0; i < count; i++) {
+		gconf->cam_gpio_req_tbl[i].flags = val_array[i];
+		CDBG("%s cam_gpio_req_tbl[%d].flags = %ld\n", __func__, i,
+			gconf->cam_gpio_req_tbl[i].flags);
+	}
+
+	for (i = 0; i < count; i++) {
+		rc = of_property_read_string_index(of_node,
+			"qcom,gpio-req-tbl-label", i,
+			&gconf->cam_gpio_req_tbl[i].label);
+		CDBG("%s cam_gpio_req_tbl[%d].label = %s\n", __func__, i,
+			gconf->cam_gpio_req_tbl[i].label);
+		if (rc < 0) {
+			pr_err("%s failed %d\n", __func__, __LINE__);
+			goto ERROR2;
+		}
+	}
+
+	kfree(val_array);
+	return rc;
+
+ERROR2:
+	kfree(gconf->cam_gpio_req_tbl);
+ERROR1:
+	kfree(val_array);
+	gconf->cam_gpio_req_tbl_size = 0;
+	return rc;
+}
+
+int32_t msm_sensor_get_dt_gpio_set_tbl(struct device_node *of_node,
+	struct msm_camera_gpio_conf *gconf, uint16_t *gpio_array,
+	uint16_t gpio_array_size)
+{
+	int32_t rc = 0, i = 0;
+	uint32_t count = 0;
+	uint32_t *val_array = NULL;
+
+	if (!of_get_property(of_node, "qcom,gpio-set-tbl-num", &count))
+		return 0;
+
+	count /= sizeof(uint32_t);
+	if (!count) {
+		pr_err("%s qcom,gpio-set-tbl-num 0\n", __func__);
+		return 0;
+	}
+
+	val_array = kzalloc(sizeof(uint32_t) * count, GFP_KERNEL);
+	if (!val_array) {
+		pr_err("%s failed %d\n", __func__, __LINE__);
+		return -ENOMEM;
+	}
+
+	gconf->cam_gpio_set_tbl = kzalloc(sizeof(struct msm_gpio_set_tbl) *
+		count, GFP_KERNEL);
+	if (!gconf->cam_gpio_set_tbl) {
+		pr_err("%s failed %d\n", __func__, __LINE__);
+		rc = -ENOMEM;
+		goto ERROR1;
+	}
+	gconf->cam_gpio_set_tbl_size = count;
+
+	rc = of_property_read_u32_array(of_node, "qcom,gpio-set-tbl-num",
+		val_array, count);
+	if (rc < 0) {
+		pr_err("%s failed %d\n", __func__, __LINE__);
+		goto ERROR2;
+	}
+	for (i = 0; i < count; i++) {
+		if (val_array[i] >= gpio_array_size) {
+			pr_err("%s gpio set tbl index %d invalid\n",
+				__func__, val_array[i]);
+			return -EINVAL;
+		}
+		gconf->cam_gpio_set_tbl[i].gpio = gpio_array[val_array[i]];
+		CDBG("%s cam_gpio_set_tbl[%d].gpio = %d\n", __func__, i,
+			gconf->cam_gpio_set_tbl[i].gpio);
+	}
+
+	rc = of_property_read_u32_array(of_node, "qcom,gpio-set-tbl-flags",
+		val_array, count);
+	if (rc < 0) {
+		pr_err("%s failed %d\n", __func__, __LINE__);
+		goto ERROR2;
+	}
+	for (i = 0; i < count; i++) {
+		gconf->cam_gpio_set_tbl[i].flags = val_array[i];
+		CDBG("%s cam_gpio_set_tbl[%d].flags = %ld\n", __func__, i,
+			gconf->cam_gpio_set_tbl[i].flags);
+	}
+
+	rc = of_property_read_u32_array(of_node, "qcom,gpio-set-tbl-delay",
+		val_array, count);
+	if (rc < 0) {
+		pr_err("%s failed %d\n", __func__, __LINE__);
+		goto ERROR2;
+	}
+	for (i = 0; i < count; i++) {
+		gconf->cam_gpio_set_tbl[i].delay = val_array[i];
+		CDBG("%s cam_gpio_set_tbl[%d].delay = %d\n", __func__, i,
+			gconf->cam_gpio_set_tbl[i].delay);
+	}
+
+	kfree(val_array);
+	return rc;
+
+ERROR2:
+	kfree(gconf->cam_gpio_set_tbl);
+ERROR1:
+	kfree(val_array);
+	gconf->cam_gpio_set_tbl_size = 0;
+	return rc;
+}
+
+int32_t msm_sensor_init_gpio_pin_tbl(struct device_node *of_node,
+	struct msm_camera_gpio_conf *gconf, uint16_t *gpio_array,
+	uint16_t gpio_array_size)
+{
+	int32_t rc = 0;
+	int32_t val = 0;
+
+	gconf->gpio_num_info = kzalloc(sizeof(struct msm_camera_gpio_num_info),
+		GFP_KERNEL);
+	if (!gconf->gpio_num_info) {
+		pr_err("%s failed %d\n", __func__, __LINE__);
+		rc = -ENOMEM;
+		return rc;
+	}
+
+	if (of_property_read_bool(of_node, "qcom,gpio-reset") == true) {
+		rc = of_property_read_u32(of_node, "qcom,gpio-reset", &val);
+		if (rc < 0) {
+			pr_err("%s:%d read qcom,gpio-reset failed rc %d\n",
+				__func__, __LINE__, rc);
+			goto ERROR;
+		} else if (val >= gpio_array_size) {
+			pr_err("%s:%d qcom,gpio-reset invalid %d\n",
+				__func__, __LINE__, val);
+			goto ERROR;
+		}
+		gconf->gpio_num_info->gpio_num[SENSOR_GPIO_RESET] =
+			gpio_array[val];
+		CDBG("%s qcom,gpio-reset %d\n", __func__,
+			gconf->gpio_num_info->gpio_num[SENSOR_GPIO_RESET]);
+	}
+
+	if (of_property_read_bool(of_node, "qcom,gpio-standby") == true) {
+		rc = of_property_read_u32(of_node, "qcom,gpio-standby", &val);
+		if (rc < 0) {
+			pr_err("%s:%d read qcom,gpio-standby failed rc %d\n",
+				__func__, __LINE__, rc);
+			goto ERROR;
+		} else if (val >= gpio_array_size) {
+			pr_err("%s:%d qcom,gpio-standby invalid %d\n",
+				__func__, __LINE__, val);
+			goto ERROR;
+		}
+		gconf->gpio_num_info->gpio_num[SENSOR_GPIO_STANDBY] =
+			gpio_array[val];
+		CDBG("%s qcom,gpio-reset %d\n", __func__,
+			gconf->gpio_num_info->gpio_num[SENSOR_GPIO_STANDBY]);
+	}
+
+	rc = of_property_read_u32(of_node, "qcom,gpio-vio", &val);
+	if (!rc) {
+		if (val >= gpio_array_size) {
+			pr_err("%s:%d qcom,gpio-vio invalid %d\n",
+				__func__, __LINE__, val);
+			goto ERROR;
+		}
+		gconf->gpio_num_info->gpio_num[SENSOR_GPIO_VIO] =
+			gpio_array[val];
+		CDBG("%s qcom,gpio-vio %d\n", __func__,
+			gconf->gpio_num_info->gpio_num[SENSOR_GPIO_VIO]);
+	} else if (rc != -EINVAL) {
+		pr_err("%s:%d read qcom,gpio-vio failed rc %d\n",
+			__func__, __LINE__, rc);
+		goto ERROR;
+	}
+
+	rc = of_property_read_u32(of_node, "qcom,gpio-vana", &val);
+	if (!rc) {
+		if (val >= gpio_array_size) {
+			pr_err("%s:%d qcom,gpio-vana invalid %d\n",
+				__func__, __LINE__, val);
+			goto ERROR;
+		}
+		gconf->gpio_num_info->gpio_num[SENSOR_GPIO_VANA] =
+			gpio_array[val];
+		CDBG("%s qcom,gpio-vana %d\n", __func__,
+			gconf->gpio_num_info->gpio_num[SENSOR_GPIO_VANA]);
+	} else if (rc != -EINVAL) {
+		pr_err("%s:%d read qcom,gpio-vana failed rc %d\n",
+			__func__, __LINE__, rc);
+		goto ERROR;
+	}
+
+	rc = of_property_read_u32(of_node, "qcom,gpio-vdig", &val);
+	if (!rc) {
+		if (val >= gpio_array_size) {
+			pr_err("%s:%d qcom,gpio-vdig invalid %d\n",
+				__func__, __LINE__, val);
+			goto ERROR;
+		}
+		gconf->gpio_num_info->gpio_num[SENSOR_GPIO_VDIG] =
+			gpio_array[val];
+		CDBG("%s qcom,gpio-vdig %d\n", __func__,
+			gconf->gpio_num_info->gpio_num[SENSOR_GPIO_VDIG]);
+	} else if (rc != -EINVAL) {
+		pr_err("%s:%d read qcom,gpio-vdig failed rc %d\n",
+			__func__, __LINE__, rc);
+		goto ERROR;
+	}
+
+	rc = of_property_read_u32(of_node, "qcom,gpio-vaf", &val);
+	if (!rc) {
+		if (val >= gpio_array_size) {
+			pr_err("%s:%d qcom,gpio-vaf invalid %d\n",
+				__func__, __LINE__, val);
+			goto ERROR;
+		}
+		gconf->gpio_num_info->gpio_num[SENSOR_GPIO_VAF] =
+			gpio_array[val];
+		CDBG("%s qcom,gpio-vaf %d\n", __func__,
+			gconf->gpio_num_info->gpio_num[SENSOR_GPIO_VAF]);
+	} else if (rc != -EINVAL) {
+		pr_err("%s:%d read qcom,gpio-vaf failed rc %d\n",
+			__func__, __LINE__, rc);
+		goto ERROR;
+	}
+
+	rc = of_property_read_u32(of_node, "qcom,gpio-af-pwdm", &val);
+	if (!rc) {
+		if (val >= gpio_array_size) {
+			pr_err("%s:%d qcom,gpio-af-pwdm invalid %d\n",
+				__func__, __LINE__, val);
+			goto ERROR;
+		}
+		gconf->gpio_num_info->gpio_num[SENSOR_GPIO_AF_PWDM] =
+			gpio_array[val];
+		CDBG("%s qcom,gpio-af-pwdm %d\n", __func__,
+			gconf->gpio_num_info->gpio_num[SENSOR_GPIO_AF_PWDM]);
+	} else if (rc != -EINVAL) {
+		pr_err("%s:%d read qcom,gpio-af-pwdm failed rc %d\n",
+			__func__, __LINE__, rc);
+		goto ERROR;
+	}
+	return 0;
+
+ERROR:
+	kfree(gconf->gpio_num_info);
+	gconf->gpio_num_info = NULL;
+	return rc;
+}
+
+static int32_t msm_sensor_get_dt_actuator_data(struct device_node *of_node,
+	struct  msm_camera_sensor_board_info *sensordata)
+{
+	int32_t rc = 0;
+	uint32_t val = 0;
+
+	rc = of_property_read_u32(of_node, "qcom,actuator-cam-name", &val);
+	CDBG("%s qcom,actuator-cam-name %d, rc %d\n", __func__, val, rc);
+	if (rc < 0)
+		return 0;
+
+	sensordata->actuator_info = kzalloc(sizeof(struct msm_actuator_info),
+		GFP_KERNEL);
+	if (!sensordata->actuator_info) {
+		pr_err("%s failed %d\n", __func__, __LINE__);
+		rc = -ENOMEM;
+		goto ERROR;
+	}
+
+	sensordata->actuator_info->cam_name = val;
+
+	rc = of_property_read_u32(of_node, "qcom,actuator-vcm-pwd", &val);
+	CDBG("%s qcom,actuator-vcm-pwd %d, rc %d\n", __func__, val, rc);
+	if (!rc)
+		sensordata->actuator_info->vcm_pwd = val;
+
+	rc = of_property_read_u32(of_node, "qcom,actuator-vcm-enable", &val);
+	CDBG("%s qcom,actuator-vcm-enable %d, rc %d\n", __func__, val, rc);
+	if (!rc)
+		sensordata->actuator_info->vcm_enable = val;
+
+	return 0;
+ERROR:
+	return rc;
+}
 
 static int32_t msm_sensor_get_dt_data(struct device_node *of_node,
 	struct msm_sensor_ctrl_t *s_ctrl)
 {
-	int32_t rc = 0, i = 0;
+	int32_t rc = 0, i = 0, ret = 0;
 	struct msm_camera_gpio_conf *gconf = NULL;
 	struct msm_camera_sensor_board_info *sensordata = NULL;
 	uint16_t *gpio_array = NULL;
@@ -55,6 +718,12 @@
 
 	sensordata = s_ctrl->sensordata;
 
+	sensordata->sensor_init_params = kzalloc(sizeof(
+		struct msm_sensor_init_params), GFP_KERNEL);
+	if (!sensordata->sensor_init_params) {
+		pr_err("%s failed %d\n", __func__, __LINE__);
+		return -ENOMEM;
+	}
 
 	rc = of_property_read_string(of_node, "qcom,sensor-name",
 		&sensordata->sensor_name);
@@ -62,7 +731,35 @@
 		sensordata->sensor_name, rc);
 	if (rc < 0) {
 		pr_err("%s failed %d\n", __func__, __LINE__);
-		goto FREE_SENSORDATA;
+		goto ERROR1;
+	}
+
+	rc = of_property_read_u32(of_node, "qcom,sensor-mode",
+		&sensordata->sensor_init_params->modes_supported);
+	CDBG("%s qcom,sensor-mode %d, rc %d\n", __func__,
+		sensordata->sensor_init_params->modes_supported, rc);
+	if (rc < 0) {
+		pr_err("%s failed %d\n", __func__, __LINE__);
+		goto ERROR1;
+	}
+
+	rc = of_property_read_u32(of_node, "qcom,sensor-position",
+		&sensordata->sensor_init_params->position);
+	CDBG("%s qcom,sensor-position %d, rc %d\n", __func__,
+		sensordata->sensor_init_params->position, rc);
+	if (rc < 0) {
+		pr_err("%s failed %d\n", __func__, __LINE__);
+		goto ERROR1;
+	}
+
+	rc = of_property_read_u32(of_node, "qcom,mount-angle",
+		&sensordata->sensor_init_params->sensor_mount_angle);
+	CDBG("%s qcom,mount-angle %d, rc %d\n", __func__,
+		sensordata->sensor_init_params->sensor_mount_angle, rc);
+	if (rc < 0) {
+		/* Set default mount angle */
+		sensordata->sensor_init_params->sensor_mount_angle = 0;
+		rc = 0;
 	}
 
 	rc = of_property_read_u32(of_node, "qcom,cci-master",
@@ -75,62 +772,32 @@
 		rc = 0;
 	}
 
-	rc = msm_sensor_get_sub_module_index(of_node, &sensordata->sensor_info);
-	if (rc < 0) {
-		pr_err("%s failed %d\n", __func__, __LINE__);
-		goto FREE_SENSORDATA;
-	}
-	rc = of_property_read_u32(of_node, "qcom,mount-angle",
-		&sensordata->sensor_info->sensor_mount_angle);
-	CDBG("%s qcom,mount-angle %d, rc %d\n", __func__,
-		sensordata->sensor_info->sensor_mount_angle, rc);
-	if (rc < 0) {
-		sensordata->sensor_info->is_mount_angle_valid = 0;
-		sensordata->sensor_info->sensor_mount_angle = 0;
-		rc = 0;
-	} else {
-		sensordata->sensor_info->is_mount_angle_valid = 1;
-	}
-
-	rc = msm_sensor_get_dt_csi_data(of_node, &sensordata->csi_lane_params);
-	if (rc < 0) {
-		pr_err("%s failed %d\n", __func__, __LINE__);
-		goto FREE_SENSOR_INFO;
-	}
-
-	rc = msm_camera_get_dt_vreg_data(of_node,
-			&sensordata->power_info.cam_vreg,
-			&sensordata->power_info.num_vreg);
-	if (rc < 0)
-		goto FREE_CSI;
-	rc = msm_camera_get_dt_power_setting_data(of_node,
-			sensordata->power_info.cam_vreg,
-			sensordata->power_info.num_vreg,
-			&sensordata->power_info.power_setting,
-			&sensordata->power_info.power_setting_size);
-	if (rc < 0) {
-		pr_err("%s failed %d\n", __func__, __LINE__);
-		goto FREE_PS;
-	}
-
-	rc = msm_camera_get_dt_power_off_setting_data(of_node,
-			sensordata->power_info.cam_vreg,
-			sensordata->power_info.num_vreg,
-			&sensordata->power_info.power_off_setting,
-			&sensordata->power_info.power_off_setting_size);
-	if (rc < 0) {
-		pr_err("%s failed %d\n", __func__, __LINE__);
-		goto FREE_PS;
-	}
-
-	sensordata->power_info.gpio_conf = kzalloc(
-			sizeof(struct msm_camera_gpio_conf), GFP_KERNEL);
-	if (!sensordata->power_info.gpio_conf) {
+	rc = msm_sensor_get_sub_module_index(of_node, sensordata);
+	if (rc < 0) {
+		pr_err("%s failed %d\n", __func__, __LINE__);
+		goto ERROR1;
+	}
+
+	rc = msm_sensor_get_dt_csi_data(of_node, sensordata);
+	if (rc < 0) {
+		pr_err("%s failed %d\n", __func__, __LINE__);
+		goto ERROR1;
+	}
+
+	rc = msm_sensor_get_dt_vreg_data(of_node, sensordata);
+	if (rc < 0) {
+		pr_err("%s failed %d\n", __func__, __LINE__);
+		goto ERROR2;
+	}
+
+	sensordata->gpio_conf = kzalloc(sizeof(struct msm_camera_gpio_conf),
+		GFP_KERNEL);
+	if (!sensordata->gpio_conf) {
 		pr_err("%s failed %d\n", __func__, __LINE__);
 		rc = -ENOMEM;
-		goto FREE_VREG;
-	}
-	gconf = sensordata->power_info.gpio_conf;
+		goto ERROR3;
+	}
+	gconf = sensordata->gpio_conf;
 
 	gpio_array_size = of_gpio_count(of_node);
 	CDBG("%s gpio count %d\n", __func__, gpio_array_size);
@@ -140,7 +807,7 @@
 			GFP_KERNEL);
 		if (!gpio_array) {
 			pr_err("%s failed %d\n", __func__, __LINE__);
-			goto FREE_GPIO_CONF;
+			goto ERROR4;
 		}
 		for (i = 0; i < gpio_array_size; i++) {
 			gpio_array[i] = of_get_gpio(of_node, i);
@@ -148,32 +815,31 @@
 				gpio_array[i]);
 		}
 
-		rc = msm_camera_get_dt_gpio_req_tbl(of_node, gconf,
+		rc = msm_sensor_get_dt_gpio_req_tbl(of_node, gconf,
 			gpio_array, gpio_array_size);
 		if (rc < 0) {
 			pr_err("%s failed %d\n", __func__, __LINE__);
-			goto FREE_GPIO_CONF;
-		}
-
-		rc = msm_camera_get_dt_gpio_set_tbl(of_node, gconf,
+			goto ERROR4;
+		}
+
+		rc = msm_sensor_get_dt_gpio_set_tbl(of_node, gconf,
 			gpio_array, gpio_array_size);
 		if (rc < 0) {
 			pr_err("%s failed %d\n", __func__, __LINE__);
-			goto FREE_GPIO_REQ_TBL;
-		}
-
-		rc = msm_camera_init_gpio_pin_tbl(of_node, gconf,
+			goto ERROR5;
+		}
+
+		rc = msm_sensor_init_gpio_pin_tbl(of_node, gconf,
 			gpio_array, gpio_array_size);
 		if (rc < 0) {
 			pr_err("%s failed %d\n", __func__, __LINE__);
-			goto FREE_GPIO_SET_TBL;
-		}
-	}
-	rc = msm_sensor_get_dt_actuator_data(of_node,
-					     &sensordata->actuator_info);
-	if (rc < 0) {
-		pr_err("%s failed %d\n", __func__, __LINE__);
-		goto FREE_GPIO_PIN_TBL;
+			goto ERROR6;
+		}
+	}
+	rc = msm_sensor_get_dt_actuator_data(of_node, sensordata);
+	if (rc < 0) {
+		pr_err("%s failed %d\n", __func__, __LINE__);
+		goto ERROR7;
 	}
 
 	sensordata->slave_info = kzalloc(sizeof(struct msm_camera_slave_info),
@@ -181,48 +847,85 @@
 	if (!sensordata->slave_info) {
 		pr_err("%s failed %d\n", __func__, __LINE__);
 		rc = -ENOMEM;
-		goto FREE_ACTUATOR_INFO;
+		goto ERROR8;
 	}
 
 	rc = of_property_read_u32_array(of_node, "qcom,slave-id",
 		id_info, 3);
 	if (rc < 0) {
 		pr_err("%s failed %d\n", __func__, __LINE__);
-		goto FREE_SLAVE_INFO;
+		goto ERROR9;
 	}
 
 	sensordata->slave_info->sensor_slave_addr = id_info[0];
 	sensordata->slave_info->sensor_id_reg_addr = id_info[1];
 	sensordata->slave_info->sensor_id = id_info[2];
 
+	/*Optional property, don't return error if absent */
+	ret = of_property_read_string(of_node, "qcom,vdd-cx-name",
+		&sensordata->misc_regulator);
+	CDBG("%s qcom,misc_regulator %s, rc %d\n", __func__,
+		 sensordata->misc_regulator, ret);
+
 	kfree(gpio_array);
 
 	return rc;
 
-FREE_SLAVE_INFO:
+ERROR9:
 	kfree(s_ctrl->sensordata->slave_info);
-FREE_ACTUATOR_INFO:
+ERROR8:
 	kfree(s_ctrl->sensordata->actuator_info);
-FREE_GPIO_PIN_TBL:
-	kfree(s_ctrl->sensordata->power_info.gpio_conf->gpio_num_info);
-FREE_GPIO_SET_TBL:
-	kfree(s_ctrl->sensordata->power_info.gpio_conf->cam_gpio_set_tbl);
-FREE_GPIO_REQ_TBL:
-	kfree(s_ctrl->sensordata->power_info.gpio_conf->cam_gpio_req_tbl);
-FREE_GPIO_CONF:
-	kfree(s_ctrl->sensordata->power_info.gpio_conf);
-FREE_VREG:
-	kfree(s_ctrl->sensordata->power_info.cam_vreg);
-FREE_PS:
-	kfree(s_ctrl->sensordata->power_info.power_setting);
-FREE_CSI:
+ERROR7:
+	kfree(s_ctrl->sensordata->gpio_conf->gpio_num_info);
+ERROR6:
+	kfree(s_ctrl->sensordata->gpio_conf->cam_gpio_set_tbl);
+ERROR5:
+	kfree(s_ctrl->sensordata->gpio_conf->cam_gpio_req_tbl);
+ERROR4:
+	kfree(s_ctrl->sensordata->gpio_conf);
+ERROR3:
+	kfree(s_ctrl->sensordata->cam_vreg);
+ERROR2:
 	kfree(s_ctrl->sensordata->csi_lane_params);
-FREE_SENSOR_INFO:
-	kfree(s_ctrl->sensordata->sensor_info);
-FREE_SENSORDATA:
+ERROR1:
 	kfree(s_ctrl->sensordata);
 	kfree(gpio_array);
 	return rc;
+}
+
+static void msm_sensor_misc_regulator(
+	struct msm_sensor_ctrl_t *sctrl, uint32_t enable)
+{
+	int32_t rc = 0;
+	if (enable) {
+		sctrl->misc_regulator = (void *)rpm_regulator_get(
+			&sctrl->pdev->dev, sctrl->sensordata->misc_regulator);
+		if (sctrl->misc_regulator) {
+			rc = rpm_regulator_set_mode(sctrl->misc_regulator,
+				RPM_REGULATOR_MODE_HPM);
+			if (rc < 0) {
+				pr_err("%s: Failed to set for rpm regulator on %s: %d\n",
+					__func__,
+					sctrl->sensordata->misc_regulator, rc);
+				rpm_regulator_put(sctrl->misc_regulator);
+			}
+		} else {
+			pr_err("%s: Failed to vote for rpm regulator on %s: %d\n",
+				__func__,
+				sctrl->sensordata->misc_regulator, rc);
+		}
+	} else {
+		if (sctrl->misc_regulator) {
+			rc = rpm_regulator_set_mode(
+				(struct rpm_regulator *)sctrl->misc_regulator,
+				RPM_REGULATOR_MODE_AUTO);
+			if (rc < 0)
+				pr_err("%s: Failed to set for rpm regulator on %s: %d\n",
+					__func__,
+					sctrl->sensordata->misc_regulator, rc);
+			rpm_regulator_put(sctrl->misc_regulator);
+		}
+	}
 }
 
 int32_t msm_sensor_free_sensor_data(struct msm_sensor_ctrl_t *s_ctrl)
@@ -231,21 +934,26 @@
 		return 0;
 	kfree(s_ctrl->sensordata->slave_info);
 	kfree(s_ctrl->sensordata->actuator_info);
-	kfree(s_ctrl->sensordata->power_info.gpio_conf->gpio_num_info);
-	kfree(s_ctrl->sensordata->power_info.gpio_conf->cam_gpio_set_tbl);
-	kfree(s_ctrl->sensordata->power_info.gpio_conf->cam_gpio_req_tbl);
-	kfree(s_ctrl->sensordata->power_info.gpio_conf);
-	kfree(s_ctrl->sensordata->power_info.cam_vreg);
-	kfree(s_ctrl->sensordata->power_info.power_setting);
-	kfree(s_ctrl->sensordata->power_info.clk_info);
+	kfree(s_ctrl->sensordata->gpio_conf->gpio_num_info);
+	kfree(s_ctrl->sensordata->gpio_conf->cam_gpio_set_tbl);
+	kfree(s_ctrl->sensordata->gpio_conf->cam_gpio_req_tbl);
+	kfree(s_ctrl->sensordata->gpio_conf);
+	kfree(s_ctrl->sensordata->cam_vreg);
 	kfree(s_ctrl->sensordata->csi_lane_params);
 	kfree(s_ctrl->sensordata->sensor_info);
+	kfree(s_ctrl->sensordata->sensor_init_params);
 	kfree(s_ctrl->sensordata);
+	kfree(s_ctrl->clk_info);
 	return 0;
 }
 
 static struct msm_cam_clk_info cam_8960_clk_info[] = {
 	[SENSOR_CAM_MCLK] = {"cam_clk", 24000000},
+};
+
+static struct msm_cam_clk_info cam_8610_clk_info[] = {
+	[SENSOR_CAM_MCLK] = {"cam_src_clk", 24000000},
+	[SENSOR_CAM_CLK] = {"cam_clk", 0},
 };
 
 static struct msm_cam_clk_info cam_8974_clk_info[] = {
@@ -253,18 +961,8 @@
 	[SENSOR_CAM_CLK] = {"cam_clk", 0},
 };
 
-int msm_sensor_power_down(struct msm_sensor_ctrl_t *s_ctrl,
-	struct msm_camera_power_ctrl_t *power_info,
-	enum msm_camera_device_type_t sensor_device_type,
-	struct msm_camera_i2c_client *sensor_i2c_client)
-{
-<<<<<<< HEAD
-	int rc = 0;
-	if (!power_info || !sensor_i2c_client) {
-		pr_err("%s:%d failed: power_info %p sensor_i2c_client %p\n",
-			__func__, __LINE__, power_info, sensor_i2c_client);
-		return -EINVAL;
-=======
+int32_t msm_sensor_power_up(struct msm_sensor_ctrl_t *s_ctrl)
+{
 	int32_t rc = 0, index = 0;
 	struct msm_sensor_power_setting_array *power_setting_array = NULL;
 	struct msm_sensor_power_setting *power_setting = NULL;
@@ -436,89 +1134,105 @@
 			usleep_range(power_setting->delay * 1000,
 				(power_setting->delay * 1000) + 1000);
 		}
->>>>>>> 5e18edfe
-	}
-	
-	if (s_ctrl->sensor_state == MSM_SENSOR_POWER_DOWN) {
-		pr_err("%s:%d invalid sensor state %d\n", __func__, __LINE__,
-			s_ctrl->sensor_state);
-		return -EINVAL;
-	}	
-	
-	pr_warn("[%s:%d]", __func__, __LINE__);
-	rc = msm_camera_power_down(power_info, sensor_device_type,
-		sensor_i2c_client);
-	s_ctrl->sensor_state = MSM_SENSOR_POWER_DOWN;
+	}
+	msm_camera_request_gpio_table(
+		data->gpio_conf->cam_gpio_req_tbl,
+		data->gpio_conf->cam_gpio_req_tbl_size, 0);
 	return rc;
 }
 
-int msm_sensor_power_up(struct msm_sensor_ctrl_t *s_ctrl,
-	struct msm_camera_power_ctrl_t *power_info,
-	struct msm_camera_i2c_client *sensor_i2c_client,
-	struct msm_camera_slave_info *slave_info,
-	const char *sensor_name)
-{
-	int rc;
-
-	if (!s_ctrl || !power_info || !sensor_i2c_client || !slave_info ||
-		!sensor_name) {
-		pr_err("%s:%d failed: %p %p %p %p %p\n",
-			__func__, __LINE__, s_ctrl, power_info,
-			sensor_i2c_client, slave_info, sensor_name);
-		return -EINVAL;
-	}
-	
-	if (s_ctrl->sensor_state == MSM_SENSOR_POWER_UP) {
-		pr_err("%s:%d invalid sensor state %d\n", __func__, __LINE__,
-			s_ctrl->sensor_state);
-		return -EINVAL;
-	}
-
-	qdaemon_task = current;
-
-	pr_warn("[%s:%d] %s", __func__, __LINE__,
-		sensor_name);
-	rc = msm_camera_power_up(power_info, s_ctrl->sensor_device_type,
-		sensor_i2c_client);
-	if (rc < 0) {
-            pr_err("%s : power up failed", __func__);
-            return rc;
-        }
-	s_ctrl->sensor_state = MSM_SENSOR_POWER_UP;
-#if 0
-	rc = msm_sensor_check_id(s_ctrl, sensor_i2c_client, slave_info,
-		sensor_name);
-	if (rc < 0)
-		msm_sensor_power_down(power_info, s_ctrl->sensor_device_type,
-		sensor_i2c_client);
-#endif
-
-	return rc;
-}
-
-int msm_sensor_match_id(struct msm_camera_i2c_client *sensor_i2c_client,
-	struct msm_camera_slave_info *slave_info,
-	const char *sensor_name)
-{
-	int rc = 0;
+int32_t msm_sensor_power_down(struct msm_sensor_ctrl_t *s_ctrl)
+{
+	int32_t index = 0;
+	struct msm_sensor_power_setting_array *power_setting_array = NULL;
+	struct msm_sensor_power_setting *power_setting = NULL;
+	struct msm_camera_sensor_board_info *data = s_ctrl->sensordata;
+	s_ctrl->stop_setting_valid = 0;
+
+	CDBG("%s:%d\n", __func__, __LINE__);
+	power_setting_array = &s_ctrl->power_setting_array;
+
+	if (s_ctrl->sensor_device_type == MSM_CAMERA_PLATFORM_DEVICE) {
+		s_ctrl->sensor_i2c_client->i2c_func_tbl->i2c_util(
+			s_ctrl->sensor_i2c_client, MSM_CCI_RELEASE);
+	}
+
+	for (index = (power_setting_array->size - 1); index >= 0; index--) {
+		CDBG("%s index %d\n", __func__, index);
+		power_setting = &power_setting_array->power_setting[index];
+		CDBG("%s type %d\n", __func__, power_setting->seq_type);
+		switch (power_setting->seq_type) {
+		case SENSOR_CLK:
+			msm_cam_clk_enable(s_ctrl->dev,
+				&s_ctrl->clk_info[0],
+				(struct clk **)&power_setting->data[0],
+				s_ctrl->clk_info_size,
+				0);
+			break;
+		case SENSOR_GPIO:
+			if (power_setting->seq_val >= SENSOR_GPIO_MAX ||
+				!data->gpio_conf->gpio_num_info) {
+				pr_err("%s gpio index %d >= max %d\n", __func__,
+					power_setting->seq_val,
+					SENSOR_GPIO_MAX);
+				continue;
+			}
+			gpio_set_value_cansleep(
+				data->gpio_conf->gpio_num_info->gpio_num
+				[power_setting->seq_val], GPIOF_OUT_INIT_LOW);
+			break;
+		case SENSOR_VREG:
+			if (power_setting->seq_val >= CAM_VREG_MAX) {
+				pr_err("%s vreg index %d >= max %d\n", __func__,
+					power_setting->seq_val,
+					SENSOR_GPIO_MAX);
+				continue;
+			}
+			msm_camera_config_single_vreg(s_ctrl->dev,
+				&data->cam_vreg[power_setting->seq_val],
+				(struct regulator **)&power_setting->data[0],
+				0);
+			break;
+		case SENSOR_I2C_MUX:
+			if (data->i2c_conf && data->i2c_conf->use_i2c_mux)
+				msm_sensor_disable_i2c_mux(data->i2c_conf);
+			break;
+		default:
+			pr_err("%s error power seq type %d\n", __func__,
+				power_setting->seq_type);
+			break;
+		}
+		if (power_setting->delay > 20) {
+			msleep(power_setting->delay);
+		} else if (power_setting->delay) {
+			usleep_range(power_setting->delay * 1000,
+				(power_setting->delay * 1000) + 1000);
+		}
+	}
+	msm_camera_request_gpio_table(
+		data->gpio_conf->cam_gpio_req_tbl,
+		data->gpio_conf->cam_gpio_req_tbl_size, 0);
+	CDBG("%s exit\n", __func__);
+	return 0;
+}
+
+int32_t msm_sensor_match_id(struct msm_sensor_ctrl_t *s_ctrl)
+{
+	int32_t rc = 0;
 	uint16_t chipid = 0;
-	if (!sensor_i2c_client || !slave_info || !sensor_name) {
-		pr_err("%s:%d failed: %p %p %p\n",
-			__func__, __LINE__, sensor_i2c_client, slave_info,
-			sensor_name);
-		return -EINVAL;
-	}
-	rc = sensor_i2c_client->i2c_func_tbl->i2c_read(
-		sensor_i2c_client, slave_info->sensor_id_reg_addr,
+	rc = s_ctrl->sensor_i2c_client->i2c_func_tbl->i2c_read(
+			s_ctrl->sensor_i2c_client,
+			s_ctrl->sensordata->slave_info->sensor_id_reg_addr,
 			&chipid, MSM_CAMERA_I2C_WORD_DATA);
 	if (rc < 0) {
-		pr_err("%s: %s: read id failed\n", __func__, sensor_name);
+		pr_err("%s: %s: read id failed\n", __func__,
+			s_ctrl->sensordata->sensor_name);
 		return rc;
 	}
 
 	CDBG("%s: read id: %x expected id %x:\n", __func__, chipid,
-		slave_info->sensor_id);
-	if (chipid != slave_info->sensor_id) {
+		s_ctrl->sensordata->slave_info->sensor_id);
+	if (chipid != s_ctrl->sensordata->slave_info->sensor_id) {
 		pr_err("msm_sensor_match_id chip id doesnot match\n");
 		return -ENODEV;
 	}
@@ -533,20 +1247,24 @@
 
 static void msm_sensor_stop_stream(struct msm_sensor_ctrl_t *s_ctrl)
 {
-	if (s_ctrl->sensor_state != MSM_SENSOR_POWER_UP) {
-		pr_err("%s:%d %s not in power up state\n", __func__, __LINE__,
-			s_ctrl->sensordata->sensor_name);
-		return;
-	}
- 
-	if (s_ctrl->stop_setting.reg_setting) {
-	s_ctrl->sensor_i2c_client->i2c_func_tbl->i2c_write_table(
-		s_ctrl->sensor_i2c_client, &s_ctrl->stop_setting);
+	mutex_lock(s_ctrl->msm_sensor_mutex);
+	if (s_ctrl->sensor_state == MSM_SENSOR_POWER_UP) {
+		s_ctrl->sensor_i2c_client->i2c_func_tbl->i2c_write_table(
+			s_ctrl->sensor_i2c_client, &s_ctrl->stop_setting);
 		kfree(s_ctrl->stop_setting.reg_setting);
 		s_ctrl->stop_setting.reg_setting = NULL;
-		s_ctrl->stop_setting.size = 0;
-	}
+	}
+	mutex_unlock(s_ctrl->msm_sensor_mutex);
 	return;
+}
+
+static int msm_sensor_get_af_status(struct msm_sensor_ctrl_t *s_ctrl,
+			void __user *argp)
+{
+	/* TO-DO: Need to set AF status register address and expected value
+	We need to check the AF status in the sensor register and
+	set the status in the *status variable accordingly*/
+	return 0;
 }
 
 static long msm_sensor_subdev_ioctl(struct v4l2_subdev *sd,
@@ -561,29 +1279,29 @@
 	switch (cmd) {
 	case VIDIOC_MSM_SENSOR_CFG:
 		return s_ctrl->func_tbl->sensor_config(s_ctrl, argp);
+	case VIDIOC_MSM_SENSOR_GET_AF_STATUS:
+		return msm_sensor_get_af_status(s_ctrl, argp);
 	case VIDIOC_MSM_SENSOR_RELEASE:
-            pr_warn("%s : msm_sensor_stop_stream", __func__);
-            msm_sensor_stop_stream(s_ctrl);
-            return 0;
+		msm_sensor_stop_stream(s_ctrl);
+		return 0;
 	case MSM_SD_SHUTDOWN:
-		pr_err("%s:%d MSM_SD_SHUTDOWN\n", __func__, __LINE__);
 		return 0;
 	default:
 		return -ENOIOCTLCMD;
 	}
 }
 
-int msm_sensor_config(struct msm_sensor_ctrl_t *s_ctrl, void __user *argp)
+int32_t msm_sensor_config(struct msm_sensor_ctrl_t *s_ctrl,
+	void __user *argp)
 {
 	struct sensorb_cfg_data *cdata = (struct sensorb_cfg_data *)argp;
 	long rc = 0;
-	int i = 0;
+	int32_t i = 0;
 	mutex_lock(s_ctrl->msm_sensor_mutex);
 	CDBG("%s:%d %s cfgtype = %d\n", __func__, __LINE__,
 		s_ctrl->sensordata->sensor_name, cdata->cfgtype);
 	switch (cdata->cfgtype) {
 	case CFG_GET_SENSOR_INFO:
-                pr_info("CFG_GET_SENSOR_INFO");
 		memcpy(cdata->cfg.sensor_info.sensor_name,
 			s_ctrl->sensordata->sensor_name,
 			sizeof(cdata->cfg.sensor_info.sensor_name));
@@ -592,29 +1310,31 @@
 		for (i = 0; i < SUB_MODULE_MAX; i++)
 			cdata->cfg.sensor_info.subdev_id[i] =
 				s_ctrl->sensordata->sensor_info->subdev_id[i];
-		cdata->cfg.sensor_info.is_mount_angle_valid =
-			s_ctrl->sensordata->sensor_info->is_mount_angle_valid;
-		cdata->cfg.sensor_info.sensor_mount_angle =
-			s_ctrl->sensordata->sensor_info->sensor_mount_angle;
-		pr_info("%s:%d sensor name %s\n", __func__, __LINE__,
+		CDBG("%s:%d sensor name %s\n", __func__, __LINE__,
 			cdata->cfg.sensor_info.sensor_name);
-		pr_info("%s:%d session id %d\n", __func__, __LINE__,
+		CDBG("%s:%d session id %d\n", __func__, __LINE__,
 			cdata->cfg.sensor_info.session_id);
 		for (i = 0; i < SUB_MODULE_MAX; i++)
 			CDBG("%s:%d subdev_id[%d] %d\n", __func__, __LINE__, i,
 				cdata->cfg.sensor_info.subdev_id[i]);
-		CDBG("%s:%d mount angle valid %d value %d\n", __func__,
-			__LINE__, cdata->cfg.sensor_info.is_mount_angle_valid,
-			cdata->cfg.sensor_info.sensor_mount_angle);
+
+		break;
+	case CFG_GET_SENSOR_INIT_PARAMS:
+		cdata->cfg.sensor_init_params =
+			*s_ctrl->sensordata->sensor_init_params;
+		CDBG("%s:%d init params mode %d pos %d mount %d\n", __func__,
+			__LINE__,
+			cdata->cfg.sensor_init_params.modes_supported,
+			cdata->cfg.sensor_init_params.position,
+			cdata->cfg.sensor_init_params.sensor_mount_angle);
 		break;
 	case CFG_SET_SLAVE_INFO: {
 		struct msm_camera_sensor_slave_info sensor_slave_info;
-		struct msm_camera_power_ctrl_t *p_ctrl;
-		uint16_t size;
+		struct msm_sensor_power_setting_array *power_setting_array;
 		int slave_index = 0;
 		if (copy_from_user(&sensor_slave_info,
 			(void *)cdata->cfg.setting,
-				sizeof(sensor_slave_info))) {
+			sizeof(struct msm_camera_sensor_slave_info))) {
 			pr_err("%s:%d failed\n", __func__, __LINE__);
 			rc = -EFAULT;
 			break;
@@ -630,30 +1350,35 @@
 			sensor_slave_info.addr_type;
 
 		/* Update power up / down sequence */
-		p_ctrl = &s_ctrl->sensordata->power_info;
-		size = sensor_slave_info.power_setting_array.size;
-		if (p_ctrl->power_setting_size < size) {
-			struct msm_sensor_power_setting *tmp;
-			tmp = kmalloc(sizeof(*tmp) * size, GFP_KERNEL);
-			if (!tmp) {
-				pr_err("%s: failed to alloc mem\n", __func__);
+		s_ctrl->power_setting_array =
+			sensor_slave_info.power_setting_array;
+		power_setting_array = &s_ctrl->power_setting_array;
+
+		if (!power_setting_array->size) {
+			pr_err("%s:%d failed\n", __func__, __LINE__);
+			rc = -EFAULT;
+			break;
+		}
+
+		power_setting_array->power_setting = kzalloc(
+			power_setting_array->size *
+			sizeof(struct msm_sensor_power_setting), GFP_KERNEL);
+		if (!power_setting_array->power_setting) {
+			pr_err("%s:%d failed\n", __func__, __LINE__);
 			rc = -ENOMEM;
 			break;
-			}
-			kfree(p_ctrl->power_setting);
-			p_ctrl->power_setting = tmp;
-		}
-		p_ctrl->power_setting_size = size;
-		rc = copy_from_user(p_ctrl->power_setting, (void *)
+		}
+		if (copy_from_user(power_setting_array->power_setting,
+			(void *)
 			sensor_slave_info.power_setting_array.power_setting,
-			size * sizeof(struct msm_sensor_power_setting));
-		if (rc) {
+			power_setting_array->size *
+			sizeof(struct msm_sensor_power_setting))) {
 			pr_err("%s:%d failed\n", __func__, __LINE__);
-			kfree(sensor_slave_info.power_setting_array.
-				power_setting);
-			rc = -EFAULT;
-			break;
-		}
+			kfree(power_setting_array->power_setting);
+			rc = -EFAULT;
+			break;
+		}
+		s_ctrl->free_power_setting = true;
 		CDBG("%s sensor id %x\n", __func__,
 			sensor_slave_info.slave_addr);
 		CDBG("%s sensor addr type %d\n", __func__,
@@ -663,22 +1388,30 @@
 		CDBG("%s sensor id %x\n", __func__,
 			sensor_slave_info.sensor_id_info.sensor_id);
 		for (slave_index = 0; slave_index <
-			p_ctrl->power_setting_size; slave_index++) {
+			power_setting_array->size; slave_index++) {
 			CDBG("%s i %d power setting %d %d %ld %d\n", __func__,
 				slave_index,
-				p_ctrl->power_setting[slave_index].seq_type,
-				p_ctrl->power_setting[slave_index].seq_val,
-				p_ctrl->power_setting[slave_index].config_val,
-				p_ctrl->power_setting[slave_index].delay);
+				power_setting_array->power_setting[slave_index].
+				seq_type,
+				power_setting_array->power_setting[slave_index].
+				seq_val,
+				power_setting_array->power_setting[slave_index].
+				config_val,
+				power_setting_array->power_setting[slave_index].
+				delay);
 		}
 		break;
 	}
 	case CFG_WRITE_I2C_ARRAY: {
 		struct msm_camera_i2c_reg_setting conf_array;
-		struct msm_camera_i2c_burst_reg_array *burst_reg_setting = NULL;
-		void *reg_setting = NULL;
-		uint8_t *reg_data = NULL;
-		uint32_t i = 0, size = 0;
+		struct msm_camera_i2c_reg_array *reg_setting = NULL;
+
+		if (s_ctrl->sensor_state != MSM_SENSOR_POWER_UP) {
+			pr_err("%s:%d failed: invalid state %d\n", __func__,
+				__LINE__, s_ctrl->sensor_state);
+			rc = -EFAULT;
+			break;
+		}
 
 		if (copy_from_user(&conf_array,
 			(void *)cdata->cfg.setting,
@@ -688,87 +1421,32 @@
 			break;
 		}
 
-		if (conf_array.data_type == MSM_CAMERA_I2C_BURST_DATA) {
-
-			burst_reg_setting = (void *)kzalloc(conf_array.size *
-				(sizeof(struct msm_camera_i2c_burst_reg_array)), GFP_KERNEL);
-			if (!burst_reg_setting) {
-				pr_err("%s:%d failed\n", __func__, __LINE__);
-				rc = -ENOMEM;
-				break;
-			}
-			if (copy_from_user((void *)burst_reg_setting,
-				(void *)conf_array.reg_setting,
-				conf_array.size *
-				sizeof(struct msm_camera_i2c_burst_reg_array))) {
-				pr_err("%s:%d failed\n", __func__, __LINE__);
-				kfree(burst_reg_setting);
-				rc = -EFAULT;
-				break;
-			}
-
-			size = conf_array.size;
-			conf_array.size = 1;
-
-			for (i = 0; i < size; i++) {
-				reg_data = kzalloc(burst_reg_setting[i].reg_data_size *
-					(sizeof(uint8_t)), GFP_KERNEL);
-				if (!reg_data) {
-					pr_err("%s:%d failed\n", __func__, __LINE__);
-					rc = -ENOMEM;
-					break;
-				}
-				if (copy_from_user(reg_data,
-					(void *)burst_reg_setting[i].reg_data,
-					burst_reg_setting[i].reg_data_size *
-					(sizeof(uint8_t)))) {
-					pr_err("%s:%d failed\n", __func__, __LINE__);
-					kfree(reg_data);
-					continue;
-				}
-
-				burst_reg_setting[i].reg_data = reg_data;
-				conf_array.reg_setting = &burst_reg_setting[i];
-				rc = s_ctrl->sensor_i2c_client->i2c_func_tbl->i2c_write_table(
-					s_ctrl->sensor_i2c_client, &conf_array);
-				if (rc < 0) {
-					pr_err("%s:%d failed i2c_write_table rc %ld\n", __func__,
-						__LINE__, rc);
-				}
-				kfree(reg_data);
-			}
-
-		} else {
-			reg_setting = (void *)kzalloc(conf_array.size *
-				(sizeof(struct msm_camera_i2c_reg_array)), GFP_KERNEL);
-			if (!reg_setting) {
-				pr_err("%s:%d failed\n", __func__, __LINE__);
-				rc = -ENOMEM;
-				break;
-			}
-			if (copy_from_user(reg_setting, (void *)conf_array.reg_setting,
-				conf_array.size *
-				sizeof(struct msm_camera_i2c_reg_array))) {
-				pr_err("%s:%d failed\n", __func__, __LINE__);
-				kfree(reg_setting);
-				reg_setting = NULL;
-				rc = -EFAULT;
-				break;
-			}
-
-			conf_array.reg_setting = reg_setting;
-			rc = s_ctrl->sensor_i2c_client->i2c_func_tbl->i2c_write_table(
-				s_ctrl->sensor_i2c_client, &conf_array);
-			if (rc < 0) {
-				pr_err("%s:%d failed i2c_write_table rc %ld\n", __func__, __LINE__,
-					rc);
-			}
-		}
-
-		kfree(burst_reg_setting);
-		burst_reg_setting = NULL;
+		if (!conf_array.size) {
+			pr_err("%s:%d failed\n", __func__, __LINE__);
+			rc = -EFAULT;
+			break;
+		}
+
+		reg_setting = kzalloc(conf_array.size *
+			(sizeof(struct msm_camera_i2c_reg_array)), GFP_KERNEL);
+		if (!reg_setting) {
+			pr_err("%s:%d failed\n", __func__, __LINE__);
+			rc = -ENOMEM;
+			break;
+		}
+		if (copy_from_user(reg_setting, (void *)conf_array.reg_setting,
+			conf_array.size *
+			sizeof(struct msm_camera_i2c_reg_array))) {
+			pr_err("%s:%d failed\n", __func__, __LINE__);
+			kfree(reg_setting);
+			rc = -EFAULT;
+			break;
+		}
+
+		conf_array.reg_setting = reg_setting;
+		rc = s_ctrl->sensor_i2c_client->i2c_func_tbl->i2c_write_table(
+			s_ctrl->sensor_i2c_client, &conf_array);
 		kfree(reg_setting);
-		reg_setting = NULL;
 		break;
 	}
 	case CFG_SLAVE_READ_I2C: {
@@ -820,11 +1498,94 @@
 			break;
 		}
 		break;
-	}	
-
+	}
+	case CFG_SLAVE_WRITE_I2C_ARRAY: {
+		struct msm_camera_i2c_array_write_config write_config;
+		struct msm_camera_i2c_reg_array *reg_setting = NULL;
+		uint16_t write_slave_addr = 0;
+		uint16_t orig_slave_addr = 0;
+
+		if (copy_from_user(&write_config,
+			(void *)cdata->cfg.setting,
+			sizeof(struct msm_camera_i2c_array_write_config))) {
+			pr_err("%s:%d failed\n", __func__, __LINE__);
+			rc = -EFAULT;
+			break;
+		}
+		CDBG("%s:CFG_SLAVE_WRITE_I2C_ARRAY:", __func__);
+		CDBG("%s:slave_addr=0x%x, array_size=%d\n", __func__,
+			write_config.slave_addr,
+			write_config.conf_array.size);
+
+		if (!write_config.conf_array.size) {
+			pr_err("%s:%d failed\n", __func__, __LINE__);
+			rc = -EFAULT;
+			break;
+		}
+		reg_setting = kzalloc(write_config.conf_array.size *
+			(sizeof(struct msm_camera_i2c_reg_array)), GFP_KERNEL);
+		if (!reg_setting) {
+			pr_err("%s:%d failed\n", __func__, __LINE__);
+			rc = -ENOMEM;
+			break;
+		}
+		if (copy_from_user(reg_setting,
+				(void *)(write_config.conf_array.reg_setting),
+				write_config.conf_array.size *
+				sizeof(struct msm_camera_i2c_reg_array))) {
+			pr_err("%s:%d failed\n", __func__, __LINE__);
+			kfree(reg_setting);
+			rc = -EFAULT;
+			break;
+		}
+		write_config.conf_array.reg_setting = reg_setting;
+		write_slave_addr = write_config.slave_addr;
+		if (s_ctrl->sensor_i2c_client->cci_client) {
+			orig_slave_addr =
+				s_ctrl->sensor_i2c_client->cci_client->sid;
+			s_ctrl->sensor_i2c_client->cci_client->sid =
+				write_slave_addr >> 1;
+		} else if (s_ctrl->sensor_i2c_client->client) {
+			orig_slave_addr =
+				s_ctrl->sensor_i2c_client->client->addr;
+			s_ctrl->sensor_i2c_client->client->addr =
+				write_slave_addr >> 1;
+		} else {
+			pr_err("%s: error: no i2c/cci client found.", __func__);
+			kfree(reg_setting);
+			rc = -EFAULT;
+			break;
+		}
+		CDBG("%s:orig_slave_addr=0x%x, new_slave_addr=0x%x",
+				__func__, orig_slave_addr,
+				write_slave_addr >> 1);
+		rc = s_ctrl->sensor_i2c_client->i2c_func_tbl->i2c_write_table(
+			s_ctrl->sensor_i2c_client, &(write_config.conf_array));
+		if (s_ctrl->sensor_i2c_client->cci_client) {
+			s_ctrl->sensor_i2c_client->cci_client->sid =
+				orig_slave_addr;
+		} else if (s_ctrl->sensor_i2c_client->client) {
+			s_ctrl->sensor_i2c_client->client->addr =
+				orig_slave_addr;
+		} else {
+			pr_err("%s: error: no i2c/cci client found.", __func__);
+			kfree(reg_setting);
+			rc = -EFAULT;
+			break;
+		}
+		kfree(reg_setting);
+		break;
+	}
 	case CFG_WRITE_I2C_SEQ_ARRAY: {
 		struct msm_camera_i2c_seq_reg_setting conf_array;
 		struct msm_camera_i2c_seq_reg_array *reg_setting = NULL;
+
+		if (s_ctrl->sensor_state != MSM_SENSOR_POWER_UP) {
+			pr_err("%s:%d failed: invalid state %d\n", __func__,
+				__LINE__, s_ctrl->sensor_state);
+			rc = -EFAULT;
+			break;
+		}
 
 		if (copy_from_user(&conf_array,
 			(void *)cdata->cfg.setting,
@@ -834,6 +1595,11 @@
 			break;
 		}
 
+		if (!conf_array.size) {
+			pr_err("%s:%d failed\n", __func__, __LINE__);
+			rc = -EFAULT;
+			break;
+		}
 		reg_setting = kzalloc(conf_array.size *
 			(sizeof(struct msm_camera_i2c_seq_reg_array)),
 			GFP_KERNEL);
@@ -847,7 +1613,6 @@
 			sizeof(struct msm_camera_i2c_seq_reg_array))) {
 			pr_err("%s:%d failed\n", __func__, __LINE__);
 			kfree(reg_setting);
-			reg_setting = NULL;
 			rc = -EFAULT;
 			break;
 		}
@@ -857,32 +1622,60 @@
 			i2c_write_seq_table(s_ctrl->sensor_i2c_client,
 			&conf_array);
 		kfree(reg_setting);
-		reg_setting = NULL;
 		break;
 	}
 
 	case CFG_POWER_UP:
-                if (s_ctrl->func_tbl->sensor_power_up) {
-                        CDBG("CFG_POWER_UP");
-			rc = s_ctrl->func_tbl->sensor_power_up(s_ctrl,
-				&s_ctrl->sensordata->power_info,
-				s_ctrl->sensor_i2c_client,
-				s_ctrl->sensordata->slave_info,
-				s_ctrl->sensordata->sensor_name);
-                } else
-			rc = -EFAULT;
+		if (s_ctrl->sensor_state != MSM_SENSOR_POWER_DOWN) {
+			pr_err("%s:%d failed: invalid state %d\n", __func__,
+				__LINE__, s_ctrl->sensor_state);
+			rc = -EFAULT;
+			break;
+		}
+		if (s_ctrl->func_tbl->sensor_power_up) {
+			if (s_ctrl->sensordata->misc_regulator)
+				msm_sensor_misc_regulator(s_ctrl, 1);
+
+			rc = s_ctrl->func_tbl->sensor_power_up(s_ctrl);
+			if (rc < 0) {
+				pr_err("%s:%d failed rc %ld\n", __func__,
+					__LINE__, rc);
+				break;
+			}
+			s_ctrl->sensor_state = MSM_SENSOR_POWER_UP;
+			pr_err("%s:%d sensor state %d\n", __func__, __LINE__,
+				s_ctrl->sensor_state);
+		} else {
+			rc = -EFAULT;
+		}
 		break;
 
 	case CFG_POWER_DOWN:
-                if (s_ctrl->func_tbl->sensor_power_down) {
-                        CDBG("CFG_POWER_DOWN");
+		kfree(s_ctrl->stop_setting.reg_setting);
+		s_ctrl->stop_setting.reg_setting = NULL;
+		if (s_ctrl->sensor_state != MSM_SENSOR_POWER_UP) {
+			pr_err("%s:%d failed: invalid state %d\n", __func__,
+				__LINE__, s_ctrl->sensor_state);
+			rc = -EFAULT;
+			break;
+		}
+		if (s_ctrl->func_tbl->sensor_power_down) {
+			if (s_ctrl->sensordata->misc_regulator)
+				msm_sensor_misc_regulator(s_ctrl, 0);
+
 			rc = s_ctrl->func_tbl->sensor_power_down(
-				s_ctrl,
-				&s_ctrl->sensordata->power_info,
-				s_ctrl->sensor_device_type,
-				s_ctrl->sensor_i2c_client);
-                } else
-			rc = -EFAULT;
+				s_ctrl);
+			if (rc < 0) {
+				pr_err("%s:%d failed rc %ld\n", __func__,
+					__LINE__, rc);
+				break;
+			}
+			s_ctrl->sensor_state = MSM_SENSOR_POWER_DOWN;
+			pr_err("%s:%d sensor state %d\n", __func__, __LINE__,
+				s_ctrl->sensor_state);
+		} else {
+			rc = -EFAULT;
+		}
 		break;
 
 	case CFG_SET_STOP_STREAM_SETTING: {
@@ -896,8 +1689,14 @@
 			rc = -EFAULT;
 			break;
 		}
-
+		s_ctrl->stop_setting_valid = 1;
 		reg_setting = stop_setting->reg_setting;
+
+		if (!stop_setting->size) {
+			pr_err("%s:%d failed\n", __func__, __LINE__);
+			rc = -EFAULT;
+			break;
+		}
 		stop_setting->reg_setting = kzalloc(stop_setting->size *
 			(sizeof(struct msm_camera_i2c_reg_array)), GFP_KERNEL);
 		if (!stop_setting->reg_setting) {
@@ -918,24 +1717,6 @@
 		}
 		break;
 	}
-	case CFG_SET_GPIO_STATE: {
-		struct msm_sensor_gpio_config gpio_config;
-		struct msm_camera_power_ctrl_t *data = &s_ctrl->sensordata->power_info;
-		if (copy_from_user(&gpio_config,
-			(void *)cdata->cfg.setting,
-			sizeof(gpio_config))) {
-			pr_err("%s:%d failed\n", __func__, __LINE__);
-			rc = -EFAULT;
-			break;
-		}
-		pr_info("%s: setting gpio: %d to %d\n", __func__,
-			data->gpio_conf->gpio_num_info->gpio_num[gpio_config.gpio_name],
-			gpio_config.config_val);
-		gpio_set_value_cansleep(
-			data->gpio_conf->gpio_num_info->gpio_num[gpio_config.gpio_name],
-			gpio_config.config_val);
-		break;
-	}
 	default:
 		rc = -EFAULT;
 		break;
@@ -946,36 +1727,24 @@
 	return rc;
 }
 
-int msm_sensor_check_id(struct msm_sensor_ctrl_t *s_ctrl,
-	struct msm_camera_i2c_client *sensor_i2c_client,
-	struct msm_camera_slave_info *slave_info,
-	const char *sensor_name)
-{
-	int rc;
-	if (s_ctrl->func_tbl->sensor_match_id)
-		rc = s_ctrl->func_tbl->sensor_match_id(sensor_i2c_client,
-			slave_info, sensor_name);
-	else
-		rc = msm_sensor_match_id(sensor_i2c_client,
-			slave_info, sensor_name);
-	if (rc < 0)
-		pr_err("%s:%d match id failed rc %d\n", __func__, __LINE__, rc);
-	return rc;
-}
 static int32_t msm_sensor_power(struct v4l2_subdev *sd, int on)
 {
 	int rc = 0;
 	struct msm_sensor_ctrl_t *s_ctrl = get_sctrl(sd);
-	if (!on)
-		rc = s_ctrl->func_tbl->sensor_power_down(
-			s_ctrl,
-			&s_ctrl->sensordata->power_info,
-			s_ctrl->sensor_device_type,
-			s_ctrl->sensor_i2c_client);
+	mutex_lock(s_ctrl->msm_sensor_mutex);
+	if (!on && s_ctrl->sensor_state == MSM_SENSOR_POWER_UP) {
+		s_ctrl->func_tbl->sensor_power_down(s_ctrl);
+		s_ctrl->sensor_state = MSM_SENSOR_POWER_DOWN;
+	}
+	if (s_ctrl->free_power_setting == true) {
+		kfree(s_ctrl->power_setting_array.power_setting);
+		s_ctrl->free_power_setting = false;
+	}
+	mutex_unlock(s_ctrl->msm_sensor_mutex);
 	return rc;
 }
 
-static int msm_sensor_v4l2_enum_fmt(struct v4l2_subdev *sd,
+static int32_t msm_sensor_v4l2_enum_fmt(struct v4l2_subdev *sd,
 	unsigned int index, enum v4l2_mbus_pixelcode *code)
 {
 	struct msm_sensor_ctrl_t *s_ctrl = get_sctrl(sd);
@@ -1028,20 +1797,22 @@
 	.i2c_write_seq_table = msm_camera_qup_i2c_write_seq_table,
 	.i2c_write_table_w_microdelay =
 		msm_camera_qup_i2c_write_table_w_microdelay,
+	.i2c_write_conf_tbl = msm_camera_qup_i2c_write_conf_tbl,
 };
 
-int msm_sensor_platform_probe(struct platform_device *pdev, void *data)
-{
-	int rc = 0;
+int32_t msm_sensor_platform_probe(struct platform_device *pdev, void *data)
+{
+	int32_t rc = 0;
 	struct msm_sensor_ctrl_t *s_ctrl =
 		(struct msm_sensor_ctrl_t *)data;
 	struct msm_camera_cci_client *cci_client = NULL;
 	uint32_t session_id;
+	unsigned long mount_pos;
+
 	s_ctrl->pdev = pdev;
 	s_ctrl->dev = &pdev->dev;
 	CDBG("%s called data %p\n", __func__, data);
 	CDBG("%s pdev name %s\n", __func__, pdev->id_entry->name);
-
 	if (pdev->dev.of_node) {
 		rc = msm_sensor_get_dt_data(pdev->dev.of_node, s_ctrl);
 		if (rc < 0) {
@@ -1049,13 +1820,11 @@
 			return rc;
 		}
 	}
-	s_ctrl->sensordata->power_info.dev = &pdev->dev;
 	s_ctrl->sensor_device_type = MSM_CAMERA_PLATFORM_DEVICE;
 	s_ctrl->sensor_i2c_client->cci_client = kzalloc(sizeof(
 		struct msm_camera_cci_client), GFP_KERNEL);
 	if (!s_ctrl->sensor_i2c_client->cci_client) {
 		pr_err("%s failed line %d\n", __func__, __LINE__);
-		rc = -ENOMEM;
 		return rc;
 	}
 	/* TODO: get CCI subdev */
@@ -1073,52 +1842,26 @@
 			&msm_sensor_cci_func_tbl;
 	if (!s_ctrl->sensor_v4l2_subdev_ops)
 		s_ctrl->sensor_v4l2_subdev_ops = &msm_sensor_subdev_ops;
-	
-	s_ctrl->sensordata->power_info.clk_info =
-		kzalloc(sizeof(cam_8974_clk_info), GFP_KERNEL);
-	if (!s_ctrl->sensordata->power_info.clk_info) {
+	s_ctrl->clk_info = kzalloc(sizeof(cam_8974_clk_info),
+		GFP_KERNEL);
+	if (!s_ctrl->clk_info) {
 		pr_err("%s:%d failed nomem\n", __func__, __LINE__);
 		kfree(cci_client);
 		return -ENOMEM;
 	}
-	memcpy(s_ctrl->sensordata->power_info.clk_info, cam_8974_clk_info,
-		sizeof(cam_8974_clk_info));
-	s_ctrl->sensordata->power_info.clk_info_size =
-		ARRAY_SIZE(cam_8974_clk_info);
-#if defined(CONFIG_MACH_KS01SKT) || defined(CONFIG_MACH_KS01KTT)\
-		|| defined(CONFIG_MACH_KS01LGT)
-	rc = s_ctrl->func_tbl->sensor_power_up(s_ctrl,
-		&s_ctrl->sensordata->power_info,
-		s_ctrl->sensor_i2c_client,
-		s_ctrl->sensordata->slave_info,
-		s_ctrl->sensordata->sensor_name);
+	memcpy(s_ctrl->clk_info, cam_8974_clk_info, sizeof(cam_8974_clk_info));
+	s_ctrl->clk_info_size = ARRAY_SIZE(cam_8974_clk_info);
+	rc = s_ctrl->func_tbl->sensor_power_up(s_ctrl);
 	if (rc < 0) {
 		pr_err("%s %s power up failed\n", __func__,
 			s_ctrl->sensordata->sensor_name);
+		kfree(s_ctrl->clk_info);
 		kfree(cci_client);
-		kfree(s_ctrl->sensordata->power_info.clk_info);
-		cci_client = NULL;
 		return rc;
 	}
-#endif
-
-#if defined(CONFIG_MACH_KS01SKT) || defined(CONFIG_MACH_KS01KTT)\
-	|| defined(CONFIG_MACH_KS01LGT)
-
-/*IMX135 FIRMWARE VERSION CHECK*/
-	rc = s_ctrl->sensor_i2c_client->i2c_func_tbl->i2c_read(
-			s_ctrl->sensor_i2c_client,
-			IMX135_FW_ADDRESS,
-			&back_cam_fw_version, MSM_CAMERA_I2C_BYTE_DATA);
-	if (rc < 0) {
-		printk("%s: read failed\n", __func__);
-		kfree(cci_client);
-		cci_client = NULL;
-		return rc;
-	}
-	printk("%s: back_cam_fw_version: %x \n", __func__, back_cam_fw_version);
-#endif
-
+
+	CDBG("%s %s probe succeeded\n", __func__,
+		s_ctrl->sensordata->sensor_name);
 	v4l2_subdev_init(&s_ctrl->msm_sd.sd,
 		s_ctrl->sensor_v4l2_subdev_ops);
 	snprintf(s_ctrl->msm_sd.sd.name,
@@ -1131,37 +1874,31 @@
 	s_ctrl->msm_sd.sd.entity.group_id = MSM_CAMERA_SUBDEV_SENSOR;
 	s_ctrl->msm_sd.sd.entity.name =
 		s_ctrl->msm_sd.sd.name;
+	mount_pos = s_ctrl->sensordata->sensor_init_params->position;
+	mount_pos = mount_pos << 8;
+	mount_pos = mount_pos |
+	(s_ctrl->sensordata->sensor_init_params->sensor_mount_angle / 90);
+	s_ctrl->msm_sd.sd.entity.flags = mount_pos;
 
 	rc = camera_init_v4l2(&s_ctrl->pdev->dev, &session_id);
-	if(rc < 0) {
-		pr_err("%s camera_init_v4l2 call failed!\n", __func__);
-		return rc;
-	}
-
+	CDBG("%s rc %d session_id %d\n", __func__, rc, session_id);
 	s_ctrl->sensordata->sensor_info->session_id = session_id;
 	s_ctrl->msm_sd.close_seq = MSM_SD_CLOSE_2ND_CATEGORY | 0x3;
 	msm_sd_register(&s_ctrl->msm_sd);
-
-#if defined(CONFIG_MACH_KS01SKT) || defined(CONFIG_MACH_KS01KTT)\
-	|| defined(CONFIG_MACH_KS01LGT)
-	s_ctrl->func_tbl->sensor_power_down(
-		s_ctrl,
-		&s_ctrl->sensordata->power_info,
-		s_ctrl->sensor_device_type,
-		s_ctrl->sensor_i2c_client);
-#endif
-	pr_warn("%s rc %d session_id %d\n", __func__, rc, session_id);
-	pr_warn("%s %s probe succeeded\n", __func__,
-		s_ctrl->sensordata->sensor_name);
-
+	CDBG("%s:%d\n", __func__, __LINE__);
+
+	s_ctrl->func_tbl->sensor_power_down(s_ctrl);
+	CDBG("%s:%d\n", __func__, __LINE__);
 	return rc;
 }
 
-int msm_sensor_i2c_probe(struct i2c_client *client,
+int32_t msm_sensor_i2c_probe(struct i2c_client *client,
 	const struct i2c_device_id *id, struct msm_sensor_ctrl_t *s_ctrl)
 {
 	int rc = 0;
 	uint32_t session_id;
+	unsigned long mount_pos;
+
 	CDBG("%s %s_i2c_probe called\n", __func__, client->name);
 	if (!i2c_check_functionality(client->adapter, I2C_FUNC_I2C)) {
 		pr_err("%s %s i2c_check_functionality failed\n",
@@ -1172,11 +1909,11 @@
 
 	if (!client->dev.of_node) {
 		CDBG("msm_sensor_i2c_probe: of_node is NULL");
-	s_ctrl = (struct msm_sensor_ctrl_t *)(id->driver_data);
-	if (!s_ctrl) {
-		pr_err("%s:%d sensor ctrl structure NULL\n", __func__,
-			__LINE__);
-		return -EINVAL;
+		s_ctrl = (struct msm_sensor_ctrl_t *)(id->driver_data);
+		if (!s_ctrl) {
+			pr_err("%s:%d sensor ctrl structure NULL\n", __func__,
+				__LINE__);
+			return -EINVAL;
 		}
 		s_ctrl->sensordata = client->dev.platform_data;
 	} else {
@@ -1189,7 +1926,6 @@
 	}
 
 	s_ctrl->sensor_device_type = MSM_CAMERA_I2C_DEVICE;
-	s_ctrl->sensordata = client->dev.platform_data;
 	if (s_ctrl->sensordata == NULL) {
 		pr_err("%s %s NULL sensor data\n", __func__, client->name);
 		return -EFAULT;
@@ -1197,7 +1933,7 @@
 
 	if (s_ctrl->sensor_i2c_client != NULL) {
 		s_ctrl->sensor_i2c_client->client = client;
-		s_ctrl->sensordata->power_info.dev = &client->dev;
+		s_ctrl->dev = &client->dev;
 		if (s_ctrl->sensordata->slave_info->sensor_slave_addr)
 			s_ctrl->sensor_i2c_client->client->addr =
 				s_ctrl->sensordata->slave_info->
@@ -1218,26 +1954,31 @@
 		s_ctrl->sensor_v4l2_subdev_ops = &msm_sensor_subdev_ops;
 
 	if (!client->dev.of_node) {
-		s_ctrl->sensordata->power_info.clk_info =
-			kzalloc(sizeof(cam_8960_clk_info), GFP_KERNEL);
-		if (!s_ctrl->sensordata->power_info.clk_info) {
+		s_ctrl->clk_info = kzalloc(sizeof(cam_8960_clk_info),
+			GFP_KERNEL);
+		if (!s_ctrl->clk_info) {
 			pr_err("%s:%d failed nomem\n", __func__, __LINE__);
 			return -ENOMEM;
 		}
-		memcpy(s_ctrl->sensordata->power_info.clk_info,
-			cam_8960_clk_info, sizeof(cam_8960_clk_info));
-		s_ctrl->sensordata->power_info.clk_info_size =
-			ARRAY_SIZE(cam_8960_clk_info);
-	}
-
-	rc = s_ctrl->func_tbl->sensor_power_up(s_ctrl,
-		&s_ctrl->sensordata->power_info,
-		s_ctrl->sensor_i2c_client,
-		s_ctrl->sensordata->slave_info,
-		s_ctrl->sensordata->sensor_name);
+		memcpy(s_ctrl->clk_info, cam_8960_clk_info,
+			sizeof(cam_8960_clk_info));
+		s_ctrl->clk_info_size = ARRAY_SIZE(cam_8960_clk_info);
+	} else {
+		s_ctrl->clk_info = kzalloc(sizeof(cam_8610_clk_info),
+			GFP_KERNEL);
+		if (!s_ctrl->clk_info) {
+			pr_err("%s:%d failed nomem\n", __func__, __LINE__);
+			return -ENOMEM;
+		}
+		memcpy(s_ctrl->clk_info, cam_8610_clk_info,
+			sizeof(cam_8610_clk_info));
+		s_ctrl->clk_info_size = ARRAY_SIZE(cam_8610_clk_info);
+	}
+
+	rc = s_ctrl->func_tbl->sensor_power_up(s_ctrl);
 	if (rc < 0) {
 		pr_err("%s %s power up failed\n", __func__, client->name);
-		kfree(s_ctrl->sensordata->power_info.clk_info);
+		kfree(s_ctrl->clk_info);
 		return rc;
 	}
 
@@ -1254,75 +1995,20 @@
 	s_ctrl->msm_sd.sd.entity.name =
 		s_ctrl->msm_sd.sd.name;
 
+	mount_pos = s_ctrl->sensordata->sensor_init_params->position;
+	mount_pos = mount_pos << 8;
+	mount_pos = mount_pos |
+	(s_ctrl->sensordata->sensor_init_params->sensor_mount_angle / 90);
+	s_ctrl->msm_sd.sd.entity.flags = mount_pos;
+
 	rc = camera_init_v4l2(&s_ctrl->sensor_i2c_client->client->dev,
 		&session_id);
-	if(rc < 0) {
-		pr_err("%s camera_init_v4l2 call failed!\n", __func__);
-		s_ctrl->func_tbl->sensor_power_down(
-							s_ctrl,
-						    &s_ctrl->sensordata->power_info,
-						    s_ctrl->sensor_device_type,
-						    s_ctrl->sensor_i2c_client);
-		return rc;
-	}
 	CDBG("%s rc %d session_id %d\n", __func__, rc, session_id);
 	s_ctrl->sensordata->sensor_info->session_id = session_id;
 	s_ctrl->msm_sd.close_seq = MSM_SD_CLOSE_2ND_CATEGORY | 0x3;
 	msm_sd_register(&s_ctrl->msm_sd);
 	CDBG("%s:%d\n", __func__, __LINE__);
 
-	s_ctrl->func_tbl->sensor_power_down(
-		s_ctrl,
-		&s_ctrl->sensordata->power_info,
-		s_ctrl->sensor_device_type,
-		s_ctrl->sensor_i2c_client);
-	return rc;
-}
-int32_t msm_sensor_init_default_params(struct msm_sensor_ctrl_t *s_ctrl)
-{
-	int32_t                       rc = -ENOMEM;
-	struct msm_camera_cci_client *cci_client = NULL;
-	struct msm_cam_clk_info      *clk_info = NULL;
-	if (!s_ctrl) {
-		pr_err("%s:%d failed: invalid params s_ctrl %p\n", __func__,
-			__LINE__, s_ctrl);
-		return -EINVAL;
-	}
-	s_ctrl->sensor_device_type = MSM_CAMERA_PLATFORM_DEVICE;
-	if (!s_ctrl->sensor_i2c_client) {
-		pr_err("%s:%d failed: invalid params sensor_i2c_client %p\n",
-			__func__, __LINE__, s_ctrl->sensor_i2c_client);
-		return -EINVAL;
-	}
-	s_ctrl->sensor_i2c_client->cci_client = kzalloc(sizeof(
-		struct msm_camera_cci_client), GFP_KERNEL);
-	if (!s_ctrl->sensor_i2c_client->cci_client) {
-		pr_err("%s:%d failed: no memory cci_client %p\n", __func__,
-			__LINE__, s_ctrl->sensor_i2c_client->cci_client);
-		return -ENOMEM;
-	}
-	cci_client = s_ctrl->sensor_i2c_client->cci_client;
-	cci_client->cci_subdev = msm_cci_get_subdev();
-	if (!s_ctrl->func_tbl)
-		s_ctrl->func_tbl = &msm_sensor_func_tbl;
-	if (!s_ctrl->sensor_i2c_client->i2c_func_tbl)
-		s_ctrl->sensor_i2c_client->i2c_func_tbl =
-			&msm_sensor_cci_func_tbl;
-	if (!s_ctrl->sensor_v4l2_subdev_ops)
-		s_ctrl->sensor_v4l2_subdev_ops = &msm_sensor_subdev_ops;
-	clk_info = kzalloc(sizeof(cam_8974_clk_info), GFP_KERNEL);
-	if (!clk_info) {
-		pr_err("%s:%d failed no memory clk_info %p\n", __func__,
-			__LINE__, clk_info);
-		rc = -ENOMEM;
-		goto FREE_CCI_CLIENT;
-	}
-	memcpy(clk_info, cam_8974_clk_info, sizeof(cam_8974_clk_info));
-	s_ctrl->sensordata->power_info.clk_info = clk_info;
-	s_ctrl->sensordata->power_info.clk_info_size =
-		ARRAY_SIZE(cam_8974_clk_info);
-	return 0;
-FREE_CCI_CLIENT:
-	kfree(cci_client);
+	s_ctrl->func_tbl->sensor_power_down(s_ctrl);
 	return rc;
 }