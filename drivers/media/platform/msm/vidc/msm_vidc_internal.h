/* Copyright (c) 2012-2013, The Linux Foundation. All rights reserved.
 *
 * This program is free software; you can redistribute it and/or modify
 * it under the terms of the GNU General Public License version 2 and
 * only version 2 as published by the Free Software Foundation.
 *
 * This program is distributed in the hope that it will be useful,
 * but WITHOUT ANY WARRANTY; without even the implied warranty of
 * MERCHANTABILITY or FITNESS FOR A PARTICULAR PURPOSE.  See the
 * GNU General Public License for more details.
 *
 */

#ifndef _MSM_VIDC_INTERNAL_H_
#define _MSM_VIDC_INTERNAL_H_

#include <linux/atomic.h>
#include <linux/list.h>
#include <linux/time.h>
#include <linux/types.h>
#include <linux/completion.h>
#include <linux/wait.h>
#include <mach/msm_bus.h>
#include <mach/msm_bus_board.h>
#include <mach/ocmem.h>
#include <media/v4l2-dev.h>
#include <media/v4l2-device.h>
#include <media/v4l2-ioctl.h>
#include <media/v4l2-event.h>
#include <media/v4l2-ctrls.h>
#include <media/videobuf2-core.h>
#include <media/msm_vidc.h>
#include <media/msm_media_info.h>

#include "vidc_hfi_api.h"
#include "vidc_hfi_api.h"

#define MSM_VIDC_DRV_NAME "msm_vidc_driver"
#define MSM_VIDC_VERSION KERNEL_VERSION(0, 0, 1);
#define MAX_DEBUGFS_NAME 50
#define DEFAULT_TIMEOUT 3
#define DEFAULT_HEIGHT 1088
#define DEFAULT_WIDTH 1920
#define MIN_SUPPORTED_WIDTH 32
#define MIN_SUPPORTED_HEIGHT 32
#define MAX_SUPPORTED_WIDTH 3820
#define MAX_SUPPORTED_HEIGHT 2160



#define V4L2_EVENT_VIDC_BASE  10

#define SYS_MSG_START VIDC_EVENT_CHANGE
#define SYS_MSG_END SYS_DEBUG
#define SESSION_MSG_START SESSION_LOAD_RESOURCE_DONE
#define SESSION_MSG_END SESSION_PROPERTY_INFO
#define SYS_MSG_INDEX(__msg) (__msg - SYS_MSG_START)
#define SESSION_MSG_INDEX(__msg) (__msg - SESSION_MSG_START)

#define MAX_NAME_LENGTH 64

#define EXTRADATA_IDX(__num_planes) (__num_planes - 1)
enum vidc_ports {
	OUTPUT_PORT,
	CAPTURE_PORT,
	MAX_PORT_NUM
};

enum vidc_core_state {
	VIDC_CORE_UNINIT = 0,
	VIDC_CORE_INIT,
	VIDC_CORE_INIT_DONE,
	VIDC_CORE_INVALID
};

/*Donot change the enum values unless
 * you know what you are doing*/
enum instance_state {
	MSM_VIDC_CORE_UNINIT_DONE = 0x0001,
	MSM_VIDC_CORE_INIT,
	MSM_VIDC_CORE_INIT_DONE,
	MSM_VIDC_OPEN,
	MSM_VIDC_OPEN_DONE,
	MSM_VIDC_LOAD_RESOURCES,
	MSM_VIDC_LOAD_RESOURCES_DONE,
	MSM_VIDC_START,
	MSM_VIDC_START_DONE,
	MSM_VIDC_STOP,
	MSM_VIDC_STOP_DONE,
	MSM_VIDC_RELEASE_RESOURCES,
	MSM_VIDC_RELEASE_RESOURCES_DONE,
	MSM_VIDC_CLOSE,
	MSM_VIDC_CLOSE_DONE,
	MSM_VIDC_CORE_UNINIT,
	MSM_VIDC_CORE_INVALID
};

struct buf_info {
	struct list_head list;
	struct vb2_buffer *buf;
};

enum buffer_owner {
	DRIVER,
	FIRMWARE,
	CLIENT,
	MAX_OWNER
};

struct internal_buf {
	struct list_head list;
	enum hal_buffer buffer_type;
	struct msm_smem *handle;
	enum buffer_owner buffer_ownership;
};

struct msm_vidc_format {
	char name[MAX_NAME_LENGTH];
	u8 description[32];
	u32 fourcc;
	int num_planes;
	int type;
	u32 (*get_frame_size)(int plane, u32 height, u32 width);
};

struct msm_vidc_drv {
	struct mutex lock;
	struct list_head cores;
	int num_cores;
	struct dentry *debugfs_root;
};

struct msm_video_device {
	int type;
	struct video_device vdev;
};

struct session_prop {
	u32 width[MAX_PORT_NUM];
	u32 height[MAX_PORT_NUM];
	u32 fps;
	u32 bitrate;
};

struct buf_queue {
	struct vb2_queue vb2_bufq;
	struct mutex lock;
};

enum profiling_points {
	SYS_INIT = 0,
	SESSION_INIT,
	LOAD_RESOURCES,
	FRAME_PROCESSING,
	FW_IDLE,
	MAX_PROFILING_POINTS,
};

struct buf_count {
	int etb;
	int ftb;
	int fbd;
	int ebd;
};

struct profile_data {
	int start;
	int stop;
	int cumulative;
	char name[64];
	int sampling;
	int average;
};

struct msm_vidc_debug {
	struct profile_data pdata[MAX_PROFILING_POINTS];
	int profile;
	int samples;
};

enum msm_vidc_modes {
	VIDC_SECURE = 1 << 0,
	VIDC_TURBO = 1 << 1,
};

struct msm_vidc_core_capability {
	struct hal_capability_supported width;
	struct hal_capability_supported height;
	struct hal_capability_supported frame_rate;
	u32 pixelprocess_capabilities;
	struct hal_capability_supported scale_x;
	struct hal_capability_supported scale_y;
	u32 capability_set;
	enum buffer_mode_type buffer_mode[MAX_PORT_NUM];
};

struct msm_vidc_core {
	struct list_head list;
	struct mutex sync_lock, lock;
	int id;
	void *device;
	struct msm_video_device vdev[MSM_VIDC_MAX_DEVICES];
	struct v4l2_device v4l2_dev;
	struct list_head instances;
	struct dentry *debugfs_root;
	enum vidc_core_state state;
	struct completion completions[SYS_MSG_END - SYS_MSG_START + 1];
	enum msm_vidc_hfi_type hfi_type;
	struct msm_vidc_platform_resources resources;
<<<<<<< HEAD
	 u32 enc_codec_supported; 
	 u32 dec_codec_supported; 	
=======
	u32 enc_codec_supported;
	u32 dec_codec_supported;
>>>>>>> 22d99072
};

struct msm_vidc_inst {
	struct list_head list;
	struct mutex sync_lock, lock;
	struct msm_vidc_core *core;
	int session_type;
	void *session;
	struct session_prop prop;
	int state;
	struct msm_vidc_format *fmts[MAX_PORT_NUM];
	struct buf_queue bufq[MAX_PORT_NUM];
	struct list_head pendingq;
	struct list_head internalbufs;
	struct list_head persistbufs;
	struct list_head outputbufs;
	struct buffer_requirements buff_req;
	void *mem_client;
	struct v4l2_ctrl_handler ctrl_handler;
	struct completion completions[SESSION_MSG_END - SESSION_MSG_START + 1];
	struct list_head ctrl_clusters;
	struct v4l2_fh event_handler;
	struct msm_smem *extradata_handle;
	wait_queue_head_t kernel_event_queue;
	bool in_reconfig;
	u32 reconfig_width;
	u32 reconfig_height;
	struct dentry *debugfs_root;
	u32 ftb_count;
	struct vb2_buffer *vb2_seq_hdr;
	void *priv;
	struct msm_vidc_debug debug;
	struct buf_count count;
	enum msm_vidc_modes flags;
	u32 multi_stream_mode;
	struct msm_vidc_core_capability capability;
	enum buffer_mode_type buffer_mode_set[MAX_PORT_NUM];
	struct list_head registered_bufs;
	bool map_output_buffer;
};

extern struct msm_vidc_drv *vidc_driver;

struct msm_vidc_ctrl_cluster {
	struct v4l2_ctrl **cluster;
	struct list_head list;
};

struct msm_vidc_ctrl {
	u32 id;
	char name[MAX_NAME_LENGTH];
	enum v4l2_ctrl_type type;
	s32 minimum;
	s32 maximum;
	s32 default_value;
	u32 step;
	u32 menu_skip_mask;
	const char * const *qmenu;
	u32 cluster;
	struct v4l2_ctrl *priv;
};

void handle_cmd_response(enum command_response cmd, void *data);
int msm_vidc_trigger_ssr(struct msm_vidc_core *core,
	enum hal_ssr_trigger_type type);
int msm_vidc_check_session_supported(struct msm_vidc_inst *inst);
void msm_vidc_queue_v4l2_event(struct msm_vidc_inst *inst, int event_type);

struct buffer_info {
	struct list_head list;
	int type;
	int num_planes;
	int fd[VIDEO_MAX_PLANES];
	int buff_off[VIDEO_MAX_PLANES];
	int size[VIDEO_MAX_PLANES];
	u32 uvaddr[VIDEO_MAX_PLANES];
	u32 device_addr[VIDEO_MAX_PLANES];
	struct msm_smem *handle[VIDEO_MAX_PLANES];
	enum v4l2_memory memory;
	u32 v4l2_index;
	bool pending_deletion;
	atomic_t ref_count;
	bool dequeued;
	bool inactive;
	bool mapped[VIDEO_MAX_PLANES];
	int same_fd_ref[VIDEO_MAX_PLANES];
	struct timeval timestamp;
};

struct buffer_info *device_to_uvaddr(struct msm_vidc_inst *inst,
			struct list_head *list, u32 device_addr);
int buf_ref_get(struct msm_vidc_inst *inst, struct buffer_info *binfo);
int buf_ref_put(struct msm_vidc_inst *inst, struct buffer_info *binfo);
int output_buffer_cache_invalidate(struct msm_vidc_inst *inst,
				struct buffer_info *binfo);
int qbuf_dynamic_buf(struct msm_vidc_inst *inst,
			struct buffer_info *binfo);
int unmap_and_deregister_buf(struct msm_vidc_inst *inst,
			struct buffer_info *binfo);
#endif<|MERGE_RESOLUTION|>--- conflicted
+++ resolved
@@ -207,13 +207,8 @@
 	struct completion completions[SYS_MSG_END - SYS_MSG_START + 1];
 	enum msm_vidc_hfi_type hfi_type;
 	struct msm_vidc_platform_resources resources;
-<<<<<<< HEAD
-	 u32 enc_codec_supported; 
-	 u32 dec_codec_supported; 	
-=======
 	u32 enc_codec_supported;
 	u32 dec_codec_supported;
->>>>>>> 22d99072
 };
 
 struct msm_vidc_inst {
