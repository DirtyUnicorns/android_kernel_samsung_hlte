--- conflicted
+++ resolved
@@ -277,33 +277,17 @@
 		dprintk(VIDC_ERR, "Wrong device_id received\n");
 		return;
 	}
-<<<<<<< HEAD
-//	dprintk(VIDC_DBG, "index = %d\n", index);
-//	dprintk(VIDC_DBG, "ptr = %p\n", &(core->completions[index]));
-//	complete(&(core->completions[index]));
-=======
->>>>>>> 22d99072
 	sys_init_msg = response->data;
 	if (!sys_init_msg) {
 		dprintk(VIDC_ERR, "sys_init_done message not proper\n");
 		return;
 	}
-<<<<<<< HEAD
-	core->enc_codec_supported = sys_init_msg->enc_codec_supported;						
-	core->dec_codec_supported = sys_init_msg->dec_codec_supported;						
-	dprintk(VIDC_DBG, "supported_codecs: enc = 0x%x, dec = 0x%x\n", 					
-	core->enc_codec_supported, core->dec_codec_supported);								
-	dprintk(VIDC_DBG, "ptr[%d] = %p\n", index, &(core->completions[index]));			
-	complete(&(core->completions[index]));																																	
-	
-=======
 	core->enc_codec_supported = sys_init_msg->enc_codec_supported;
 	core->dec_codec_supported = sys_init_msg->dec_codec_supported;
 	dprintk(VIDC_DBG, "supported_codecs: enc = 0x%x, dec = 0x%x\n",
 		core->enc_codec_supported, core->dec_codec_supported);
 	dprintk(VIDC_DBG, "ptr[%d] = %p\n", index, &(core->completions[index]));
 	complete(&(core->completions[index]));
->>>>>>> 22d99072
 }
 
 static void handle_session_release_buf_done(enum command_response cmd,
@@ -534,13 +518,6 @@
 					__func__, inst,
 					event_notify->packet_buffer,
 					event_notify->exra_data_buffer);
-				if (inst->state == MSM_VIDC_CORE_INVALID ||
-					inst->core->state ==
-						VIDC_CORE_INVALID) {
-					dprintk(VIDC_DBG,
-						"Event release buf ref received in invalid state - discard\n");
-					return;
-				}				
 
 				if (inst->state == MSM_VIDC_CORE_INVALID ||
 					inst->core->state ==
@@ -1643,10 +1620,6 @@
 	return domain;
 }
 
-<<<<<<< HEAD
-//static enum hal_video_codec get_hal_codec_type(int fourcc)
-=======
->>>>>>> 22d99072
 enum hal_video_codec get_hal_codec_type(int fourcc)
 {
 	enum hal_video_codec codec;
