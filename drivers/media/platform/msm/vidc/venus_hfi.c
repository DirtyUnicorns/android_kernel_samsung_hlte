/* Copyright (c) 2012-2014, The Linux Foundation. All rights reserved.
 *
 * This program is free software; you can redistribute it and/or modify
 * it under the terms of the GNU General Public License version 2 and
 * only version 2 as published by the Free Software Foundation.
 *
 * This program is distributed in the hope that it will be useful,
 * but WITHOUT ANY WARRANTY; without even the implied warranty of
 * MERCHANTABILITY or FITNESS FOR A PARTICULAR PURPOSE.  See the
 * GNU General Public License for more details.
 *
 */

#include <linux/slab.h>
#include <linux/workqueue.h>
#include <linux/interrupt.h>
#include <linux/io.h>
#include <linux/delay.h>
#include <linux/of.h>
#include <linux/iommu.h>
#include <mach/iommu.h>
#include <mach/iommu_domains.h>
#include <mach/ocmem.h>
#include <mach/scm.h>
#include <mach/subsystem_restart.h>
#include <mach/msm_smem.h>
#include <asm/memory.h>
#include "hfi_packetization.h"
#include "venus_hfi.h"
#include "vidc_hfi_io.h"
#include "msm_vidc_debug.h"
#include <linux/iopoll.h>

#define FIRMWARE_SIZE			0X00A00000
#define REG_ADDR_OFFSET_BITMASK	0x000FFFFF

/*Workaround for simulator */
#define HFI_SIM_FW_BIAS		0x0

#define SHARED_QSIZE 0x1000000

static struct hal_device_data hal_ctxt;

static const u32 venus_qdss_entries[][2] = {
	{0xFC307000, 0x1000},
	{0xFC322000, 0x1000},
	{0xFC319000, 0x1000},
	{0xFC31A000, 0x1000},
	{0xFC31B000, 0x1000},
	{0xFC321000, 0x1000},
	{0xFA180000, 0x1000},
	{0xFA181000, 0x1000},
};

#define TZBSP_MEM_PROTECT_VIDEO_VAR 0x8
struct tzbsp_memprot {
	u32 cp_start;
	u32 cp_size;
	u32 cp_nonpixel_start;
	u32 cp_nonpixel_size;
};

struct tzbsp_resp {
	int ret;
};

#define TZBSP_VIDEO_SET_STATE 0xa

enum tzbsp_video_state {
	TZBSP_VIDEO_STATE_SUSPEND = 0,
	TZBSP_VIDEO_STATE_RESUME
};

struct tzbsp_video_set_state_req {
	u32 state; /*shoud be tzbsp_video_state enum value*/
	u32 spare; /*reserved for future, should be zero*/
};

static inline int venus_hfi_clk_gating_off(struct venus_hfi_device *device);

static void venus_hfi_dump_packet(u8 *packet)
{
	u32 c = 0, packet_size = *(u32 *)packet;
	const int row_size = 32;
	/* row must contain enough for 0xdeadbaad * 8 to be converted into
	 * "de ad ba ab " * 8 + '\0' */
	char row[3 * row_size];

	for (c = 0; c * row_size < packet_size; ++c) {
		int bytes_to_read = ((c + 1) * row_size > packet_size) ?
			packet_size % row_size : row_size;
		hex_dump_to_buffer(packet + c * row_size, bytes_to_read,
				row_size, 4, row, sizeof(row), false);
		dprintk(VIDC_PKT, "%s\n", row);
	}
}

static void venus_hfi_sim_modify_cmd_packet(u8 *packet)
{
	struct hfi_cmd_sys_session_init_packet *sys_init;
	struct hal_session *sess;
	u8 i;

	if (!packet) {
		dprintk(VIDC_ERR, "Invalid Param");
		return;
	}

	sys_init = (struct hfi_cmd_sys_session_init_packet *)packet;
	sess = (struct hal_session *) sys_init->session_id;
	switch (sys_init->packet_type) {
	case HFI_CMD_SESSION_EMPTY_BUFFER:
		if (sess->is_decoder) {
			struct hfi_cmd_session_empty_buffer_compressed_packet
			*pkt = (struct
			hfi_cmd_session_empty_buffer_compressed_packet
			*) packet;
			pkt->packet_buffer -= HFI_SIM_FW_BIAS;
		} else {
			struct
			hfi_cmd_session_empty_buffer_uncompressed_plane0_packet
			*pkt = (struct
			hfi_cmd_session_empty_buffer_uncompressed_plane0_packet
			*) packet;
			pkt->packet_buffer -= HFI_SIM_FW_BIAS;
		}
		break;
	case HFI_CMD_SESSION_FILL_BUFFER:
	{
		struct hfi_cmd_session_fill_buffer_packet *pkt =
			(struct hfi_cmd_session_fill_buffer_packet *)packet;
		pkt->packet_buffer -= HFI_SIM_FW_BIAS;
		break;
	}
	case HFI_CMD_SESSION_SET_BUFFERS:
	{
		struct hfi_cmd_session_set_buffers_packet *pkt =
			(struct hfi_cmd_session_set_buffers_packet *)packet;
		if ((pkt->buffer_type == HFI_BUFFER_OUTPUT) ||
			(pkt->buffer_type == HFI_BUFFER_OUTPUT2)) {
			struct hfi_buffer_info *buff;
			buff = (struct hfi_buffer_info *) pkt->rg_buffer_info;
			buff->buffer_addr -= HFI_SIM_FW_BIAS;
			buff->extra_data_addr -= HFI_SIM_FW_BIAS;
		} else {
			for (i = 0; i < pkt->num_buffers; i++)
				pkt->rg_buffer_info[i] -= HFI_SIM_FW_BIAS;
		}
		break;
	}
	case HFI_CMD_SESSION_RELEASE_BUFFERS:
	{
		struct hfi_cmd_session_release_buffer_packet *pkt =
			(struct hfi_cmd_session_release_buffer_packet *)packet;
		if ((pkt->buffer_type == HFI_BUFFER_OUTPUT) ||
			(pkt->buffer_type == HFI_BUFFER_OUTPUT2)) {
			struct hfi_buffer_info *buff;
			buff = (struct hfi_buffer_info *) pkt->rg_buffer_info;
			buff->buffer_addr -= HFI_SIM_FW_BIAS;
			buff->extra_data_addr -= HFI_SIM_FW_BIAS;
		} else {
			for (i = 0; i < pkt->num_buffers; i++)
				pkt->rg_buffer_info[i] -= HFI_SIM_FW_BIAS;
		}
		break;
	}
	case HFI_CMD_SESSION_PARSE_SEQUENCE_HEADER:
	{
		struct hfi_cmd_session_parse_sequence_header_packet *pkt =
			(struct hfi_cmd_session_parse_sequence_header_packet *)
		packet;
		pkt->packet_buffer -= HFI_SIM_FW_BIAS;
		break;
	}
	case HFI_CMD_SESSION_GET_SEQUENCE_HEADER:
	{
		struct hfi_cmd_session_get_sequence_header_packet *pkt =
			(struct hfi_cmd_session_get_sequence_header_packet *)
		packet;
		pkt->packet_buffer -= HFI_SIM_FW_BIAS;
		break;
	}
	default:
		break;
	}
}

static int venus_hfi_write_queue(void *info, u8 *packet, u32 *rx_req_is_set)
{
	struct hfi_queue_header *queue;
	u32 packet_size_in_words, new_write_idx;
	struct vidc_iface_q_info *qinfo;
	u32 empty_space, read_idx;
	u32 *write_ptr;

	if (!info || !packet || !rx_req_is_set) {
		dprintk(VIDC_ERR, "Invalid Params");
		return -EINVAL;
	}

	qinfo =	(struct vidc_iface_q_info *) info;
	if (!qinfo || !qinfo->q_array.align_virtual_addr) {
		dprintk(VIDC_WARN, "Queues have already been freed\n");
		return -EINVAL;
	}

	queue = (struct hfi_queue_header *) qinfo->q_hdr;

	if (!queue) {
		dprintk(VIDC_ERR, "queue not present");
		return -ENOENT;
	}

	venus_hfi_sim_modify_cmd_packet(packet);

	if (msm_vidc_debug & VIDC_PKT) {
		dprintk(VIDC_PKT, "%s: %p\n", __func__, qinfo);
		venus_hfi_dump_packet(packet);
	}

	packet_size_in_words = (*(u32 *)packet) >> 2;
	dprintk(VIDC_DBG, "Packet_size in words: %d", packet_size_in_words);

	if (packet_size_in_words == 0) {
		dprintk(VIDC_ERR, "Zero packet size");
		return -ENODATA;
	}

	read_idx = queue->qhdr_read_idx;

	empty_space = (queue->qhdr_write_idx >=  read_idx) ?
		(queue->qhdr_q_size - (queue->qhdr_write_idx -  read_idx)) :
		(read_idx - queue->qhdr_write_idx);
	dprintk(VIDC_DBG, "Empty_space: %d", empty_space);
	if (empty_space <= packet_size_in_words) {
		queue->qhdr_tx_req =  1;
		dprintk(VIDC_ERR, "Insufficient size (%d) to write (%d)",
					  empty_space, packet_size_in_words);
		return -ENOTEMPTY;
	}

	queue->qhdr_tx_req =  0;

	new_write_idx = (queue->qhdr_write_idx + packet_size_in_words);
	write_ptr = (u32 *)((qinfo->q_array.align_virtual_addr) +
		(queue->qhdr_write_idx << 2));
	dprintk(VIDC_DBG, "Write Ptr: %d", (u32) write_ptr);
	if (new_write_idx < queue->qhdr_q_size) {
		memcpy(write_ptr, packet, packet_size_in_words << 2);
	} else {
		new_write_idx -= queue->qhdr_q_size;
		memcpy(write_ptr, packet, (packet_size_in_words -
			new_write_idx) << 2);
		memcpy((void *)qinfo->q_array.align_virtual_addr,
			packet + ((packet_size_in_words - new_write_idx) << 2),
			new_write_idx  << 2);
	}
	/* Memory barrier to make sure packet is written before updating the
	 * write index */
	mb();
	queue->qhdr_write_idx = new_write_idx;
	*rx_req_is_set = (1 == queue->qhdr_rx_req) ? 1 : 0;
	/*Memory barrier to make sure write index is updated before an
	 * interupt is raised on venus.*/
	mb();
	dprintk(VIDC_DBG, "Out : ");
	return 0;
}

static void venus_hfi_hal_sim_modify_msg_packet(u8 *packet)
{
	struct hfi_msg_sys_session_init_done_packet *sys_idle;
	struct hal_session *sess;

	if (!packet) {
		dprintk(VIDC_ERR, "Invalid Param: ");
		return;
	}

	sys_idle = (struct hfi_msg_sys_session_init_done_packet *)packet;
	sess = (struct hal_session *) sys_idle->session_id;

	switch (sys_idle->packet_type) {
	case HFI_MSG_SESSION_FILL_BUFFER_DONE:
		if (sess->is_decoder) {
			struct
			hfi_msg_session_fbd_uncompressed_plane0_packet
			*pkt_uc = (struct
			hfi_msg_session_fbd_uncompressed_plane0_packet
			*) packet;
			pkt_uc->packet_buffer += HFI_SIM_FW_BIAS;
		} else {
			struct
			hfi_msg_session_fill_buffer_done_compressed_packet
			*pkt = (struct
			hfi_msg_session_fill_buffer_done_compressed_packet
			*) packet;
			pkt->packet_buffer += HFI_SIM_FW_BIAS;
		}
		break;
	case HFI_MSG_SESSION_EMPTY_BUFFER_DONE:
	{
		struct hfi_msg_session_empty_buffer_done_packet *pkt =
		(struct hfi_msg_session_empty_buffer_done_packet *)packet;
		pkt->packet_buffer += HFI_SIM_FW_BIAS;
		break;
	}
	case HFI_MSG_SESSION_GET_SEQUENCE_HEADER_DONE:
	{
		struct
		hfi_msg_session_get_sequence_header_done_packet
		*pkt =
		(struct hfi_msg_session_get_sequence_header_done_packet *)
		packet;
		pkt->sequence_header += HFI_SIM_FW_BIAS;
		break;
	}
	default:
		break;
	}
}

static int venus_hfi_read_queue(void *info, u8 *packet, u32 *pb_tx_req_is_set)
{
	struct hfi_queue_header *queue;
	u32 packet_size_in_words, new_read_idx;
	u32 *read_ptr;
	struct vidc_iface_q_info *qinfo;
	int rc = 0;

	if (!info || !packet || !pb_tx_req_is_set) {
		dprintk(VIDC_ERR, "Invalid Params");
		return -EINVAL;
	}

	qinfo =	(struct vidc_iface_q_info *) info;
	if (!qinfo || !qinfo->q_array.align_virtual_addr) {
		dprintk(VIDC_WARN, "Queues have already been freed\n");
		return -EINVAL;
	}
	/*Memory barrier to make sure data is valid before
	 *reading it*/
	mb();
	queue = (struct hfi_queue_header *) qinfo->q_hdr;

	if (!queue) {
		dprintk(VIDC_ERR, "Queue memory is not allocated\n");
		return -ENOMEM;
	}

	if (queue->qhdr_read_idx == queue->qhdr_write_idx) {
		queue->qhdr_rx_req = 1;
		*pb_tx_req_is_set = 0;
		return -EPERM;
	}

	read_ptr = (u32 *)((qinfo->q_array.align_virtual_addr) +
				(queue->qhdr_read_idx << 2));
	packet_size_in_words = (*read_ptr) >> 2;
	dprintk(VIDC_DBG, "packet_size_in_words: %d", packet_size_in_words);
	if (packet_size_in_words == 0) {
		dprintk(VIDC_ERR, "Zero packet size");
		return -ENODATA;
	}

	new_read_idx = queue->qhdr_read_idx + packet_size_in_words;
	dprintk(VIDC_DBG, "Read Ptr: %d", (u32) new_read_idx);
	if (((packet_size_in_words << 2) <= VIDC_IFACEQ_MED_PKT_SIZE)
			&& queue->qhdr_read_idx <= queue->qhdr_q_size) {
		if (new_read_idx < queue->qhdr_q_size) {
			memcpy(packet, read_ptr,
					packet_size_in_words << 2);
		} else {
			new_read_idx -= queue->qhdr_q_size;
			memcpy(packet, read_ptr,
			(packet_size_in_words - new_read_idx) << 2);
			memcpy(packet + ((packet_size_in_words -
					new_read_idx) << 2),
					(u8 *)qinfo->q_array.align_virtual_addr,
					new_read_idx << 2);
		}
	} else {
		dprintk(VIDC_WARN,
			"BAD packet received, read_idx: 0x%x, pkt_size: %d\n",
			queue->qhdr_read_idx, packet_size_in_words << 2);
		dprintk(VIDC_WARN, "Dropping this packet\n");
		new_read_idx = queue->qhdr_write_idx;
		rc = -ENODATA;
	}

	queue->qhdr_read_idx = new_read_idx;

	if (queue->qhdr_read_idx != queue->qhdr_write_idx)
		queue->qhdr_rx_req = 0;
	else
		queue->qhdr_rx_req = 1;

	*pb_tx_req_is_set = (1 == queue->qhdr_tx_req) ? 1 : 0;
	venus_hfi_hal_sim_modify_msg_packet(packet);
	if (msm_vidc_debug & VIDC_PKT) {
		dprintk(VIDC_PKT, "%s: %p\n", __func__, qinfo);
		venus_hfi_dump_packet(packet);
	}
	dprintk(VIDC_DBG, "Out : ");
	return rc;
}

static int venus_hfi_alloc(void *mem, void *clnt, u32 size, u32 align,
		u32 flags, u32 usage)
{
	struct vidc_mem_addr *vmem;
	struct msm_smem *alloc;
	int rc = 0;

	if (!mem || !clnt || !size) {
		dprintk(VIDC_ERR, "Invalid Params");
		return -EINVAL;
	}
	vmem = (struct vidc_mem_addr *)mem;
	dprintk(VIDC_INFO, "start to alloc: size:%d, Flags: %d", size, flags);

	alloc = msm_smem_alloc(clnt, size, align, flags, usage, 1);
	dprintk(VIDC_DBG, "Alloc done");
	if (!alloc) {
		dprintk(VIDC_ERR, "Alloc failed\n");
		rc = -ENOMEM;
		goto fail_smem_alloc;
	}
	dprintk(VIDC_DBG, "venus_hfi_alloc:ptr=%p,size=%d",
			alloc->kvaddr, size);
	rc = msm_smem_cache_operations(clnt, alloc,
		SMEM_CACHE_CLEAN);
	if (rc) {
		dprintk(VIDC_WARN, "Failed to clean cache\n");
		dprintk(VIDC_WARN, "This may result in undefined behavior\n");
	}
	vmem->mem_size = alloc->size;
	vmem->mem_data = alloc;
	vmem->align_virtual_addr = (u8 *) alloc->kvaddr;
	vmem->align_device_addr = (u8 *)alloc->device_addr;
	return rc;
fail_smem_alloc:
	return rc;
}

static void venus_hfi_free(struct smem_client *clnt, struct msm_smem *mem)
{
	msm_smem_free(clnt, mem);
}

static void venus_hfi_write_register(struct venus_hfi_device *device, u32 reg,
				u32 value, u8 *vaddr)
{
	u32 hwiosymaddr = reg;
	u8 *base_addr;
	if (!device) {
		dprintk(VIDC_ERR, "Invalid params: %p\n", device);
		return;
	}

	base_addr = device->hal_data->register_base_addr;
	if (!device->clocks_enabled) {
		dprintk(VIDC_WARN,
			"HFI Write register failed : Clocks are OFF\n");
		return;
	}
	reg &= REG_ADDR_OFFSET_BITMASK;
	if (reg == (u32)VIDC_CPU_CS_SCIACMDARG2) {
		/* workaround to offset of FW bias */
		struct hfi_queue_header *qhdr;
		struct hfi_queue_table_header *qtbl_hdr =
			(struct hfi_queue_table_header *)vaddr;

		qhdr = VIDC_IFACEQ_GET_QHDR_START_ADDR(qtbl_hdr, 0);
		qhdr->qhdr_start_addr -= HFI_SIM_FW_BIAS;

		qhdr = VIDC_IFACEQ_GET_QHDR_START_ADDR(qtbl_hdr, 1);
		qhdr->qhdr_start_addr -= HFI_SIM_FW_BIAS;

		qhdr = VIDC_IFACEQ_GET_QHDR_START_ADDR(qtbl_hdr, 2);
		qhdr->qhdr_start_addr -= HFI_SIM_FW_BIAS;
		value -= HFI_SIM_FW_BIAS;
	}

	hwiosymaddr = ((u32)base_addr + (hwiosymaddr));
	dprintk(VIDC_DBG, "Base addr: 0x%x, written to: 0x%x, Value: 0x%x...",
			(u32)base_addr, hwiosymaddr, value);
	writel_relaxed(value, hwiosymaddr);
	wmb();
}

static int venus_hfi_read_register(struct venus_hfi_device *device, u32 reg)
{
	int rc ;
	u8 *base_addr;
	if (!device) {
		dprintk(VIDC_ERR, "Invalid params: %p\n", device);
		return -EINVAL;
	}

	base_addr = device->hal_data->register_base_addr;
	if (!device->clocks_enabled) {
		dprintk(VIDC_WARN,
			"HFI Read register failed : Clocks are OFF\n");
		return -EINVAL;
	}
	rc = readl_relaxed((u32)base_addr + reg);
	rmb();
	return rc;
}

static int venus_hfi_halt_axi(struct venus_hfi_device *device)
{
	u32 reg;
	int rc = 0;
	if (!device) {
		dprintk(VIDC_ERR, "Invalid input: %p\n", device);
		return -EINVAL;
	}
	if (venus_hfi_clk_gating_off(device)) {
		dprintk(VIDC_ERR, "Failed to turn off clk gating\n");
		return -EIO;
	}
	/* Halt AXI and AXI OCMEM VBIF Access */
	reg = venus_hfi_read_register(device, VENUS_VBIF_AXI_HALT_CTRL0);
	reg |= VENUS_VBIF_AXI_HALT_CTRL0_HALT_REQ;
	venus_hfi_write_register(device, VENUS_VBIF_AXI_HALT_CTRL0, reg, 0);

	/* Request for AXI bus port halt */
	rc = readl_poll_timeout((u32)device->hal_data->register_base_addr+
			VENUS_VBIF_AXI_HALT_CTRL1,
			reg, reg & VENUS_VBIF_AXI_HALT_CTRL1_HALT_ACK,
			POLL_INTERVAL_US,
			VENUS_VBIF_AXI_HALT_ACK_TIMEOUT_US);
	if (rc)
			dprintk(VIDC_WARN, "AXI bus port halt timeout\n");
	return rc;
}

static int venus_hfi_core_start_cpu(struct venus_hfi_device *device)
{
	u32 ctrl_status = 0, count = 0, rc = 0;
	int max_tries = 100;
	venus_hfi_write_register(device,
<<<<<<< HEAD
			VIDC_WRAPPER_INTR_MASK,
			VIDC_WRAPPER_INTR_MASK_A2HVCODEC_BMSK, 0);
=======
			VIDC_WRAPPER_INTR_MASK, VIDC_WRAPPER_INTR_MASK_A2HVCODEC_BMSK, 0);
>>>>>>> 22d99072
	venus_hfi_write_register(device,
			VIDC_CPU_CS_SCIACMDARG3, 1, 0);

	while (!ctrl_status && count < max_tries) {
		ctrl_status = venus_hfi_read_register(
				device,
				VIDC_CPU_CS_SCIACMDARG0);
		if ((ctrl_status & 0xFE) == 0x4) {
			dprintk(VIDC_ERR, "invalid setting for UC_REGION\n");
			break;
		}
		usleep_range(500, 1000);
		count++;
	}
	if (count >= max_tries)
		rc = -ETIME;
	return rc;
}

static int venus_hfi_iommu_attach(struct venus_hfi_device *device)
{
	int rc = 0;
	struct iommu_domain *domain;
	int i;
	struct iommu_set *iommu_group_set;
	struct iommu_group *group;
	struct iommu_info *iommu_map;

	if (!device || !device->res)
		return -EINVAL;

	iommu_group_set = &device->res->iommu_group_set;
	for (i = 0; i < iommu_group_set->count; i++) {
		iommu_map = &iommu_group_set->iommu_maps[i];
		group = iommu_map->group;
		domain = msm_get_iommu_domain(iommu_map->domain);
		if (IS_ERR_OR_NULL(domain)) {
			dprintk(VIDC_ERR,
				"Failed to get domain: %s\n", iommu_map->name);
			rc = PTR_ERR(domain);
			break;
		}
		rc = iommu_attach_group(domain, group);
		if (rc) {
			dprintk(VIDC_ERR,
				"IOMMU attach failed: %s\n", iommu_map->name);
			break;
		}
	}
	if (i < iommu_group_set->count) {
		i--;
		for (; i >= 0; i--) {
			iommu_map = &iommu_group_set->iommu_maps[i];
			group = iommu_map->group;
			domain = msm_get_iommu_domain(iommu_map->domain);
			if (group && domain)
				iommu_detach_group(domain, group);
		}
	}
	return rc;
}

static void venus_hfi_iommu_detach(struct venus_hfi_device *device)
{
	struct iommu_group *group;
	struct iommu_domain *domain;
	struct iommu_set *iommu_group_set;
	struct iommu_info *iommu_map;
	int i;

	if (!device || !device->res) {
		dprintk(VIDC_ERR, "Invalid paramter: %p\n", device);
		return;
	}

	iommu_group_set = &device->res->iommu_group_set;
	for (i = 0; i < iommu_group_set->count; i++) {
		iommu_map = &iommu_group_set->iommu_maps[i];
		group = iommu_map->group;
		domain = msm_get_iommu_domain(iommu_map->domain);
		if (group && domain)
			iommu_detach_group(domain, group);
	}
}

static int venus_hfi_unvote_bus(void *dev,
				enum session_type type, enum mem_type mtype)
{
	int rc = 0;
	u32 handle = 0;
	struct venus_hfi_device *device = dev;

	if (!device) {
		dprintk(VIDC_ERR, "%s invalid device handle %p",
			__func__, device);
		return -EINVAL;
	}

	if (mtype & DDR_MEM)
		handle = device->resources.bus_info.ddr_handle[type];
	if (mtype & OCMEM_MEM)
		handle = device->resources.bus_info.ocmem_handle[type];

	if (handle) {
		rc = msm_bus_scale_client_update_request(
				handle, 0);
		if (rc)
			dprintk(VIDC_ERR, "Failed to unvote bus: %d\n", rc);
	} else {
		dprintk(VIDC_ERR, "Failed to unvote bus, mtype: %d\n",
				mtype);
		rc = -EINVAL;
	}
	return rc;
}

static void venus_hfi_unvote_buses(void *dev, enum mem_type mtype)
{
	int i;
	struct venus_hfi_device *device = dev;

	if (!device) {
		dprintk(VIDC_ERR, "%s invalid parameters", __func__);
		return;
	}

	for (i = 0; i < MSM_VIDC_MAX_DEVICES; i++) {
		if ((mtype & DDR_MEM) &&
			venus_hfi_unvote_bus(device, i, DDR_MEM))
			dprintk(VIDC_WARN,
				"Failed to unvote for DDR accesses\n");

		if ((mtype & OCMEM_MEM) &&
			venus_hfi_unvote_bus(device, i, OCMEM_MEM))
			dprintk(VIDC_WARN,
				"Failed to unvote for OCMEM accesses\n");
	}
}

static const u32 venus_hfi_bus_table[] = {
	36000,
	110400,
	244800,
	489000,
	783360,
	979200,
};

static int venus_hfi_get_bus_vector(struct venus_hfi_device *device, int load,
			enum session_type type, enum mem_type mtype)
{
	int num_rows = sizeof(venus_hfi_bus_table)/(sizeof(u32));
	int i, j;
	int idx = 0;

	if (!device || (mtype != DDR_MEM && mtype != OCMEM_MEM) ||
		(type != MSM_VIDC_ENCODER && type != MSM_VIDC_DECODER)) {
		dprintk(VIDC_ERR, "%s invalid params", __func__);
		return -EINVAL;
	}

	for (i = 0; i < num_rows; i++) {
		if (load <= venus_hfi_bus_table[i])
			break;
	}

	if (type == MSM_VIDC_ENCODER)
		idx = (mtype == DDR_MEM) ? BUS_IDX_ENC_DDR : BUS_IDX_ENC_OCMEM;
	else
		idx = (mtype == DDR_MEM) ? BUS_IDX_DEC_DDR : BUS_IDX_DEC_OCMEM;

	j = clamp(i, 0, num_rows-1) + 1;

	/* Ensure bus index remains within the supported range,
	* as specified in the device dtsi file */
	j = clamp(j, 0, device->res->bus_pdata[idx].num_usecases - 1);

	dprintk(VIDC_DBG, "Required bus = %d\n", j);
	return j;
}

static int venus_hfi_scale_bus(void *dev, int load,
				enum session_type type, enum mem_type mtype)
{
	int rc = 0;
	u32 handle = 0;
	struct venus_hfi_device *device = dev;
	int bus_vector = 0;

	if (!device) {
		dprintk(VIDC_ERR, "%s invalid device handle %p",
			__func__, device);
		return -EINVAL;
	}

	if (mtype & DDR_MEM)
		handle = device->resources.bus_info.ddr_handle[type];
	if (mtype & OCMEM_MEM)
		handle = device->resources.bus_info.ocmem_handle[type];

	if (handle) {
		bus_vector = venus_hfi_get_bus_vector(device, load,
				type, mtype);
		if (bus_vector < 0) {
			dprintk(VIDC_ERR, "Failed to get bus vector\n");
			return -EINVAL;
		}
		device->bus_load[type] = load;
		rc = msm_bus_scale_client_update_request(handle, bus_vector);
		if (rc)
			dprintk(VIDC_ERR, "Failed to scale bus: %d\n", rc);
	} else {
		dprintk(VIDC_ERR, "Failed to scale bus, mtype: %d\n",
				mtype);
		rc = -EINVAL;
	}

	return rc;
}

static int venus_hfi_scale_buses(void *dev, enum mem_type mtype)
{
	int i, rc = 0;
	struct venus_hfi_device *device = dev;

	if (!device) {
		dprintk(VIDC_ERR, "%s invalid parameters", __func__);
		return -EINVAL;
	}
	for (i = 0; i < MSM_VIDC_MAX_DEVICES; i++) {
		if (mtype & DDR_MEM) {
			rc = venus_hfi_scale_bus(device, device->bus_load[i],
					i, DDR_MEM);
			if (rc) {
				dprintk(VIDC_ERR,
						"Failed to scale bus for DDR accesses, session type %d, load %u\n",
						i, device->bus_load[i]);
				goto err_scale_bus;
			}
		}

		if (mtype & OCMEM_MEM) {
			rc = venus_hfi_scale_bus(device, device->bus_load[i],
					i, OCMEM_MEM);
			if (rc) {
				dprintk(VIDC_ERR,
						"Failed to scale bus for OCMEM accesses, session type %d, load %u\n",
						i, device->bus_load[i]);
				goto err_scale_bus;
			}
		}
	}
err_scale_bus:
	return rc;
}

static inline int venus_hfi_tzbsp_set_video_state(enum tzbsp_video_state state)
{
	struct tzbsp_video_set_state_req cmd = {0};
	int tzbsp_rsp = 0;
	int rc = 0;
	cmd.state = state;
	cmd.spare = 0;
	rc = scm_call(SCM_SVC_BOOT, TZBSP_VIDEO_SET_STATE, &cmd, sizeof(cmd),
			&tzbsp_rsp, sizeof(tzbsp_rsp));
	if (rc) {
		dprintk(VIDC_ERR, "Failed scm_call %d\n", rc);
		return rc;
	}
	dprintk(VIDC_DBG, "Set state %d, resp %d\n", state, tzbsp_rsp);
	if (tzbsp_rsp) {
		dprintk(VIDC_ERR,
				"Failed to set video core state to suspend: %d\n",
				tzbsp_rsp);
		return -EINVAL;
	}
	return 0;
}

static inline int venus_hfi_reset_core(struct venus_hfi_device *device)
{
	int rc = 0;
	venus_hfi_write_register(device,
			VIDC_CTRL_INIT, 0x1, 0);
	rc = venus_hfi_core_start_cpu(device);
	if (rc)
		dprintk(VIDC_ERR, "Failed to start core");
	return rc;
}


/*Calling function is responsible to acquire device->clk_pwr_lock*/
static inline int venus_hfi_clk_enable(struct venus_hfi_device *device)
{
	int rc = 0;
	int i;
	struct venus_core_clock *cl;

	if (!device) {
		dprintk(VIDC_ERR, "Invalid params: %p\n", device);
		return -EINVAL;
	}
	if (device->clocks_enabled) {
		dprintk(VIDC_DBG, "Clocks already enabled");
		return 0;
	}

	for (i = 0; i <= device->clk_gating_level; i++) {
		cl = &device->resources.clock[i];
		rc = clk_enable(cl->clk);
		if (rc) {
			dprintk(VIDC_ERR, "Failed to enable clocks\n");
			goto fail_clk_enable;
		} else {
			dprintk(VIDC_DBG, "Clock: %s enabled\n", cl->name);
		}
	}
	device->clocks_enabled = 1;
	++device->clk_cnt;
	return 0;
fail_clk_enable:
	for (i--; i >= 0; i--) {
		cl = &device->resources.clock[i];
		clk_disable(cl->clk);
	}
	return rc;
}

/*Calling function is responsible to acquire device->clk_pwr_lock*/
static inline void venus_hfi_clk_disable(struct venus_hfi_device *device)
{
	int i;
	struct venus_core_clock *cl;

	if (!device) {
		dprintk(VIDC_ERR, "Invalid params: %p\n", device);
		return;
	}
	if (!device->clocks_enabled) {
		dprintk(VIDC_DBG, "Clocks already disabled");
		return;
	}

	for (i = 0; i <= device->clk_gating_level; i++) {
		cl = &device->resources.clock[i];
		clk_disable(cl->clk);
	}
	device->clocks_enabled = 0;
	--device->clk_cnt;
}

static DECLARE_COMPLETION(pc_prep_done);

static inline int venus_hfi_power_off(struct venus_hfi_device *device)
{
	int rc = 0;
	if (!device) {
		dprintk(VIDC_ERR, "Invalid params: %p\n", device);
		return -EINVAL;
	}
	if (!device->power_enabled) {
		dprintk(VIDC_DBG, "Power already disabled");
		goto already_disabled;
	}

	/*Temporarily enable clocks to make TZ call.*/
	rc = venus_hfi_clk_enable(device);
	if (rc) {
		dprintk(VIDC_ERR, "Failed to enable clocks before TZ call");
		return rc;
	}
	rc = venus_hfi_tzbsp_set_video_state(TZBSP_VIDEO_STATE_SUSPEND);
	if (rc) {
		dprintk(VIDC_ERR, "Failed to suspend video core %d\n", rc);
		venus_hfi_clk_disable(device);
		return rc;
	}
	venus_hfi_clk_disable(device);
	venus_hfi_iommu_detach(device);
	rc = regulator_disable(device->gdsc);
	if (rc) {
		dprintk(VIDC_ERR, "Failed to disable GDSC, %d", rc);
		return rc;
	}
	if (device->res->has_ocmem)
		venus_hfi_unvote_buses(device, DDR_MEM|OCMEM_MEM);
	else
		venus_hfi_unvote_buses(device, DDR_MEM);

	device->power_enabled = 0;
	--device->pwr_cnt;
already_disabled:
	return rc;
}

static inline int venus_hfi_power_on(struct venus_hfi_device *device)
{
	int rc = 0;
	if (!device) {
		dprintk(VIDC_ERR, "Invalid params: %p\n", device);
		return -EINVAL;
	}

	if (device->res->has_ocmem)
		rc = venus_hfi_scale_buses(device, DDR_MEM|OCMEM_MEM);
	else
		rc = venus_hfi_scale_buses(device, DDR_MEM);
	if (rc) {
		dprintk(VIDC_ERR, "Failed to scale buses");
		goto err_scale_buses;
	}

	rc = regulator_enable(device->gdsc);
	if (rc) {
		dprintk(VIDC_ERR, "Failed to enable GDSC %d", rc);
		goto err_enable_gdsc;
	}

	rc = venus_hfi_iommu_attach(device);
	if (rc) {
		dprintk(VIDC_ERR, "Failed to attach iommu after power on");
		goto err_iommu_attach;
	}

	rc = venus_hfi_clk_enable(device);
	if (rc) {
		dprintk(VIDC_ERR, "Failed to enable clocks");
		goto err_enable_clk;
	}

	rc = venus_hfi_tzbsp_set_video_state(TZBSP_VIDEO_STATE_RESUME);
	if (rc) {
		dprintk(VIDC_ERR, "Failed to resume video core %d\n", rc);
		goto err_set_video_state;
	}
	rc = venus_hfi_reset_core(device);
	if (rc) {
		dprintk(VIDC_ERR, "Failed to reset venus core");
		goto err_reset_core;
	}
	device->power_enabled = 1;
	++device->pwr_cnt;
	return rc;
err_reset_core:
	venus_hfi_tzbsp_set_video_state(TZBSP_VIDEO_STATE_SUSPEND);
err_set_video_state:
	venus_hfi_clk_disable(device);
err_enable_clk:
	venus_hfi_iommu_detach(device);
err_iommu_attach:
	regulator_disable(device->gdsc);
err_enable_gdsc:
	if (device->res->has_ocmem)
		venus_hfi_unvote_buses(device, DDR_MEM|OCMEM_MEM);
	else
		venus_hfi_unvote_buses(device, DDR_MEM);
err_scale_buses:
	return rc;
}

static void venus_hfi_pm_hndlr(struct work_struct *work);
static DECLARE_DELAYED_WORK(venus_hfi_pm_work, venus_hfi_pm_hndlr);

static inline int venus_hfi_clk_gating_off(struct venus_hfi_device *device)
{
	int rc = 0;
	if (!device) {
		dprintk(VIDC_ERR, "Invalid params: %p\n", device);
		return -EINVAL;
	}
	if (device->clocks_enabled) {
		dprintk(VIDC_DBG, "Clocks are already enabled");
		goto already_enabled;
	}
	cancel_delayed_work(&venus_hfi_pm_work);
	if (!device->power_enabled) {
		/*This will enable clocks as well*/
		rc = venus_hfi_power_on(device);
		if (rc) {
			dprintk(VIDC_ERR, "Failed venus power on");
			goto fail_clk_power_on;
		}
	} else {
		rc = venus_hfi_clk_enable(device);
		if (rc) {
			dprintk(VIDC_ERR, "Failed venus clock enable");
			goto fail_clk_power_on;
		}
<<<<<<< HEAD
		venus_hfi_write_register(device,
			VIDC_WRAPPER_INTR_MASK,
			VIDC_WRAPPER_INTR_MASK_A2HVCODEC_BMSK, 0);
=======
	        venus_hfi_write_register(device,
			        VIDC_WRAPPER_INTR_MASK, VIDC_WRAPPER_INTR_MASK_A2HVCODEC_BMSK, 0);
>>>>>>> 22d99072
	}
already_enabled:
	device->clocks_enabled = 1;
fail_clk_power_on:
	return rc;
}

static unsigned long venus_hfi_get_clock_rate(struct venus_core_clock *clock,
	int num_mbs_per_sec)
{
	int num_rows = clock->count;
	struct load_freq_table *table = clock->load_freq_tbl;
	unsigned long ret = table[0].freq;
	int i;
	for (i = 0; i < num_rows; i++) {
		if (num_mbs_per_sec > table[i].load)
			break;
		ret = table[i].freq;
	}
	dprintk(VIDC_PROF, "Required clock rate = %lu\n", ret);
	return ret;
}

static int venus_hfi_scale_clocks(void *dev, int load)
{
	int rc = 0;
	struct venus_hfi_device *device = dev;
	if (!device) {
		dprintk(VIDC_ERR, "Invalid args: %p\n", device);
		return -EINVAL;
	}
	device->clk_load = load;
	rc = clk_set_rate(device->resources.clock[VCODEC_CLK].clk,
		venus_hfi_get_clock_rate(&device->resources.clock[VCODEC_CLK],
			load));
	if (rc)
		dprintk(VIDC_ERR, "Failed to set clock rate: %d\n", rc);
	return rc;
}

static int venus_hfi_iface_cmdq_write(struct venus_hfi_device *device,
					void *pkt)
{
	u32 rx_req_is_set = 0;
	struct vidc_iface_q_info *q_info;
	int result = -EPERM;
	if (!device || !pkt) {
		dprintk(VIDC_ERR, "Invalid Params");
		return -EINVAL;
	}

	mutex_lock(&device->write_lock);
	q_info = &device->iface_queues[VIDC_IFACEQ_CMDQ_IDX];
	if (!q_info) {
		dprintk(VIDC_ERR, "cannot write to shared Q's");
		goto err_q_null;
	}

	if (!venus_hfi_write_queue(q_info, (u8 *)pkt, &rx_req_is_set)) {
		mutex_lock(&device->clk_pwr_lock);
		result = venus_hfi_clk_gating_off(device);
		if (result) {
			dprintk(VIDC_ERR, "%s : Clock enable failed\n", __func__);
			mutex_unlock(&device->clk_pwr_lock);
			goto err_q_write;
		}
		result = venus_hfi_scale_clocks(device, device->clk_load);
		if (result) {
			dprintk(VIDC_ERR, "Clock scaling failed\n");
			mutex_unlock(&device->clk_pwr_lock);
			goto err_q_write;
			}
		if (rx_req_is_set)
			venus_hfi_write_register(
				device,
				VIDC_CPU_IC_SOFTINT,
				1 << VIDC_CPU_IC_SOFTINT_H2A_SHFT, 0);
		result = 0;
		mutex_unlock(&device->clk_pwr_lock);
	} else {
		dprintk(VIDC_ERR, "venus_hfi_iface_cmdq_write:queue_full");
	}
err_q_write:
err_q_null:
	mutex_unlock(&device->write_lock);
	return result;
}

static int venus_hfi_iface_msgq_read(struct venus_hfi_device *device, void *pkt)
{
	u32 tx_req_is_set = 0;
	int rc = 0;
	struct vidc_iface_q_info *q_info;

	if (!pkt) {
		dprintk(VIDC_ERR, "Invalid Params");
		return -EINVAL;
	}
	mutex_lock(&device->read_lock);
	if (device->iface_queues[VIDC_IFACEQ_MSGQ_IDX].
		q_array.align_virtual_addr == 0) {
		dprintk(VIDC_ERR, "cannot read from shared MSG Q's");
		rc = -ENODATA;
		goto read_error_null;
	}
	q_info = &device->iface_queues[VIDC_IFACEQ_MSGQ_IDX];

	if (!venus_hfi_read_queue(q_info, (u8 *)pkt, &tx_req_is_set)) {
		mutex_lock(&device->clk_pwr_lock);
		rc = venus_hfi_clk_gating_off(device);
		if (rc) {
			dprintk(VIDC_ERR,"%s : Clock enable failed\n", __func__);
			mutex_unlock(&device->clk_pwr_lock);
			goto read_error;
		}
		if (tx_req_is_set)
			venus_hfi_write_register(
				device,
				VIDC_CPU_IC_SOFTINT,
				1 << VIDC_CPU_IC_SOFTINT_H2A_SHFT, 0);
		rc = 0;
		mutex_unlock(&device->clk_pwr_lock);
	} else {
		dprintk(VIDC_INFO, "venus_hfi_iface_msgq_read:queue_empty");
		rc = -ENODATA;
	}
read_error:
read_error_null:
	mutex_unlock(&device->read_lock);
	return rc;
}

static int venus_hfi_iface_dbgq_read(struct venus_hfi_device *device, void *pkt)
{
	u32 tx_req_is_set = 0;
	int rc = 0;
	struct vidc_iface_q_info *q_info;

	if (!pkt) {
		dprintk(VIDC_ERR, "Invalid Params");
		return -EINVAL;
	}
	mutex_lock(&device->read_lock);
	if (device->iface_queues[VIDC_IFACEQ_DBGQ_IDX].
		q_array.align_virtual_addr == 0) {
		dprintk(VIDC_ERR, "cannot read from shared DBG Q's");
		rc = -ENODATA;
		goto dbg_error_null;
	}

	q_info = &device->iface_queues[VIDC_IFACEQ_DBGQ_IDX];
	if (!venus_hfi_read_queue(q_info, (u8 *)pkt, &tx_req_is_set)) {
		mutex_lock(&device->clk_pwr_lock);
		rc = venus_hfi_clk_gating_off(device);
		if (rc) {
			dprintk(VIDC_ERR,"%s : Clock enable failed\n", __func__);
			mutex_unlock(&device->clk_pwr_lock);
			goto dbg_error;
		}
		if (tx_req_is_set)
			venus_hfi_write_register(
				device,
				VIDC_CPU_IC_SOFTINT,
				1 << VIDC_CPU_IC_SOFTINT_H2A_SHFT, 0);
		rc = 0;
		mutex_unlock(&device->clk_pwr_lock);
	} else {
		dprintk(VIDC_INFO, "venus_hfi_iface_dbgq_read:queue_empty");
		rc = -ENODATA;
	}
dbg_error:
dbg_error_null:
	mutex_unlock(&device->read_lock);
	return rc;
}

static int venus_hfi_is_cmd_pending(struct venus_hfi_device *dev)
{
	struct hfi_queue_header *queue;
	struct vidc_iface_q_info *q_info;
	u32 write_ptr, read_ptr;
	u32 rc = 0;
	q_info = &dev->iface_queues[VIDC_IFACEQ_CMDQ_IDX];
	if (!q_info)
		dprintk(VIDC_ERR, "cannot read shared Q's");
	queue = (struct hfi_queue_header *) q_info->q_hdr;
	if (!queue) {
		dprintk(VIDC_ERR, "queue not present");
		return -ENOENT;
	}
	write_ptr = (u32)queue->qhdr_write_idx;
	read_ptr = (u32)queue->qhdr_read_idx;
	rc = read_ptr - write_ptr;
	return rc;
}

static int venus_hfi_is_msg_pending(struct venus_hfi_device *dev)
{                                                                
	struct hfi_queue_header *queue;                                 
	struct vidc_iface_q_info *q_info;                               
	u32 write_ptr, read_ptr;                                        
	u32 rc = 0;                                                     
	q_info = &dev->iface_queues[VIDC_IFACEQ_MSGQ_IDX];              
	if (!q_info)                                                    
		dprintk(VIDC_ERR, "cannot read shared Q's");                  
	queue = (struct hfi_queue_header *) q_info->q_hdr;              
	if (!queue) {                                                   
		dprintk(VIDC_ERR, "queue not present");                       
		return -ENOENT;                                               
	}                                                               
	write_ptr = (u32)queue->qhdr_write_idx;                         
	read_ptr = (u32)queue->qhdr_read_idx;                           
	rc = read_ptr - write_ptr;                                      
	return rc;                                                      
}

static inline void venus_hfi_clk_gating_on(struct venus_hfi_device *device)
{
	if (!device) {
		dprintk(VIDC_ERR, "Invalid params: %p\n", device);
		return;
	}
	if (!device->clocks_enabled) {
		dprintk(VIDC_DBG, "Clocks are already disabled");
		goto already_disabled;
		}
	/*SYS Idle should be last message so mask any further interrupts
	* until clocks are enabled again.*/
	if (!venus_hfi_is_msg_pending(device)) {
		venus_hfi_write_register(device,
			VIDC_WRAPPER_INTR_MASK,
			VIDC_WRAPPER_INTR_MASK_A2HVCODEC_BMSK |
			VIDC_WRAPPER_INTR_MASK_A2HCPU_BMSK, 0);
	}
	venus_hfi_clk_disable(device);
	if (!queue_delayed_work(device->venus_pm_workq, &venus_hfi_pm_work,
				msecs_to_jiffies(msm_vidc_pwr_collapse_delay)))
		dprintk(VIDC_DBG, "PM work already scheduled\n");
already_disabled:
	device->clocks_enabled = 0;
}

static void venus_hfi_set_queue_hdr_defaults(struct hfi_queue_header *q_hdr)
{
	q_hdr->qhdr_status = 0x1;
	q_hdr->qhdr_type = VIDC_IFACEQ_DFLT_QHDR;
	q_hdr->qhdr_q_size = VIDC_IFACEQ_QUEUE_SIZE / 4;
	q_hdr->qhdr_pkt_size = 0;
	q_hdr->qhdr_rx_wm = 0x1;
	q_hdr->qhdr_tx_wm = 0x1;
	q_hdr->qhdr_rx_req = 0x1;
	q_hdr->qhdr_tx_req = 0x0;
	q_hdr->qhdr_rx_irq_status = 0x0;
	q_hdr->qhdr_tx_irq_status = 0x0;
	q_hdr->qhdr_read_idx = 0x0;
	q_hdr->qhdr_write_idx = 0x0;
}

static void venus_hfi_interface_queues_release(struct venus_hfi_device *device)
{
	int i;
	struct hfi_mem_map_table *qdss;
	struct hfi_mem_map *mem_map;
	int num_entries = sizeof(venus_qdss_entries)/(2 * sizeof(u32));
	int domain, partition;

	mutex_lock(&device->write_lock);
	mutex_lock(&device->read_lock);
	if (device->qdss.mem_data) {
		qdss = (struct hfi_mem_map_table *)
			device->qdss.align_virtual_addr;
		qdss->mem_map_num_entries = num_entries;
		qdss->mem_map_table_base_addr =
			(u32 *)((u32)device->qdss.align_device_addr +
				sizeof(struct hfi_mem_map_table));
		mem_map = (struct hfi_mem_map *)(qdss + 1);
		msm_smem_get_domain_partition(device->hal_client, 0,
			HAL_BUFFER_INTERNAL_CMD_QUEUE, &domain, &partition);
		for (i = 0; i < num_entries; i++) {
			msm_iommu_unmap_contig_buffer(
				(unsigned long)(mem_map[i].virtual_addr),
				domain, partition, SZ_4K);
		}
		venus_hfi_free(device->hal_client, device->qdss.mem_data);
	}
	venus_hfi_free(device->hal_client, device->iface_q_table.mem_data);
	venus_hfi_free(device->hal_client, device->sfr.mem_data);

	for (i = 0; i < VIDC_IFACEQ_NUMQ; i++) {
		device->iface_queues[i].q_hdr = NULL;
		device->iface_queues[i].q_array.mem_data = NULL;
		device->iface_queues[i].q_array.align_virtual_addr = NULL;
		device->iface_queues[i].q_array.align_device_addr = NULL;
	}
	device->iface_q_table.align_virtual_addr = NULL;
	device->iface_q_table.align_device_addr = NULL;

	device->qdss.align_virtual_addr = NULL;
	device->qdss.align_device_addr = NULL;

	device->sfr.align_virtual_addr = NULL;
	device->sfr.align_device_addr = NULL;

	device->mem_addr.align_virtual_addr = NULL;
	device->mem_addr.align_device_addr = NULL;

	msm_smem_delete_client(device->hal_client);
	device->hal_client = NULL;
	mutex_unlock(&device->read_lock);
	mutex_unlock(&device->write_lock);
}
static int venus_hfi_get_qdss_iommu_virtual_addr(struct hfi_mem_map *mem_map,
						int domain, int partition)
{
	int i;
	int rc = 0;
	unsigned long iova = 0;
	int num_entries = sizeof(venus_qdss_entries)/(2 * sizeof(u32));

	for (i = 0; i < num_entries; i++) {
		rc = msm_iommu_map_contig_buffer(venus_qdss_entries[i][0],
			domain, 1 , venus_qdss_entries[i][1],
			SZ_4K, 0, &iova);
		if (rc) {
			dprintk(VIDC_ERR,
				"IOMMU QDSS mapping failed for addr 0x%x",
				venus_qdss_entries[i][0]);
			rc = -ENOMEM;
			break;
		}
		mem_map[i].virtual_addr = (u32) iova;
		mem_map[i].physical_addr = venus_qdss_entries[i][0];
		mem_map[i].size = venus_qdss_entries[i][1];
		mem_map[i].attr = 0x0;
	}
	if (i < num_entries) {
		dprintk(VIDC_ERR,
			"IOMMU QDSS mapping failed, Freeing entries %d", i);
		for (--i; i >= 0; i--) {
			msm_iommu_unmap_contig_buffer(
				(unsigned long)(mem_map[i].virtual_addr),
				domain, partition, SZ_4K);
		}
	}
	return rc;
}

static int venus_hfi_interface_queues_init(struct venus_hfi_device *dev)
{
	struct hfi_queue_table_header *q_tbl_hdr;
	struct hfi_queue_header *q_hdr;
	u8 i;
	int rc = 0;
	struct hfi_mem_map_table *qdss;
	struct hfi_mem_map *mem_map;
	struct vidc_iface_q_info *iface_q;
	struct hfi_sfr_struct *vsfr;
	struct vidc_mem_addr *mem_addr;
	int offset = 0;
	int num_entries = sizeof(venus_qdss_entries)/(2 * sizeof(u32));
	int domain, partition;
	mem_addr = &dev->mem_addr;
	rc = venus_hfi_alloc((void *) mem_addr,
			dev->hal_client, QUEUE_SIZE, 1, 0,
			HAL_BUFFER_INTERNAL_CMD_QUEUE);
	if (rc) {
		dprintk(VIDC_ERR, "iface_q_table_alloc_fail");
		goto fail_alloc_queue;
	}
	dev->iface_q_table.align_virtual_addr = mem_addr->align_virtual_addr;
	dev->iface_q_table.align_device_addr = mem_addr->align_device_addr;
	dev->iface_q_table.mem_size = VIDC_IFACEQ_TABLE_SIZE;
	dev->iface_q_table.mem_data = mem_addr->mem_data;
	offset += dev->iface_q_table.mem_size;

	for (i = 0; i < VIDC_IFACEQ_NUMQ; i++) {
		iface_q = &dev->iface_queues[i];
		iface_q->q_array.align_device_addr =
			mem_addr->align_device_addr + offset;
		iface_q->q_array.align_virtual_addr =
			mem_addr->align_virtual_addr + offset;
		iface_q->q_array.mem_size = VIDC_IFACEQ_QUEUE_SIZE;
		iface_q->q_array.mem_data = NULL;
		offset += iface_q->q_array.mem_size;
		iface_q->q_hdr = VIDC_IFACEQ_GET_QHDR_START_ADDR(
				dev->iface_q_table.align_virtual_addr, i);
		venus_hfi_set_queue_hdr_defaults(iface_q->q_hdr);
	}

	rc = venus_hfi_alloc((void *) mem_addr,
			dev->hal_client, QDSS_SIZE, 1, 0,
			HAL_BUFFER_INTERNAL_CMD_QUEUE);
	if (rc) {
		dprintk(VIDC_WARN,
			"qdss_alloc_fail: QDSS messages logging will not work");
		dev->qdss.align_device_addr = NULL;
	} else {
		dev->qdss.align_device_addr = mem_addr->align_device_addr;
		dev->qdss.align_virtual_addr = mem_addr->align_virtual_addr;
		dev->qdss.mem_size = QDSS_SIZE;
		dev->qdss.mem_data = mem_addr->mem_data;
	}
	rc = venus_hfi_alloc((void *) mem_addr,
			dev->hal_client, SFR_SIZE, 1, 0,
			HAL_BUFFER_INTERNAL_CMD_QUEUE);
	if (rc) {
		dprintk(VIDC_WARN, "sfr_alloc_fail: SFR not will work");
		dev->sfr.align_device_addr = NULL;
	} else {
		dev->sfr.align_device_addr = mem_addr->align_device_addr;
		dev->sfr.align_virtual_addr = mem_addr->align_virtual_addr;
		dev->sfr.mem_size = SFR_SIZE;
		dev->sfr.mem_data = mem_addr->mem_data;
	}
	q_tbl_hdr = (struct hfi_queue_table_header *)
			dev->iface_q_table.align_virtual_addr;
	q_tbl_hdr->qtbl_version = 0;
	q_tbl_hdr->qtbl_size = VIDC_IFACEQ_TABLE_SIZE;
	q_tbl_hdr->qtbl_qhdr0_offset = sizeof(
		struct hfi_queue_table_header);
	q_tbl_hdr->qtbl_qhdr_size = sizeof(
		struct hfi_queue_header);
	q_tbl_hdr->qtbl_num_q = VIDC_IFACEQ_NUMQ;
	q_tbl_hdr->qtbl_num_active_q = VIDC_IFACEQ_NUMQ;

	iface_q = &dev->iface_queues[VIDC_IFACEQ_CMDQ_IDX];
	q_hdr = iface_q->q_hdr;
	q_hdr->qhdr_start_addr = (u32)
		iface_q->q_array.align_device_addr;
	q_hdr->qhdr_type |= HFI_Q_ID_HOST_TO_CTRL_CMD_Q;

	iface_q = &dev->iface_queues[VIDC_IFACEQ_MSGQ_IDX];
	q_hdr = iface_q->q_hdr;
	q_hdr->qhdr_start_addr = (u32)
		iface_q->q_array.align_device_addr;
	q_hdr->qhdr_type |= HFI_Q_ID_CTRL_TO_HOST_MSG_Q;

	iface_q = &dev->iface_queues[VIDC_IFACEQ_DBGQ_IDX];
	q_hdr = iface_q->q_hdr;
	q_hdr->qhdr_start_addr = (u32)
		iface_q->q_array.align_device_addr;
	q_hdr->qhdr_type |= HFI_Q_ID_CTRL_TO_HOST_DEBUG_Q;

	venus_hfi_write_register(dev,
			VIDC_UC_REGION_ADDR,
			(u32) dev->iface_q_table.align_device_addr, 0);
	venus_hfi_write_register(dev,
			VIDC_UC_REGION_SIZE, SHARED_QSIZE, 0);
	venus_hfi_write_register(dev,
		VIDC_CPU_CS_SCIACMDARG2,
		(u32) dev->iface_q_table.align_device_addr,
		dev->iface_q_table.align_virtual_addr);
	venus_hfi_write_register(dev,
		VIDC_CPU_CS_SCIACMDARG1, 0x01,
		dev->iface_q_table.align_virtual_addr);

	qdss = (struct hfi_mem_map_table *) dev->qdss.align_virtual_addr;
	qdss->mem_map_num_entries = num_entries;
	qdss->mem_map_table_base_addr =
		(u32 *)	((u32)dev->qdss.align_device_addr +
		sizeof(struct hfi_mem_map_table));
	mem_map = (struct hfi_mem_map *)(qdss + 1);
	msm_smem_get_domain_partition(dev->hal_client, 0,
		HAL_BUFFER_INTERNAL_CMD_QUEUE, &domain, &partition);
	rc = venus_hfi_get_qdss_iommu_virtual_addr(mem_map, domain, partition);
	if (rc) {
		dprintk(VIDC_ERR,
			"IOMMU mapping failed, Freeing qdss memdata");
		venus_hfi_free(dev->hal_client, dev->qdss.mem_data);
		dev->qdss.mem_data = NULL;
	}
	if (!IS_ERR_OR_NULL(dev->qdss.align_device_addr))
		venus_hfi_write_register(dev,
			VIDC_MMAP_ADDR,
			(u32) dev->qdss.align_device_addr, 0);

	vsfr = (struct hfi_sfr_struct *) dev->sfr.align_virtual_addr;
	vsfr->bufSize = SFR_SIZE;
	if (!IS_ERR_OR_NULL(dev->sfr.align_device_addr))
		venus_hfi_write_register(dev,
			VIDC_SFR_ADDR, (u32)dev->sfr.align_device_addr , 0);
	return 0;
fail_alloc_queue:
	return -ENOMEM;
}

static void venus_hfi_set_registers(struct venus_hfi_device *device)
{
	struct reg_set *reg_set;
	int i;

	if (!device->res) {
		dprintk(VIDC_ERR,
			"device resources null, cannot set registers\n");
		return;
	}

	reg_set = &device->res->reg_set;
	for (i = 0; i < reg_set->count; i++) {
		venus_hfi_write_register(device,
				reg_set->reg_tbl[i].reg,
				reg_set->reg_tbl[i].value, 0);
	}
}

static int venus_hfi_sys_set_debug(struct venus_hfi_device *device, int debug)
{
	u8 packet[VIDC_IFACEQ_VAR_SMALL_PKT_SIZE];
	int rc = 0;
	struct hfi_cmd_sys_set_property_packet *pkt =
		(struct hfi_cmd_sys_set_property_packet *) &packet;
	rc = create_pkt_cmd_sys_debug_config(pkt, debug);
	if (rc) {
		dprintk(VIDC_WARN,
			"Debug mode setting to FW failed\n");
		return -ENOTEMPTY;
	}
	if (venus_hfi_iface_cmdq_write(device, pkt))
		return -ENOTEMPTY;
	return 0;
}
static int venus_hfi_sys_set_idle_message(struct venus_hfi_device *device,
	int enable)
{
	u8 packet[VIDC_IFACEQ_VAR_SMALL_PKT_SIZE];
	u32 hw_version;
	struct hfi_cmd_sys_set_property_packet *pkt =
		(struct hfi_cmd_sys_set_property_packet *) &packet;
	hw_version = venus_hfi_read_register(device, VIDC_WRAPPER_HW_VERSION);
	dprintk(VIDC_DBG, "Venus HW version: 0x%x\n", hw_version);
	if ((hw_version & 0xFFFF0000) != 0x10030000) {
		create_pkt_cmd_sys_idle_indicator(pkt, enable);
		if (venus_hfi_iface_cmdq_write(device, pkt))
			return -ENOTEMPTY;
	}
	return 0;
}


static int venus_hfi_core_init(void *device)
{
	struct hfi_cmd_sys_init_packet pkt;
	struct hfi_cmd_sys_get_property_packet version_pkt;
	int rc = 0;
	struct venus_hfi_device *dev;

	if (device) {
		dev = device;
	} else {
		dprintk(VIDC_ERR, "Invalid device");
		return -ENODEV;
	}

	dev->intr_status = 0;
	INIT_LIST_HEAD(&dev->sess_head);
	mutex_init(&dev->read_lock);
	mutex_init(&dev->write_lock);
	mutex_init(&dev->session_lock);
	venus_hfi_set_registers(dev);

	if (!dev->hal_client) {
		dev->hal_client = msm_smem_new_client(SMEM_ION, dev->res);
		if (dev->hal_client == NULL) {
			dprintk(VIDC_ERR, "Failed to alloc ION_Client");
			rc = -ENODEV;
			goto err_core_init;
		}

		dprintk(VIDC_DBG, "Dev_Virt: 0x%x, Reg_Virt: 0x%x",
		dev->hal_data->device_base_addr,
		(u32) dev->hal_data->register_base_addr);

		rc = venus_hfi_interface_queues_init(dev);
		if (rc) {
			dprintk(VIDC_ERR, "failed to init queues");
			rc = -ENOMEM;
			goto err_core_init;
		}
	} else {
		dprintk(VIDC_ERR, "hal_client exists");
		rc = -EEXIST;
		goto err_core_init;
	}
	enable_irq(dev->hal_data->irq);
	venus_hfi_write_register(dev,
		VIDC_CTRL_INIT, 0x1, 0);
	rc = venus_hfi_core_start_cpu(dev);
	if (rc) {
		dprintk(VIDC_ERR, "Failed to start core");
		rc = -ENODEV;
		goto err_core_init;
	}

	rc = create_pkt_cmd_sys_init(&pkt, HFI_VIDEO_ARCH_OX);
	if (rc) {
		dprintk(VIDC_ERR, "Failed to create sys init pkt");
		goto err_core_init;
	}
	if (venus_hfi_iface_cmdq_write(dev, &pkt)) {
		rc = -ENOTEMPTY;
		goto err_core_init;
	}
	rc = create_pkt_cmd_sys_image_version(&version_pkt);
	if (rc || venus_hfi_iface_cmdq_write(dev, &version_pkt))
		dprintk(VIDC_WARN, "Failed to send image version pkt to f/w");

	return rc;
err_core_init:
	disable_irq_nosync(dev->hal_data->irq);
	return rc;
}

static int venus_hfi_core_release(void *device)
{
	struct venus_hfi_device *dev;
	int rc = 0;
	if (device) {
		dev = device;
	} else {
		dprintk(VIDC_ERR, "invalid device");
		return -ENODEV;
	}
	if (dev->hal_client) {
		mutex_lock(&dev->clk_pwr_lock);
		rc = venus_hfi_clk_gating_off(device);
		if (rc) {
			dprintk(VIDC_ERR,
				"%s : Clock enable failed\n", __func__);
			mutex_unlock(&dev->clk_pwr_lock);
			return -EIO;
		}
		venus_hfi_write_register(dev,
				VIDC_CPU_CS_SCIACMDARG3, 0, 0);
		if (!(dev->intr_status & VIDC_WRAPPER_INTR_STATUS_A2HWD_BMSK))
			disable_irq_nosync(dev->hal_data->irq);
		dev->intr_status = 0;
		mutex_unlock(&dev->clk_pwr_lock);
	}
	dprintk(VIDC_INFO, "HAL exited\n");
	return 0;
}

<<<<<<< HEAD
=======
static int venus_hfi_get_q_size(struct venus_hfi_device *dev,
	unsigned int q_index)
{
	struct hfi_queue_header *queue;
	struct vidc_iface_q_info *q_info;
	u32 write_ptr, read_ptr;
	u32 rc = 0;

	if (q_index >= VIDC_IFACEQ_NUMQ) {
		dprintk(VIDC_ERR, "Invalid q index: %d\n", q_index);
		return -ENOENT;
	}

	q_info = &dev->iface_queues[q_index];
	if (!q_info) {
		dprintk(VIDC_ERR, "cannot read shared Q's\n");
		return -ENOENT;
	}

	queue = (struct hfi_queue_header *)q_info->q_hdr;
	if (!queue) {
		dprintk(VIDC_ERR, "queue not present");
		return -ENOENT;
	}
	write_ptr = (u32)queue->qhdr_write_idx;
	read_ptr = (u32)queue->qhdr_read_idx;
	rc = read_ptr - write_ptr;
	return rc;
}

static inline void venus_hfi_clk_gating_on(struct venus_hfi_device *device)
{
	if (!device) {
		dprintk(VIDC_ERR, "Invalid params: %p\n", device);
		return;
	}
	if (!device->clocks_enabled) {
		dprintk(VIDC_DBG, "Clocks are already disabled");
		goto already_disabled;
	}
	/*SYS Idle should be last message so mask any further interrupts
	 * until clocks are enabled again.*/
	if (!venus_hfi_get_q_size(device, VIDC_IFACEQ_MSGQ_IDX)) {
		venus_hfi_write_register(device,
				VIDC_WRAPPER_INTR_MASK,
				VIDC_WRAPPER_INTR_MASK_A2HVCODEC_BMSK |
				VIDC_WRAPPER_INTR_MASK_A2HCPU_BMSK, 0);
	}
	venus_hfi_clk_disable(device);
	if (!queue_delayed_work(device->venus_pm_workq, &venus_hfi_pm_work,
			msecs_to_jiffies(msm_vidc_pwr_collapse_delay)))
		dprintk(VIDC_DBG, "PM work already scheduled\n");
already_disabled:
	device->clocks_enabled = 0;
}

>>>>>>> 22d99072
static void venus_hfi_core_clear_interrupt(struct venus_hfi_device *device)
{
	u32 intr_status = 0;
	int rc = 0;

	if (!device->callback)
		return;

	mutex_lock(&device->write_lock);
	mutex_lock(&device->clk_pwr_lock);
	rc = venus_hfi_clk_gating_off(device);
	if (rc) {
		dprintk(VIDC_ERR,
			"%s : Clock enable failed\n", __func__);
		goto err_clk_gating_off;
	}
	intr_status = venus_hfi_read_register(
			device,
			VIDC_WRAPPER_INTR_STATUS);

	if ((intr_status & VIDC_WRAPPER_INTR_STATUS_A2H_BMSK) ||
		(intr_status & VIDC_WRAPPER_INTR_STATUS_A2HWD_BMSK) ||
		(intr_status &
			VIDC_CPU_CS_SCIACMDARG0_HFI_CTRL_INIT_IDLE_MSG_BMSK)) {
		device->intr_status |= intr_status;
		dprintk(VIDC_DBG, "INTERRUPT for device: 0x%x: "
			"times: %d interrupt_status: %d",
			(u32) device, ++device->reg_count, intr_status);
	} else {
		dprintk(VIDC_INFO, "SPURIOUS_INTR for device: 0x%x: "
			"times: %d interrupt_status: %d",
			(u32) device, ++device->spur_count, intr_status);
	}
	venus_hfi_write_register(device,
			VIDC_CPU_CS_A2HSOFTINTCLR, 1, 0);
	venus_hfi_write_register(device,
			VIDC_WRAPPER_INTR_CLEAR, intr_status, 0);
<<<<<<< HEAD

=======
>>>>>>> 22d99072
	dprintk(VIDC_DBG, "Cleared WRAPPER/A2H interrupt");
err_clk_gating_off:
	mutex_unlock(&device->clk_pwr_lock);
	mutex_unlock(&device->write_lock);
}

static int venus_hfi_core_set_resource(void *device,
		struct vidc_resource_hdr *resource_hdr, void *resource_value)
{
	struct hfi_cmd_sys_set_resource_packet *pkt;
	u8 packet[VIDC_IFACEQ_VAR_SMALL_PKT_SIZE];
	int rc = 0;
	struct venus_hfi_device *dev;

	if (!device || !resource_hdr || !resource_value) {
		dprintk(VIDC_ERR, "set_res: Invalid Params");
		return -EINVAL;
	} else {
		dev = device;
	}

	pkt = (struct hfi_cmd_sys_set_resource_packet *) packet;

	rc = create_pkt_set_cmd_sys_resource(pkt, resource_hdr,
						resource_value);
	if (rc) {
		dprintk(VIDC_ERR, "set_res: failed to create packet");
		goto err_create_pkt;
	}
	if (venus_hfi_iface_cmdq_write(dev, pkt))
		rc = -ENOTEMPTY;

err_create_pkt:
	return rc;
}

static int venus_hfi_core_release_resource(void *device,
			struct vidc_resource_hdr *resource_hdr)
{
	struct hfi_cmd_sys_release_resource_packet pkt;
	int rc = 0;
	struct venus_hfi_device *dev;

	if (!device || !resource_hdr) {
		dprintk(VIDC_ERR, "Inv-Params in rel_res");
		return -EINVAL;
	} else {
		dev = device;
	}

	rc = create_pkt_cmd_sys_release_resource(&pkt, resource_hdr);
	if (rc) {
		dprintk(VIDC_ERR, "release_res: failed to create packet");
		goto err_create_pkt;
	}

	if (venus_hfi_iface_cmdq_write(dev, &pkt))
		rc = -ENOTEMPTY;

err_create_pkt:
	return rc;
}

static int venus_hfi_core_ping(void *device)
{
	struct hfi_cmd_sys_ping_packet pkt;
	int rc = 0;
	struct venus_hfi_device *dev;

	if (device) {
		dev = device;
	} else {
		dprintk(VIDC_ERR, "invalid device");
		return -ENODEV;
	}

	rc = create_pkt_cmd_sys_ping(&pkt);
	if (rc) {
		dprintk(VIDC_ERR, "core_ping: failed to create packet");
		goto err_create_pkt;
	}

	if (venus_hfi_iface_cmdq_write(dev, &pkt))
		rc = -ENOTEMPTY;

err_create_pkt:
	return rc;
}

static int venus_hfi_core_trigger_ssr(void *device,
	enum hal_ssr_trigger_type type)
{
	struct hfi_cmd_sys_test_ssr_packet pkt;
	int rc = 0;
	struct venus_hfi_device *dev;

	if (device) {
		dev = device;
	} else {
		dprintk(VIDC_ERR, "invalid device");
		return -ENODEV;
	}

	rc = create_pkt_ssr_cmd(type, &pkt);
	if (rc) {
		dprintk(VIDC_ERR, "core_ping: failed to create packet");
		goto err_create_pkt;
	}

	if (venus_hfi_iface_cmdq_write(dev, &pkt))
		rc = -ENOTEMPTY;

err_create_pkt:
	return rc;
}

static int venus_hfi_session_set_property(void *sess,
					enum hal_property ptype, void *pdata)
{
	u8 packet[VIDC_IFACEQ_VAR_LARGE_PKT_SIZE];
	struct hfi_cmd_session_set_property_packet *pkt =
		(struct hfi_cmd_session_set_property_packet *) &packet;
	struct hal_session *session;
	int rc = 0;

	if (!sess || !pdata) {
		dprintk(VIDC_ERR, "Invalid Params");
		return -EINVAL;
	} else {
		session = sess;
	}

	dprintk(VIDC_INFO, "in set_prop,with prop id: 0x%x", ptype);

	if (create_pkt_cmd_session_set_property(pkt, (u32)session, ptype,
				pdata)) {
		dprintk(VIDC_ERR, "set property: failed to create packet");
		return -EINVAL;
	}

	if (venus_hfi_iface_cmdq_write(session->device, pkt))
		return -ENOTEMPTY;

	return rc;
}

static int venus_hfi_session_get_property(void *sess,
				enum hal_property ptype, void *pdata)
{
	struct hal_session *session;

	if (!sess || !pdata) {
		dprintk(VIDC_ERR, "Invalid Params in ");
		return -EINVAL;
	} else {
		session = sess;
	}
	dprintk(VIDC_INFO, "IN func: , with property id: %d", ptype);

	switch (ptype) {
	case HAL_CONFIG_FRAME_RATE:
		break;
	case HAL_PARAM_UNCOMPRESSED_FORMAT_SELECT:
		break;
	case HAL_PARAM_UNCOMPRESSED_PLANE_ACTUAL_CONSTRAINTS_INFO:
		break;
	case HAL_PARAM_UNCOMPRESSED_PLANE_ACTUAL_INFO:
		break;
	case HAL_PARAM_EXTRA_DATA_HEADER_CONFIG:
		break;
	case HAL_PARAM_FRAME_SIZE:
		break;
	case HAL_CONFIG_REALTIME:
		break;
	case HAL_PARAM_BUFFER_COUNT_ACTUAL:
		break;
	case HAL_PARAM_NAL_STREAM_FORMAT_SELECT:
		break;
	case HAL_PARAM_VDEC_OUTPUT_ORDER:
		break;
	case HAL_PARAM_VDEC_PICTURE_TYPE_DECODE:
		break;
	case HAL_PARAM_VDEC_OUTPUT2_KEEP_ASPECT_RATIO:
		break;
	case HAL_CONFIG_VDEC_POST_LOOP_DEBLOCKER:
		break;
	case HAL_PARAM_VDEC_MULTI_STREAM:
		break;
	case HAL_PARAM_VDEC_DISPLAY_PICTURE_BUFFER_COUNT:
		break;
	case HAL_PARAM_DIVX_FORMAT:
		break;
	case HAL_CONFIG_VDEC_MB_ERROR_MAP_REPORTING:
		break;
	case HAL_PARAM_VDEC_CONTINUE_DATA_TRANSFER:
		break;
	case HAL_CONFIG_VDEC_MB_ERROR_MAP:
		break;
	case HAL_CONFIG_VENC_REQUEST_IFRAME:
		break;
	case HAL_PARAM_VENC_MPEG4_SHORT_HEADER:
		break;
	case HAL_PARAM_VENC_MPEG4_AC_PREDICTION:
		break;
	case HAL_CONFIG_VENC_TARGET_BITRATE:
		break;
	case HAL_PARAM_PROFILE_LEVEL_CURRENT:
		break;
	case HAL_PARAM_VENC_H264_ENTROPY_CONTROL:
		break;
	case HAL_PARAM_VENC_RATE_CONTROL:
		break;
	case HAL_PARAM_VENC_MPEG4_TIME_RESOLUTION:
		break;
	case HAL_PARAM_VENC_MPEG4_HEADER_EXTENSION:
		break;
	case HAL_PARAM_VENC_H264_DEBLOCK_CONTROL:
		break;
	case HAL_PARAM_VENC_SESSION_QP:
		break;
	case HAL_CONFIG_VENC_INTRA_PERIOD:
		break;
	case HAL_CONFIG_VENC_IDR_PERIOD:
		break;
	case HAL_CONFIG_VPE_OPERATIONS:
		break;
	case HAL_PARAM_VENC_INTRA_REFRESH:
		break;
	case HAL_PARAM_VENC_MULTI_SLICE_CONTROL:
		break;
	case HAL_CONFIG_VPE_DEINTERLACE:
		break;
	case HAL_SYS_DEBUG_CONFIG:
		break;
	case HAL_PARAM_BUFFER_ALLOC_MODE:
		break;
	case HAL_PARAM_VDEC_FRAME_ASSEMBLY:
		break;
	/*FOLLOWING PROPERTIES ARE NOT IMPLEMENTED IN CORE YET*/
	case HAL_CONFIG_BUFFER_REQUIREMENTS:
	case HAL_CONFIG_PRIORITY:
	case HAL_CONFIG_BATCH_INFO:
	case HAL_PARAM_METADATA_PASS_THROUGH:
	case HAL_SYS_IDLE_INDICATOR:
	case HAL_PARAM_UNCOMPRESSED_FORMAT_SUPPORTED:
	case HAL_PARAM_INTERLACE_FORMAT_SUPPORTED:
	case HAL_PARAM_CHROMA_SITE:
	case HAL_PARAM_PROPERTIES_SUPPORTED:
	case HAL_PARAM_PROFILE_LEVEL_SUPPORTED:
	case HAL_PARAM_CAPABILITY_SUPPORTED:
	case HAL_PARAM_NAL_STREAM_FORMAT_SUPPORTED:
	case HAL_PARAM_MULTI_VIEW_FORMAT:
	case HAL_PARAM_MAX_SEQUENCE_HEADER_SIZE:
	case HAL_PARAM_CODEC_SUPPORTED:
	case HAL_PARAM_VDEC_MULTI_VIEW_SELECT:
	case HAL_PARAM_VDEC_MB_QUANTIZATION:
	case HAL_PARAM_VDEC_NUM_CONCEALED_MB:
	case HAL_PARAM_VDEC_H264_ENTROPY_SWITCHING:
	case HAL_PARAM_VENC_SLICE_DELIVERY_MODE:
	case HAL_PARAM_VENC_MPEG4_DATA_PARTITIONING:

	case HAL_CONFIG_BUFFER_COUNT_ACTUAL:
	case HAL_CONFIG_VDEC_MULTI_STREAM:
	case HAL_PARAM_VENC_MULTI_SLICE_INFO:
	case HAL_CONFIG_VENC_TIMESTAMP_SCALE:
	case HAL_PARAM_VENC_LOW_LATENCY:
	default:
		dprintk(VIDC_INFO, "DEFAULT: Calling 0x%x", ptype);
		break;
	}
	return 0;
}

static void *venus_hfi_session_init(void *device, u32 session_id,
		enum hal_domain session_type, enum hal_video_codec codec_type)
{
	struct hfi_cmd_sys_session_init_packet pkt;
	struct hal_session *new_session;
	struct venus_hfi_device *dev;

	if (device) {
		dev = device;
	} else {
		dprintk(VIDC_ERR, "invalid device");
		return NULL;
	}

	new_session = (struct hal_session *)
		kzalloc(sizeof(struct hal_session), GFP_KERNEL);
	new_session->session_id = (u32) session_id;
	if (session_type == 1)
		new_session->is_decoder = 0;
	else if (session_type == 2)
		new_session->is_decoder = 1;
	new_session->device = dev;

	mutex_lock(&dev->session_lock);
	list_add_tail(&new_session->list, &dev->sess_head);
	mutex_unlock(&dev->session_lock);

	if (create_pkt_cmd_sys_session_init(&pkt, (u32)new_session,
			session_type, codec_type)) {
		dprintk(VIDC_ERR, "session_init: failed to create packet");
		goto err_session_init_fail;
	}

	if (venus_hfi_sys_set_debug(dev, msm_fw_debug))
		dprintk(VIDC_ERR, "Setting fw_debug msg ON failed");
	if (venus_hfi_sys_set_idle_message(dev, msm_fw_low_power_mode))
		dprintk(VIDC_ERR, "Setting idle response ON failed");
	if (venus_hfi_iface_cmdq_write(dev, &pkt))
		goto err_session_init_fail;
	return (void *) new_session;

err_session_init_fail:
	kfree(new_session);
	return NULL;
}

static int venus_hfi_send_session_cmd(void *session_id,
	 int pkt_type)
{
	struct vidc_hal_session_cmd_pkt pkt;
	int rc = 0;
	struct hal_session *session;

	if (session_id) {
		session = session_id;
	} else {
		dprintk(VIDC_ERR, "invalid session");
		return -ENODEV;
	}

	rc = create_pkt_cmd_session_cmd(&pkt, pkt_type, (u32)session);
	if (rc) {
		dprintk(VIDC_ERR, "send session cmd: create pkt failed");
		goto err_create_pkt;
	}

	if (venus_hfi_iface_cmdq_write(session->device, &pkt))
		rc = -ENOTEMPTY;

err_create_pkt:
	return rc;
}

static int venus_hfi_session_end(void *session)
{
	return venus_hfi_send_session_cmd(session,
		HFI_CMD_SYS_SESSION_END);
}

static int venus_hfi_session_abort(void *session)
{
	return venus_hfi_send_session_cmd(session,
		HFI_CMD_SYS_SESSION_ABORT);
}

static int venus_hfi_session_clean(void *session)
{
	struct hal_session *sess_close;
	if (!session) {
		dprintk(VIDC_ERR, "Invalid Params %s", __func__);
		return -EINVAL;
	}
	sess_close = session;
	dprintk(VIDC_DBG, "deleted the session: 0x%p",
			sess_close);
	mutex_lock(&((struct venus_hfi_device *)
			sess_close->device)->session_lock);
	list_del(&sess_close->list);
	mutex_unlock(&((struct venus_hfi_device *)
			sess_close->device)->session_lock);
	kfree(sess_close);
	return 0;
}

static int venus_hfi_session_set_buffers(void *sess,
				struct vidc_buffer_addr_info *buffer_info)
{
	struct hfi_cmd_session_set_buffers_packet *pkt;
	u8 packet[VIDC_IFACEQ_VAR_LARGE_PKT_SIZE];
	int rc = 0;
	struct hal_session *session;

	if (!sess || !buffer_info) {
		dprintk(VIDC_ERR, "Invalid Params");
		return -EINVAL;
	} else {
		session = sess;
	}

	if (buffer_info->buffer_type == HAL_BUFFER_INPUT)
		return 0;

	pkt = (struct hfi_cmd_session_set_buffers_packet *)packet;

	rc = create_pkt_cmd_session_set_buffers(pkt,
			(u32)session, buffer_info);
	if (rc) {
		dprintk(VIDC_ERR, "set buffers: failed to create packet");
		goto err_create_pkt;
	}

	dprintk(VIDC_INFO, "set buffers: 0x%x", buffer_info->buffer_type);
	if (venus_hfi_iface_cmdq_write(session->device, pkt))
		rc = -ENOTEMPTY;
err_create_pkt:
	return rc;
}

static int venus_hfi_session_release_buffers(void *sess,
				struct vidc_buffer_addr_info *buffer_info)
{
	struct hfi_cmd_session_release_buffer_packet *pkt;
	u8 packet[VIDC_IFACEQ_VAR_LARGE_PKT_SIZE];
	int rc = 0;
	struct hal_session *session;

	if (!sess || !buffer_info) {
		dprintk(VIDC_ERR, "Invalid Params");
		return -EINVAL;
	} else {
		session = sess;
	}

	if (buffer_info->buffer_type == HAL_BUFFER_INPUT)
		return 0;

	pkt = (struct hfi_cmd_session_release_buffer_packet *) packet;

	rc = create_pkt_cmd_session_release_buffers(pkt,
					(u32)session, buffer_info);
	if (rc) {
		dprintk(VIDC_ERR, "release buffers: failed to create packet");
		goto err_create_pkt;
	}

	dprintk(VIDC_INFO, "Release buffers: 0x%x", buffer_info->buffer_type);
	if (venus_hfi_iface_cmdq_write(session->device, pkt))
		rc = -ENOTEMPTY;
err_create_pkt:
	return rc;
}

static int venus_hfi_session_load_res(void *sess)
{
	return venus_hfi_send_session_cmd(sess,
		HFI_CMD_SESSION_LOAD_RESOURCES);
}

static int venus_hfi_session_release_res(void *sess)
{
	return venus_hfi_send_session_cmd(sess,
		HFI_CMD_SESSION_RELEASE_RESOURCES);
}

static int venus_hfi_session_start(void *sess)
{
	return venus_hfi_send_session_cmd(sess,
		HFI_CMD_SESSION_START);
}

static int venus_hfi_session_stop(void *sess)
{
	return venus_hfi_send_session_cmd(sess,
		HFI_CMD_SESSION_STOP);
}

static int venus_hfi_session_suspend(void *sess)
{
	return venus_hfi_send_session_cmd(sess,
		HFI_CMD_SESSION_SUSPEND);
}

static int venus_hfi_session_resume(void *sess)
{
	return venus_hfi_send_session_cmd(sess,
		HFI_CMD_SESSION_RESUME);
}

static int venus_hfi_session_etb(void *sess,
				struct vidc_frame_data *input_frame)
{
	int rc = 0;
	struct hal_session *session;

	if (!sess || !input_frame) {
		dprintk(VIDC_ERR, "Invalid Params");
		return -EINVAL;
	} else {
		session = sess;
	}

	if (session->is_decoder) {
		struct hfi_cmd_session_empty_buffer_compressed_packet pkt;

		rc = create_pkt_cmd_session_etb_decoder(&pkt,
					(u32)session, input_frame);
		if (rc) {
			dprintk(VIDC_ERR,
			"Session etb decoder: failed to create pkt");
			goto err_create_pkt;
		}
		dprintk(VIDC_DBG, "Q DECODER INPUT BUFFER");
		if (venus_hfi_iface_cmdq_write(session->device, &pkt))
			rc = -ENOTEMPTY;
	} else {
		struct hfi_cmd_session_empty_buffer_uncompressed_plane0_packet
			pkt;

		rc =  create_pkt_cmd_session_etb_encoder(&pkt,
					(u32)session, input_frame);
		if (rc) {
			dprintk(VIDC_ERR,
			"Session etb encoder: failed to create pkt");
			goto err_create_pkt;
		}
		dprintk(VIDC_DBG, "Q ENCODER INPUT BUFFER");
		if (venus_hfi_iface_cmdq_write(session->device, &pkt))
			rc = -ENOTEMPTY;
	}
err_create_pkt:
	return rc;
}

static int venus_hfi_session_ftb(void *sess,
				struct vidc_frame_data *output_frame)
{
	struct hfi_cmd_session_fill_buffer_packet pkt;
	int rc = 0;
	struct hal_session *session;

	if (!sess || !output_frame) {
		dprintk(VIDC_ERR, "Invalid Params");
		return -EINVAL;
	} else {
		session = sess;
	}

	rc = create_pkt_cmd_session_ftb(&pkt, (u32)session, output_frame);
	if (rc) {
		dprintk(VIDC_ERR, "Session ftb: failed to create pkt");
		goto err_create_pkt;
	}

	if (venus_hfi_iface_cmdq_write(session->device, &pkt))
		rc = -ENOTEMPTY;
err_create_pkt:
	return rc;
}

static int venus_hfi_session_parse_seq_hdr(void *sess,
					struct vidc_seq_hdr *seq_hdr)
{
	struct hfi_cmd_session_parse_sequence_header_packet *pkt;
	int rc = 0;
	u8 packet[VIDC_IFACEQ_VAR_SMALL_PKT_SIZE];
	struct hal_session *session;

	if (!sess || !seq_hdr) {
		dprintk(VIDC_ERR, "Invalid Params");
		return -EINVAL;
	} else {
		session = sess;
	}

	pkt = (struct hfi_cmd_session_parse_sequence_header_packet *) packet;

	rc = create_pkt_cmd_session_parse_seq_header(pkt, (u32)session,
							seq_hdr);
	if (rc) {
		dprintk(VIDC_ERR,
		"Session parse seq hdr: failed to create pkt");
		goto err_create_pkt;
	}

	if (venus_hfi_iface_cmdq_write(session->device, pkt))
		rc = -ENOTEMPTY;
err_create_pkt:
	return rc;
}

static int venus_hfi_session_get_seq_hdr(void *sess,
				struct vidc_seq_hdr *seq_hdr)
{
	struct hfi_cmd_session_get_sequence_header_packet *pkt;
	int rc = 0;
	u8 packet[VIDC_IFACEQ_VAR_SMALL_PKT_SIZE];
	struct hal_session *session;

	if (!sess || !seq_hdr) {
		dprintk(VIDC_ERR, "Invalid Params");
		return -EINVAL;
	} else {
		session = sess;
	}

	pkt = (struct hfi_cmd_session_get_sequence_header_packet *) packet;
	rc = create_pkt_cmd_session_get_seq_hdr(pkt, (u32)session, seq_hdr);
	if (rc) {
		dprintk(VIDC_ERR, "Session get seq hdr: failed to create pkt");
		goto err_create_pkt;
	}

	if (venus_hfi_iface_cmdq_write(session->device, pkt))
		rc = -ENOTEMPTY;
err_create_pkt:
	return rc;
}

static int venus_hfi_session_get_buf_req(void *sess)
{
	struct hfi_cmd_session_get_property_packet pkt;
	int rc = 0;
	struct hal_session *session;

	if (sess) {
		session = sess;
	} else {
		dprintk(VIDC_ERR, "invalid session");
		return -ENODEV;
	}

	rc = create_pkt_cmd_session_get_buf_req(&pkt, (u32)session);
	if (rc) {
		dprintk(VIDC_ERR, "Session get buf req: failed to create pkt");
		goto err_create_pkt;
	}

	if (venus_hfi_iface_cmdq_write(session->device, &pkt))
		rc = -ENOTEMPTY;
err_create_pkt:
	return rc;
}

static int venus_hfi_session_flush(void *sess, enum hal_flush flush_mode)
{
	struct hfi_cmd_session_flush_packet pkt;
	int rc = 0;
	struct hal_session *session;

	if (sess) {
		session = sess;
	} else {
		dprintk(VIDC_ERR, "invalid session");
		return -ENODEV;
	}

	rc = create_pkt_cmd_session_flush(&pkt, (u32)session, flush_mode);
	if (rc) {
		dprintk(VIDC_ERR, "Session flush: failed to create pkt");
		goto err_create_pkt;
	}

	if (venus_hfi_iface_cmdq_write(session->device, &pkt))
		rc = -ENOTEMPTY;
err_create_pkt:
	return rc;
}

static int venus_hfi_check_core_registered(
	struct hal_device_data core, u32 fw_addr,
	u32 reg_addr, u32 reg_size, u32 irq)
{
	struct venus_hfi_device *device;
	struct list_head *curr, *next;

	if (core.dev_count) {
		list_for_each_safe(curr, next, &core.dev_head) {
			device = list_entry(curr,
				struct venus_hfi_device, list);
			if (device && device->hal_data->irq == irq &&
				(CONTAINS(device->hal_data->
						device_base_addr,
						FIRMWARE_SIZE, fw_addr) ||
				CONTAINS(fw_addr, FIRMWARE_SIZE,
						device->hal_data->
						device_base_addr) ||
				CONTAINS((u32)device->hal_data->
						register_base_addr,
						reg_size, reg_addr) ||
				CONTAINS(reg_addr, reg_size,
						(u32)device->hal_data->
						register_base_addr) ||
				OVERLAPS((u32)device->hal_data->
						register_base_addr,
						reg_size, reg_addr, reg_size) ||
				OVERLAPS(reg_addr, reg_size,
						(u32)device->hal_data->
						register_base_addr, reg_size) ||
				OVERLAPS(device->hal_data->
						device_base_addr,
						FIRMWARE_SIZE, fw_addr,
						FIRMWARE_SIZE) ||
				OVERLAPS(fw_addr, FIRMWARE_SIZE,
						device->hal_data->
						device_base_addr,
						FIRMWARE_SIZE))) {
				return 0;
			} else {
				dprintk(VIDC_INFO, "Device not registered");
				return -EINVAL;
			}
		}
	} else {
		dprintk(VIDC_INFO, "no device Registered");
	}
	return -EINVAL;
}

static void venus_hfi_process_sys_watchdog_timeout(
				struct venus_hfi_device *device)
{
	struct msm_vidc_cb_cmd_done cmd_done;
	memset(&cmd_done, 0, sizeof(struct msm_vidc_cb_cmd_done));
	cmd_done.device_id = device->device_id;
	device->callback(SYS_WATCHDOG_TIMEOUT, &cmd_done);
}

static int venus_hfi_core_pc_prep(void *device)
{
	struct hfi_cmd_sys_pc_prep_packet pkt;
	int rc = 0;
	struct venus_hfi_device *dev;

	if (device) {
		dev = device;
	} else {
		dprintk(VIDC_ERR, "invalid device");
		return -ENODEV;
	}

	rc = create_pkt_cmd_sys_pc_prep(&pkt);
	if (rc) {
		dprintk(VIDC_ERR, "Failed to create sys pc prep pkt");
		goto err_create_pkt;
	}

	if (venus_hfi_iface_cmdq_write(dev, &pkt))
		rc = -ENOTEMPTY;

err_create_pkt:
	return rc;
}


static void venus_hfi_pm_hndlr(struct work_struct *work)
{
	int rc = 0;
	struct venus_hfi_device *device = list_first_entry(
			&hal_ctxt.dev_head, struct venus_hfi_device, list);
	mutex_lock(&device->clk_pwr_lock);
	if (device->clocks_enabled || !device->power_enabled) {
		dprintk(VIDC_DBG,
				"Clocks status: %d, Power status: %d, ignore power off\n",
				device->clocks_enabled, device->power_enabled);
		goto clks_enabled;
	}
	mutex_unlock(&device->clk_pwr_lock);
	init_completion(&pc_prep_done);
	rc = venus_hfi_core_pc_prep(device);
	if (rc) {
		dprintk(VIDC_ERR, "Failed to prepare venus for power off");
		return;
	}
	rc = wait_for_completion_timeout(&pc_prep_done,
			msecs_to_jiffies(msm_vidc_hw_rsp_timeout));
	if (!rc) {
		dprintk(VIDC_ERR, "Wait interrupted or timeout: %d", rc);
		return;
	}

	mutex_lock(&device->clk_pwr_lock);
	if (device->clocks_enabled) {
		dprintk(VIDC_ERR,
				"Clocks are still enabled after PC_PREP_DONE, ignore power off");
		goto clks_enabled;
	}

	rc = venus_hfi_power_off(device);
	if (rc)
		dprintk(VIDC_ERR, "Failed venus power off");
clks_enabled:
	mutex_unlock(&device->clk_pwr_lock);
}

static int venus_hfi_try_clk_gating(struct venus_hfi_device *device)
{
	int rc = 0;
	u32 ctrl_status = 0;
	if (!device) {
		dprintk(VIDC_ERR, "invalid device");
		return -ENODEV;
	}
	mutex_lock(&device->write_lock);
	mutex_lock(&device->clk_pwr_lock);
	rc = venus_hfi_get_q_size(device, VIDC_IFACEQ_CMDQ_IDX);
	ctrl_status = venus_hfi_read_register(
		device,
		VIDC_CPU_CS_SCIACMDARG0);
	dprintk(VIDC_DBG,
			"venus_hfi_try_clk_gating - rc %d, ctrl_status 0x%x",
			rc, ctrl_status);
	if (((ctrl_status & VIDC_CPU_CS_SCIACMDARG0_HFI_CTRL_INIT_IDLE_MSG_BMSK)
		|| (ctrl_status & VIDC_CPU_CS_SCIACMDARG0_HFI_CTRL_PC_READY))
			&& !rc)
		venus_hfi_clk_gating_on(device);
	else
		dprintk(VIDC_DBG, "Ignore clock gating");
	mutex_unlock(&device->clk_pwr_lock);
	mutex_unlock(&device->write_lock);
	return rc;
}
static void venus_hfi_process_msg_event_notify(
	struct venus_hfi_device *device, void *packet)
{
	struct hfi_sfr_struct *vsfr = NULL;
	struct hfi_msg_event_notify_packet *event_pkt;
	struct vidc_hal_msg_pkt_hdr *msg_hdr;

	msg_hdr = (struct vidc_hal_msg_pkt_hdr *)packet;
	event_pkt =
		(struct hfi_msg_event_notify_packet *)msg_hdr;
	if (event_pkt && event_pkt->event_id ==
		HFI_EVENT_SYS_ERROR) {
		vsfr = (struct hfi_sfr_struct *)
				device->sfr.align_virtual_addr;
		if (vsfr)
			dprintk(VIDC_ERR, "SFR Message from FW : %s",
				vsfr->rg_data);
	}
}
static void venus_hfi_response_handler(struct venus_hfi_device *device)
{
	u8 packet[VIDC_IFACEQ_MED_PKT_SIZE];
	u32 rc = 0;
	struct hfi_sfr_struct *vsfr = NULL;
	dprintk(VIDC_INFO, "#####venus_hfi_response_handler#####\n");
	if (device) {
		if ((device->intr_status &
			VIDC_WRAPPER_INTR_CLEAR_A2HWD_BMSK)) {
			dprintk(VIDC_ERR, "Received: Watchdog timeout %s",
				__func__);
			vsfr = (struct hfi_sfr_struct *)
					device->sfr.align_virtual_addr;
			if (vsfr)
				dprintk(VIDC_ERR,
					"SFR Message from FW : %s",
						vsfr->rg_data);
			venus_hfi_process_sys_watchdog_timeout(device);
		}

		while (!venus_hfi_iface_msgq_read(device, packet)) {
			rc = hfi_process_msg_packet(device->callback,
				device->device_id,
				(struct vidc_hal_msg_pkt_hdr *) packet,
				&device->sess_head, &device->session_lock);
			if (rc == HFI_MSG_EVENT_NOTIFY)
				venus_hfi_process_msg_event_notify(
					device, (void *)packet);
		}
		while (!venus_hfi_iface_dbgq_read(device, packet)) {
			struct hfi_msg_sys_debug_packet *pkt =
				(struct hfi_msg_sys_debug_packet *) packet;
			dprintk(VIDC_FW, "FW-SAYS: %s", pkt->rg_msg_data);
		}
		if (rc == HFI_MSG_SYS_IDLE) {
			dprintk(VIDC_DBG, "Received HFI_MSG_SYS_IDLE\n");
			rc = venus_hfi_try_clk_gating(device);
		} else if (rc == HFI_MSG_SYS_PC_PREP_DONE) {
			dprintk(VIDC_DBG,
				"Received HFI_MSG_SYS_PC_PREP_DONE\n");
			rc = venus_hfi_try_clk_gating(device);
			if (rc)
				dprintk(VIDC_ERR,
					"Failed clk gating after PC_PREP_DONE");
			complete(&pc_prep_done);
		}
	} else {
		dprintk(VIDC_ERR, "SPURIOUS_INTERRUPT");
	}
}

static void venus_hfi_core_work_handler(struct work_struct *work)
{
	struct venus_hfi_device *device = list_first_entry(
		&hal_ctxt.dev_head, struct venus_hfi_device, list);

	dprintk(VIDC_INFO, " GOT INTERRUPT () ");
	if (!device->callback) {
		dprintk(VIDC_ERR, "No interrupt callback function: %p\n",
				device);
		return;
	}
	venus_hfi_core_clear_interrupt(device);
	venus_hfi_response_handler(device);
	if (!(device->intr_status & VIDC_WRAPPER_INTR_STATUS_A2HWD_BMSK))
		enable_irq(device->hal_data->irq);
}
static DECLARE_WORK(venus_hfi_work, venus_hfi_core_work_handler);

static irqreturn_t venus_hfi_isr(int irq, void *dev)
{
	struct venus_hfi_device *device = dev;
	dprintk(VIDC_INFO, "vidc_hal_isr() %d ", irq);
	disable_irq_nosync(irq);
	queue_work(device->vidc_workq, &venus_hfi_work);
	dprintk(VIDC_INFO, "vidc_hal_isr() %d ", irq);
	return IRQ_HANDLED;
}

static int venus_hfi_init_regs_and_interrupts(
		struct venus_hfi_device *device,
		struct msm_vidc_platform_resources *res)
{
	struct hal_data *hal = NULL;
	int rc = 0;

	device->base_addr = res->fw_base_addr;
	device->register_base = res->register_base;
	device->register_size = res->register_size;
	device->irq = res->irq;

	rc = venus_hfi_check_core_registered(hal_ctxt, device->base_addr,
			device->register_base, device->register_size,
			device->irq);
	if (!rc) {
		dprintk(VIDC_ERR, "Core present/Already added");
		rc = -EEXIST;
		goto err_core_init;
	}

	dprintk(VIDC_DBG, "HAL_DATA will be assigned now");
	hal = (struct hal_data *)
		kzalloc(sizeof(struct hal_data), GFP_KERNEL);
	if (!hal) {
		dprintk(VIDC_ERR, "Failed to alloc");
		rc = -ENOMEM;
		goto err_core_init;
	}
	hal->irq = device->irq;
	hal->device_base_addr = device->base_addr;
	hal->register_base_addr =
		ioremap_nocache(device->register_base, device->register_size);
	if (!hal->register_base_addr) {
		dprintk(VIDC_ERR,
			"could not map reg addr %d of size %d",
			device->register_base, device->register_size);
		goto error_irq_fail;
	}

	device->hal_data = hal;
	rc = request_irq(device->irq, venus_hfi_isr, IRQF_TRIGGER_HIGH,
			"msm_vidc", device);
	if (unlikely(rc)) {
		dprintk(VIDC_ERR, "() :request_irq failed\n");
		goto error_irq_fail;
	}
	disable_irq_nosync(device->irq);
	return rc;

error_irq_fail:
	kfree(hal);
err_core_init:
	return rc;

}

static inline int venus_hfi_init_clocks(struct msm_vidc_platform_resources *res,
		struct venus_hfi_device *device)
{
	struct venus_core_clock *cl;
	int i;
	int rc = 0;
	struct venus_core_clock *clock;
	if (!res || !device) {
		dprintk(VIDC_ERR, "Invalid params: %p\n", device);
		return -EINVAL;
	}
	clock = device->resources.clock;
	strlcpy(clock[VCODEC_CLK].name, "core_clk",
		sizeof(clock[VCODEC_CLK].name));
	strlcpy(clock[VCODEC_AHB_CLK].name, "iface_clk",
		sizeof(clock[VCODEC_AHB_CLK].name));
	strlcpy(clock[VCODEC_AXI_CLK].name, "bus_clk",
		sizeof(clock[VCODEC_AXI_CLK].name));

	if (res->has_ocmem) {
		strlcpy(clock[VCODEC_OCMEM_CLK].name, "mem_clk",
			sizeof(clock[VCODEC_OCMEM_CLK].name));
	}

	clock[VCODEC_CLK].count = res->load_freq_tbl_size;
	memcpy((void *)clock[VCODEC_CLK].load_freq_tbl, res->load_freq_tbl,
		clock[VCODEC_CLK].count * sizeof(*res->load_freq_tbl));

	dprintk(VIDC_DBG, "count = %d\n", clock[VCODEC_CLK].count);
	if (!clock[VCODEC_CLK].count) {
		dprintk(VIDC_ERR, "Failed to read clock frequency\n");
		goto fail_init_clocks;
	}
	for (i = 0; i <	clock[VCODEC_CLK].count; i++) {
		dprintk(VIDC_DBG,
				"load = %d, freq = %d\n",
				clock[VCODEC_CLK].load_freq_tbl[i].load,
				clock[VCODEC_CLK].load_freq_tbl[i].freq
			  );
	}

	for (i = 0; i < VCODEC_MAX_CLKS; i++) {
		if (i == VCODEC_OCMEM_CLK && !res->has_ocmem)
			continue;
		cl = &device->resources.clock[i];
		if (!cl->clk) {
			cl->clk = devm_clk_get(&res->pdev->dev, cl->name);
			if (IS_ERR_OR_NULL(cl->clk)) {
				dprintk(VIDC_ERR,
					"Failed to get clock: %s\n", cl->name);
				rc = PTR_ERR(cl->clk);
				break;
			}
		}
	}

	if (i < VCODEC_MAX_CLKS) {
		for (--i; i >= 0; i--) {
			if (i == VCODEC_OCMEM_CLK && !res->has_ocmem)
				continue;
			cl = &device->resources.clock[i];
			clk_put(cl->clk);
		}
	}
fail_init_clocks:
	return rc;
}

static inline void venus_hfi_deinit_clocks(struct venus_hfi_device *device)
{
	int i;
	if (!device) {
		dprintk(VIDC_ERR, "Invalid args\n");
		return;
	}

	for (i = 0; i < VCODEC_MAX_CLKS; i++) {
		if (i == VCODEC_OCMEM_CLK && !device->res->has_ocmem)
			continue;
		clk_put(device->resources.clock[i].clk);
	}
}
static inline void venus_hfi_disable_clks(struct venus_hfi_device *device)
{
	int i;
	struct venus_core_clock *cl;
	if (!device) {
		dprintk(VIDC_ERR, "Invalid params: %p\n", device);
		return;
	}
	mutex_lock(&device->clk_pwr_lock);
	if (device->clocks_enabled) {
		for (i = VCODEC_CLK; i < VCODEC_MAX_CLKS; i++) {
			cl = &device->resources.clock[i];
			clk_disable(cl->clk);
		}
	} else {
		for (i = device->clk_gating_level + 1;
			i < VCODEC_MAX_CLKS; i++) {
			cl = &device->resources.clock[i];
			clk_disable(cl->clk);
		}
	}
	for (i = VCODEC_CLK; i < VCODEC_MAX_CLKS; i++) {
		if (i == VCODEC_OCMEM_CLK && !device->res->has_ocmem)
			continue;
		cl = &device->resources.clock[i];
		clk_unprepare(cl->clk);
	}
	device->clocks_enabled = 0;
	--device->clk_cnt;
	mutex_unlock(&device->clk_pwr_lock);
}
static inline int venus_hfi_enable_clks(struct venus_hfi_device *device)
{
	int i = 0;
	struct venus_core_clock *cl;
	int rc = 0;
	if (!device) {
		dprintk(VIDC_ERR, "Invalid params: %p\n", device);
		return -EINVAL;
	}
	mutex_lock(&device->clk_pwr_lock);
	for (i = VCODEC_CLK; i < VCODEC_MAX_CLKS; i++) {
		if (i == VCODEC_OCMEM_CLK && !device->res->has_ocmem)
			continue;
		cl = &device->resources.clock[i];
		rc = clk_prepare_enable(cl->clk);
		if (rc) {
			dprintk(VIDC_ERR, "Failed to enable clocks\n");
			goto fail_clk_enable;
		} else {
			dprintk(VIDC_DBG, "Clock: %s enabled\n", cl->name);
		}
	}
	device->clocks_enabled = 1;
	++device->clk_cnt;
	mutex_unlock(&device->clk_pwr_lock);
	return rc;
fail_clk_enable:
	for (; i >= 0; i--) {
		cl = &device->resources.clock[i];
		clk_disable_unprepare(cl->clk);
	}
	mutex_unlock(&device->clk_pwr_lock);
	return rc;
}
static int venus_hfi_register_iommu_domains(struct venus_hfi_device *device,
					struct msm_vidc_platform_resources *res)
{
	struct iommu_domain *domain;
	int rc = 0, i = 0;
	struct iommu_set *iommu_group_set;
	struct iommu_info *iommu_map;

	if (!device || !res)
		return -EINVAL;

	iommu_group_set = &device->res->iommu_group_set;

	for (i = 0; i < iommu_group_set->count; i++) {
		iommu_map = &iommu_group_set->iommu_maps[i];
		iommu_map->group = iommu_group_find(iommu_map->name);
		if (!iommu_map->group) {
			dprintk(VIDC_ERR, "Failed to find group :%s\n",
				iommu_map->name);
			goto fail_group;
		}
		domain = iommu_group_get_iommudata(iommu_map->group);
		if (!domain) {
			dprintk(VIDC_ERR,
				"Failed to get domain data for group %p",
				iommu_map->group);
			goto fail_group;
		}
		iommu_map->domain = msm_find_domain_no(domain);
		if (iommu_map->domain < 0) {
			dprintk(VIDC_ERR,
				"Failed to get domain index for domain %p",
				domain);
			goto fail_group;
		}
	}
	return rc;

fail_group:
	for (--i; i >= 0; i--) {
		iommu_map = &iommu_group_set->iommu_maps[i];
		if (iommu_map->group)
			iommu_group_put(iommu_map->group);
		iommu_map->group = NULL;
		iommu_map->domain = -1;
	}
	return -EINVAL;
}

static void venus_hfi_deregister_iommu_domains(struct venus_hfi_device *device)
{
	struct iommu_set *iommu_group_set;
	struct iommu_info *iommu_map;
	int i = 0;

	if (!device)
		return;

	iommu_group_set = &device->res->iommu_group_set;
	for (i = 0; i < iommu_group_set->count; i++) {
		iommu_map = &iommu_group_set->iommu_maps[i];
		if (iommu_map->group)
			iommu_group_put(iommu_map->group);
		iommu_map->group = NULL;
		iommu_map->domain = -1;
	}
}

static void venus_hfi_deinit_bus(struct venus_hfi_device *device)
{
	struct venus_bus_info *bus_info;
	int i = 0;

	if (!device)
		return;

	bus_info = &device->resources.bus_info;

	for (i = 0; i < MSM_VIDC_MAX_DEVICES; i++) {
		if (bus_info->ddr_handle[i]) {
			msm_bus_scale_unregister_client(
			   bus_info->ddr_handle[i]);
			bus_info->ddr_handle[i] = 0;
		}

		if (bus_info->ocmem_handle[i]) {
			msm_bus_scale_unregister_client(
			   bus_info->ocmem_handle[i]);
			bus_info->ocmem_handle[i] = 0;
		}
	}
}

static int venus_hfi_init_bus(struct venus_hfi_device *device)
{
	struct venus_bus_info *bus_info;
	int rc = 0;
	if ((!device) || (!device->res->bus_pdata))
		return -EINVAL;

	bus_info = &device->resources.bus_info;

	bus_info->ddr_handle[MSM_VIDC_ENCODER] =
		msm_bus_scale_register_client(
			&device->res->bus_pdata[BUS_IDX_ENC_DDR]);
	if (!bus_info->ddr_handle[MSM_VIDC_ENCODER]) {
		dprintk(VIDC_ERR, "Failed to register bus scale client\n");
		goto err_init_bus;
	}
	bus_info->ddr_handle[MSM_VIDC_DECODER] =
		msm_bus_scale_register_client(
			&device->res->bus_pdata[BUS_IDX_DEC_DDR]);
	if (!bus_info->ddr_handle[MSM_VIDC_DECODER]) {
		dprintk(VIDC_ERR, "Failed to register bus scale client\n");
		goto err_init_bus;
	}

	if (device->res->has_ocmem) {
		bus_info->ocmem_handle[MSM_VIDC_ENCODER] =
			msm_bus_scale_register_client(
				&device->res->bus_pdata[BUS_IDX_ENC_OCMEM]);
		if (!bus_info->ocmem_handle[MSM_VIDC_ENCODER]) {
			dprintk(VIDC_ERR,
				"Failed to register bus scale client\n");
			goto err_init_bus;
		}

		bus_info->ocmem_handle[MSM_VIDC_DECODER] =
			msm_bus_scale_register_client(
				&device->res->bus_pdata[BUS_IDX_DEC_OCMEM]);
		if (!bus_info->ocmem_handle[MSM_VIDC_DECODER]) {
			dprintk(VIDC_ERR,
				"Failed to register bus scale client\n");
			goto err_init_bus;
		}
	}

	return rc;
err_init_bus:
	venus_hfi_deinit_bus(device);
	return -EINVAL;
}

static int venus_hfi_set_ocmem(void *dev, struct ocmem_buf *ocmem)
{
	struct vidc_resource_hdr rhdr;
	struct venus_hfi_device *device = dev;
	int rc = 0;
	if (!device || !ocmem) {
		dprintk(VIDC_ERR, "Invalid params, core:%p, ocmem: %p\n",
			device, ocmem);
		return -EINVAL;
	}
	rhdr.resource_id = VIDC_RESOURCE_OCMEM;
	rhdr.resource_handle = (u32) &device->resources.ocmem;
	rhdr.size =	ocmem->len;
	rc = venus_hfi_core_set_resource(device, &rhdr, ocmem);
	if (rc) {
		dprintk(VIDC_ERR, "Failed to set OCMEM on driver\n");
		goto ocmem_set_failed;
	}
	dprintk(VIDC_DBG, "OCMEM set, addr = %lx, size: %ld\n",
		ocmem->addr, ocmem->len);
ocmem_set_failed:
	return rc;
}

static int venus_hfi_unset_ocmem(void *dev)
{
	struct vidc_resource_hdr rhdr;
	struct venus_hfi_device *device = dev;
	int rc = 0;

	if (!device) {
		dprintk(VIDC_ERR, "%s Invalid params, device:%p\n",
			__func__, device);
		rc = -EINVAL;
		goto ocmem_unset_failed;
	}
	if (!device->resources.ocmem.buf) {
		dprintk(VIDC_INFO, "%s Trying to free OCMEM which is not set",
			__func__);
		rc = -EINVAL;
		goto ocmem_unset_failed;
	}
	rhdr.resource_id = VIDC_RESOURCE_OCMEM;
	rhdr.resource_handle = (u32) &device->resources.ocmem;
	rc = venus_hfi_core_release_resource(device, &rhdr);
	if (rc)
		dprintk(VIDC_ERR, "Failed to unset OCMEM on driver\n");
ocmem_unset_failed:
	return rc;
}

static int venus_hfi_ocmem_notify_handler(struct notifier_block *this,
		unsigned long event, void *data)
{
	struct ocmem_buf *buff = data;
	struct venus_hfi_device *device;
	struct venus_resources *resources;
	struct on_chip_mem *ocmem;
	int rc = NOTIFY_DONE;
	if (event == OCMEM_ALLOC_GROW) {
		ocmem = container_of(this, struct on_chip_mem, vidc_ocmem_nb);
		if (!ocmem) {
			dprintk(VIDC_ERR, "Wrong handler passed\n");
			rc = NOTIFY_BAD;
			goto err_ocmem_notify;
		}
		resources = container_of(ocmem,
			struct venus_resources, ocmem);
		device = container_of(resources,
			struct venus_hfi_device, resources);
		if (venus_hfi_set_ocmem(device, buff)) {
			dprintk(VIDC_ERR, "Failed to set ocmem: %d\n", rc);
			goto err_ocmem_notify;
		}
		rc = NOTIFY_OK;
	}

err_ocmem_notify:
	return rc;
}

static void venus_hfi_ocmem_init(struct venus_hfi_device *device)
{
	struct on_chip_mem *ocmem;

	ocmem = &device->resources.ocmem;
	ocmem->vidc_ocmem_nb.notifier_call = venus_hfi_ocmem_notify_handler;
	ocmem->handle =
		ocmem_notifier_register(OCMEM_VIDEO, &ocmem->vidc_ocmem_nb);
	if (IS_ERR_OR_NULL(ocmem->handle)) {
		dprintk(VIDC_WARN,
				"Failed to register OCMEM notifier. Performance might be impacted\n");
		ocmem->handle = NULL;
	}
}

static int venus_hfi_alloc_ocmem(void *dev, unsigned long size)
{
	int rc = 0;
	struct ocmem_buf *ocmem_buffer;
	struct venus_hfi_device *device = dev;

	if (!device || !size) {
		dprintk(VIDC_ERR, "%s Invalid param, core: %p, size: %lu\n",
			__func__, device, size);
		return -EINVAL;
	}
	ocmem_buffer = device->resources.ocmem.buf;
	if (!ocmem_buffer ||
		ocmem_buffer->len < size) {
		ocmem_buffer = ocmem_allocate(OCMEM_VIDEO, size);
		if (IS_ERR_OR_NULL(ocmem_buffer)) {
			dprintk(VIDC_ERR,
				"ocmem_allocate_nb failed: %d\n",
				(u32) ocmem_buffer);
			rc = -ENOMEM;
		}
		device->resources.ocmem.buf = ocmem_buffer;
		rc = venus_hfi_set_ocmem(device, ocmem_buffer);
		if (rc) {
			dprintk(VIDC_ERR, "Failed to set ocmem: %d\n", rc);
			goto ocmem_set_failed;
		}
	} else
		dprintk(VIDC_DBG,
			"OCMEM is enough. reqd: %lu, available: %lu\n",
			size, ocmem_buffer->len);

ocmem_set_failed:
	return rc;
}

static int venus_hfi_free_ocmem(void *dev)
{
	struct venus_hfi_device *device = dev;
	int rc = 0;

	if (!device) {
		dprintk(VIDC_ERR, "%s invalid device handle %p",
			__func__, device);
		return -EINVAL;
	}

	if (device->resources.ocmem.buf) {
		rc = ocmem_free(OCMEM_VIDEO, device->resources.ocmem.buf);
		if (rc)
			dprintk(VIDC_ERR, "Failed to free ocmem\n");
		device->resources.ocmem.buf = NULL;
	}
	return rc;
}

static void venus_hfi_deinit_ocmem(struct venus_hfi_device *device)
{
	if (device->resources.ocmem.handle)
		ocmem_notifier_unregister(device->resources.ocmem.handle,
				&device->resources.ocmem.vidc_ocmem_nb);
}


static int venus_hfi_init_resources(struct venus_hfi_device *device,
				struct msm_vidc_platform_resources *res)
{
	int rc = 0;

	device->res = res;
	if (!res) {
		dprintk(VIDC_ERR, "Invalid params: %p\n", res);
		return -ENODEV;
	}
	device->gdsc = devm_regulator_get(&res->pdev->dev, "vdd");
	if (IS_ERR(device->gdsc)) {
		dprintk(VIDC_ERR, "Failed to get Venus GDSC\n");
		return -ENODEV;
	}
	rc = venus_hfi_init_clocks(res, device);
	if (rc) {
		dprintk(VIDC_ERR, "Failed to init clocks\n");
		rc = -ENODEV;
		goto err_init_clocks;
	}

	rc = venus_hfi_init_bus(device);
	if (rc) {
		dprintk(VIDC_ERR, "Failed to init bus: %d\n", rc);
		goto err_init_bus;
	}

	rc = venus_hfi_register_iommu_domains(device, res);
	if (rc) {
		dprintk(VIDC_ERR, "Failed to register iommu domains: %d\n", rc);
		goto err_register_iommu_domain;
	}

	if (res->has_ocmem)
		venus_hfi_ocmem_init(device);

	return rc;

err_register_iommu_domain:
	venus_hfi_deinit_bus(device);
err_init_bus:
	venus_hfi_deinit_clocks(device);
err_init_clocks:
	device->gdsc = NULL;
	return rc;
}

static void venus_hfi_deinit_resources(struct venus_hfi_device *device)
{
	if (device->res->has_ocmem)
		venus_hfi_deinit_ocmem(device);
	venus_hfi_deregister_iommu_domains(device);
	venus_hfi_deinit_bus(device);
	venus_hfi_deinit_clocks(device);
	device->gdsc = NULL;
}

static int venus_hfi_iommu_get_domain_partition(void *dev, u32 flags,
			u32 buffer_type, int *domain, int *partition)
{
	struct venus_hfi_device *device = dev;

	if (!device) {
		dprintk(VIDC_ERR, "%s: Invalid param device: %p\n",
		 __func__, device);
		return -EINVAL;
	}

	msm_smem_get_domain_partition(device->hal_client, flags, buffer_type,
			domain, partition);
	return 0;
}

static int protect_cp_mem(struct venus_hfi_device *device)
{
	struct tzbsp_memprot memprot;
	unsigned int resp = 0;
	int rc = 0;
	struct iommu_set *iommu_group_set;
	struct iommu_info *iommu_map;
	int i;

	if (!device)
		return -EINVAL;

	iommu_group_set = &device->res->iommu_group_set;
	if (!iommu_group_set) {
		dprintk(VIDC_ERR, "invalid params: %p\n", iommu_group_set);
		return -EINVAL;
	}

	memprot.cp_start = 0x0;
	memprot.cp_size = 0x0;
	memprot.cp_nonpixel_start = 0x0;
	memprot.cp_nonpixel_size = 0x0;

	for (i = 0; i < iommu_group_set->count; i++) {
		iommu_map = &iommu_group_set->iommu_maps[i];
		if (strcmp(iommu_map->name, "venus_ns") == 0)
			memprot.cp_size = iommu_map->addr_range[0].start;

		if (strcmp(iommu_map->name, "venus_sec_non_pixel") == 0) {
			memprot.cp_nonpixel_start =
				iommu_map->addr_range[0].start;
			memprot.cp_nonpixel_size =
				iommu_map->addr_range[0].size;
		} else if (strcmp(iommu_map->name, "venus_cp") == 0) {
			memprot.cp_nonpixel_start =
				iommu_map->addr_range[1].start;
		}
	}

	rc = scm_call(SCM_SVC_MP, TZBSP_MEM_PROTECT_VIDEO_VAR, &memprot,
			sizeof(memprot), &resp, sizeof(resp));
	if (rc)
		dprintk(VIDC_ERR,
		"Failed to protect memory , rc is :%d, response : %d\n",
		rc, resp);
	return rc;
}

static int venus_hfi_load_fw(void *dev)
{
	int rc = 0;
	struct venus_hfi_device *device = dev;

	if (!device || !device->gdsc) {
		dprintk(VIDC_ERR, "%s Invalid paramter: %p\n",
			__func__, device);
		return -EINVAL;
	}
	mutex_init(&device->clk_pwr_lock);
	device->clk_gating_level = VCODEC_CLK;
	rc = venus_hfi_iommu_attach(device);
	if (rc) {
		dprintk(VIDC_ERR, "Failed to attach iommu");
		goto fail_iommu_attach;
	}

	mutex_lock(&device->clk_pwr_lock);
	if (!device->resources.fw.cookie) {
		rc = regulator_enable(device->gdsc);
		if (rc) {
			dprintk(VIDC_ERR, "Failed to enable GDSC %d", rc);
			mutex_unlock(&device->clk_pwr_lock);
			goto fail_enable_gdsc;
		}
		device->resources.fw.cookie = subsystem_get("venus");
	}

	if (IS_ERR_OR_NULL(device->resources.fw.cookie)) {
		dprintk(VIDC_ERR, "Failed to download firmware: %ld\n", \
			(signed long)(device->resources.fw.cookie));
		rc = -ENOMEM;
		mutex_unlock(&device->clk_pwr_lock);
		goto fail_load_fw;
	}
	device->power_enabled = 1;
	++device->pwr_cnt;
	mutex_unlock(&device->clk_pwr_lock);
	/*Clocks can be enabled only after pil_get since
	 * gdsc is turned-on in pil_get*/
	rc = venus_hfi_enable_clks(device);
	if (rc) {
		dprintk(VIDC_ERR, "Failed to enable clocks: %d\n", rc);
		goto fail_enable_clks;
	}

	rc = protect_cp_mem(device);
	if (rc) {
		dprintk(VIDC_ERR, "Failed to protect memory\n");
		goto fail_protect_mem;
	}

	return rc;
fail_protect_mem:
	venus_hfi_disable_clks(device);
fail_enable_clks:
	subsystem_put(device->resources.fw.cookie);
fail_load_fw:
	mutex_lock(&device->clk_pwr_lock);
	device->resources.fw.cookie = NULL;
	regulator_disable(device->gdsc);
	device->power_enabled = 0;
	--device->pwr_cnt;
	mutex_unlock(&device->clk_pwr_lock);
fail_enable_gdsc:
	venus_hfi_iommu_detach(device);
fail_iommu_attach:
	return rc;
}

static void venus_hfi_unload_fw(void *dev)
{
	struct venus_hfi_device *device = dev;
	if (!device) {
		dprintk(VIDC_ERR, "%s Invalid paramter: %p\n",
			__func__, device);
		return;
	}
	if (device->resources.fw.cookie) {
		flush_workqueue(device->vidc_workq);
		flush_workqueue(device->venus_pm_workq);
		subsystem_put(device->resources.fw.cookie);
		venus_hfi_interface_queues_release(dev);
		/* IOMMU operations need to be done before AXI halt.*/
		venus_hfi_iommu_detach(device);
		/* Halt the AXI to make sure there are no pending transactions.
		 * Clocks should be unprepared after making sure axi is halted.
		 */
		if(venus_hfi_halt_axi(device))
			dprintk(VIDC_WARN, "Failed to halt AXI\n");
		venus_hfi_disable_clks(device);
		mutex_lock(&device->clk_pwr_lock);
		regulator_disable(device->gdsc);
		device->power_enabled = 0;
		--device->pwr_cnt;
		mutex_unlock(&device->clk_pwr_lock);
		device->resources.fw.cookie = NULL;
	}
}

static int venus_hfi_get_fw_info(void *dev, enum fw_info info)
{
	int rc = 0;
	struct venus_hfi_device *device = dev;

	if (!device) {
		dprintk(VIDC_ERR, "%s Invalid paramter: %p\n",
			__func__, device);
		return -EINVAL;
	}

	switch (info) {
	case FW_BASE_ADDRESS:
		rc = device->base_addr;
		break;

	case FW_REGISTER_BASE:
		rc = device->register_base;
		break;

	case FW_REGISTER_SIZE:
		rc = device->register_size;
		break;

	case FW_IRQ:
		rc = device->irq;
		break;

	default:
		dprintk(VIDC_ERR, "Invalid fw info requested");
	}
	return rc;
}

static int venus_hfi_get_info(void *dev, enum dev_info info)
{
	int rc = 0;
	struct venus_hfi_device *device = dev;
	if (!device) {
		dprintk(VIDC_ERR, "%s Invalid parameter: %p\n",
				__func__, device);
		return -EINVAL;
	}

	mutex_lock(&device->clk_pwr_lock);
	switch (info) {
	case DEV_CLOCK_COUNT:
		rc = device->clk_cnt;
		break;
	case DEV_CLOCK_ENABLED:
		rc = device->clocks_enabled;
		break;
	case DEV_PWR_COUNT:
		rc = device->pwr_cnt;
		break;
	case DEV_PWR_ENABLED:
		rc = device->power_enabled;
		break;
	default:
		dprintk(VIDC_ERR, "Invalid device info requested");
	}
	mutex_unlock(&device->clk_pwr_lock);
	return rc;
}

int venus_hfi_get_stride_scanline(int color_fmt,
	int width, int height, int *stride, int *scanlines) {
	*stride = VENUS_Y_STRIDE(color_fmt, width);
	*scanlines = VENUS_Y_SCANLINES(color_fmt, height);
	return 0;
}

int venus_hfi_get_core_capabilities(void)
{
	int i = 0, rc = 0, j = 0, venus_version_length = 0;
	u32 smem_block_size = 0;
	u8 *smem_table_ptr;
	char version[256];
	const u32 version_string_size = 128;
	char venus_version[] = "VIDEO.VE.1.4";
	u8 version_info[256];
	const u32 smem_image_index_venus = 14 * 128;
	/* Venus version is stored at 14th entry in smem table */

	smem_table_ptr = smem_get_entry(SMEM_IMAGE_VERSION_TABLE,
			&smem_block_size);
	if (smem_table_ptr &&
			((smem_image_index_venus + version_string_size) <= smem_block_size)) {
		memcpy(version_info, smem_table_ptr + smem_image_index_venus,
				version_string_size);
		} else { 
		dprintk(VIDC_ERR, 
		"%s: failed to read version info from smem table\n", 
		__func__); 
		return -EINVAL; 
		} 

	while (version_info[i++] != 'V' && i < version_string_size)
		;

	venus_version_length = strlen(venus_version);
	for (i--, j = 0; i < version_string_size && j < venus_version_length;
		i++)
		version[j++] = version_info[i];
	version[venus_version_length] = '\0';
	dprintk(VIDC_DBG, "F/W version retrieved : %s\n", version);

	if (strcmp((const char *)version, (const char *)venus_version) == 0)
		rc = HAL_VIDEO_ENCODER_ROTATION_CAPABILITY |
			HAL_VIDEO_ENCODER_SCALING_CAPABILITY |
			HAL_VIDEO_ENCODER_DEINTERLACE_CAPABILITY |
			HAL_VIDEO_DECODER_MULTI_STREAM_CAPABILITY;
	return rc;
}

int venus_hfi_capability_check(u32 fourcc, u32 width,
		u32 *max_width, u32 *max_height)
{
	int rc = 0;
	if (!max_width || !max_height) {
		dprintk(VIDC_ERR, "%s - invalid parameter\n", __func__);
		return -EINVAL;
	}

	if (msm_vp8_low_tier && fourcc == V4L2_PIX_FMT_VP8) {
		*max_width = DEFAULT_WIDTH;
		*max_height = DEFAULT_HEIGHT;
	}
	if (width > *max_width) {
		dprintk(VIDC_ERR,
		"Unsupported width = %u supported max width = %u",
		width, *max_width);
		rc = -ENOTSUPP;
	}
	return rc;
}

static void *venus_hfi_add_device(u32 device_id,
			struct msm_vidc_platform_resources *res,
			hfi_cmd_response_callback callback)
{
	struct venus_hfi_device *hdevice = NULL;
	int rc = 0;

	if (device_id || !res || !callback) {
		dprintk(VIDC_ERR, "Invalid Paramters");
		return NULL;
	}

	dprintk(VIDC_INFO, "entered , device_id: %d", device_id);

	hdevice = (struct venus_hfi_device *)
			kzalloc(sizeof(struct venus_hfi_device), GFP_KERNEL);
	if (!hdevice) {
		dprintk(VIDC_ERR, "failed to allocate new device");
		goto err_alloc;
	}

	rc = venus_hfi_init_regs_and_interrupts(hdevice, res);
	if (rc)
		goto err_init_regs;

	hdevice->device_id = device_id;
	hdevice->callback = callback;
	hdevice->clocks_enabled = 0;
	hdevice->clk_cnt = 0;
	hdevice->power_enabled = 0;
	hdevice->pwr_cnt = 0;

	hdevice->vidc_workq = create_singlethread_workqueue(
		"msm_vidc_workerq_venus");
	if (!hdevice->vidc_workq) {
		dprintk(VIDC_ERR, ": create vidc workq failed\n");
		goto error_createq;
	}
	hdevice->venus_pm_workq = create_singlethread_workqueue(
			"pm_workerq_venus");
	if (!hdevice->venus_pm_workq) {
		dprintk(VIDC_ERR, ": create pm workq failed\n");
		goto error_createq_pm;
	}

	if (hal_ctxt.dev_count == 0)
		INIT_LIST_HEAD(&hal_ctxt.dev_head);

	INIT_LIST_HEAD(&hdevice->list);
	list_add_tail(&hdevice->list, &hal_ctxt.dev_head);
	hal_ctxt.dev_count++;

	return (void *) hdevice;
error_createq_pm:
	destroy_workqueue(hdevice->vidc_workq);
error_createq:
err_init_regs:
	kfree(hdevice);
err_alloc:
	return NULL;
}

static void *venus_hfi_get_device(u32 device_id,
				struct msm_vidc_platform_resources *res,
				hfi_cmd_response_callback callback)
{
	struct venus_hfi_device *device;
	int rc = 0;

	if (!res || !callback) {
		dprintk(VIDC_ERR, "Invalid params: %p %p\n", res, callback);
		return NULL;
	}

	device = venus_hfi_add_device(device_id, res, &handle_cmd_response);
	if (!device) {
		dprintk(VIDC_ERR, "Failed to create HFI device\n");
		return NULL;
	}

	rc = venus_hfi_init_resources(device, res);
	if (rc) {
		dprintk(VIDC_ERR, "Failed to init resources: %d\n", rc);
		goto err_fail_init_res;
	}
	return device;

err_fail_init_res:
	venus_hfi_delete_device(device);
	return NULL;
}

void venus_hfi_delete_device(void *device)
{
	struct venus_hfi_device *close, *tmp, *dev;

	if (device) {
		venus_hfi_deinit_resources(device);
		dev = (struct venus_hfi_device *) device;
		list_for_each_entry_safe(close, tmp, &hal_ctxt.dev_head, list) {
			if (close->hal_data->irq == dev->hal_data->irq) {
				hal_ctxt.dev_count--;
				free_irq(dev->hal_data->irq, close);
				list_del(&close->list);
				destroy_workqueue(close->vidc_workq);
				destroy_workqueue(close->venus_pm_workq);
				kfree(close->hal_data);
				kfree(close);
				break;
			}
		}

	}
}

static void venus_init_hfi_callbacks(struct hfi_device *hdev)
{
	hdev->core_init = venus_hfi_core_init;
	hdev->core_release = venus_hfi_core_release;
	hdev->core_pc_prep = venus_hfi_core_pc_prep;
	hdev->core_ping = venus_hfi_core_ping;
	hdev->core_trigger_ssr = venus_hfi_core_trigger_ssr;
	hdev->session_init = venus_hfi_session_init;
	hdev->session_end = venus_hfi_session_end;
	hdev->session_abort = venus_hfi_session_abort;
	hdev->session_clean = venus_hfi_session_clean;
	hdev->session_set_buffers = venus_hfi_session_set_buffers;
	hdev->session_release_buffers = venus_hfi_session_release_buffers;
	hdev->session_load_res = venus_hfi_session_load_res;
	hdev->session_release_res = venus_hfi_session_release_res;
	hdev->session_start = venus_hfi_session_start;
	hdev->session_stop = venus_hfi_session_stop;
	hdev->session_suspend = venus_hfi_session_suspend;
	hdev->session_resume = venus_hfi_session_resume;
	hdev->session_etb = venus_hfi_session_etb;
	hdev->session_ftb = venus_hfi_session_ftb;
	hdev->session_parse_seq_hdr = venus_hfi_session_parse_seq_hdr;
	hdev->session_get_seq_hdr = venus_hfi_session_get_seq_hdr;
	hdev->session_get_buf_req = venus_hfi_session_get_buf_req;
	hdev->session_flush = venus_hfi_session_flush;
	hdev->session_set_property = venus_hfi_session_set_property;
	hdev->session_get_property = venus_hfi_session_get_property;
	hdev->scale_clocks = venus_hfi_scale_clocks;
	hdev->scale_bus = venus_hfi_scale_bus;
	hdev->unvote_bus = venus_hfi_unvote_bus;
	hdev->unset_ocmem = venus_hfi_unset_ocmem;
	hdev->alloc_ocmem = venus_hfi_alloc_ocmem;
	hdev->free_ocmem = venus_hfi_free_ocmem;
	hdev->iommu_get_domain_partition = venus_hfi_iommu_get_domain_partition;
	hdev->load_fw = venus_hfi_load_fw;
	hdev->unload_fw = venus_hfi_unload_fw;
	hdev->get_fw_info = venus_hfi_get_fw_info;
	hdev->get_info = venus_hfi_get_info;
	hdev->get_stride_scanline = venus_hfi_get_stride_scanline;
	hdev->capability_check = venus_hfi_capability_check;
	hdev->get_core_capabilities = venus_hfi_get_core_capabilities;
}

int venus_hfi_initialize(struct hfi_device *hdev, u32 device_id,
		struct msm_vidc_platform_resources *res,
		hfi_cmd_response_callback callback)
{
	int rc = 0;

	if (!hdev || !res || !callback) {
		dprintk(VIDC_ERR, "Invalid params: %p %p %p\n",
			hdev, res, callback);
		rc = -EINVAL;
		goto err_venus_hfi_init;
	}
	hdev->hfi_device_data = venus_hfi_get_device(device_id, res, callback);

	venus_init_hfi_callbacks(hdev);

err_venus_hfi_init:
	return rc;
}
<|MERGE_RESOLUTION|>--- conflicted
+++ resolved
@@ -25,6 +25,7 @@
 #include <mach/subsystem_restart.h>
 #include <mach/msm_smem.h>
 #include <asm/memory.h>
+#include <linux/iopoll.h>
 #include "hfi_packetization.h"
 #include "venus_hfi.h"
 #include "vidc_hfi_io.h"
@@ -66,6 +67,9 @@
 
 #define TZBSP_VIDEO_SET_STATE 0xa
 
+/* Poll interval in uS */
+#define POLL_INTERVAL_US 50
+
 enum tzbsp_video_state {
 	TZBSP_VIDEO_STATE_SUSPEND = 0,
 	TZBSP_VIDEO_STATE_RESUME
@@ -76,7 +80,10 @@
 	u32 spare; /*reserved for future, should be zero*/
 };
 
+
 static inline int venus_hfi_clk_gating_off(struct venus_hfi_device *device);
+
+static int venus_hfi_power_enable(void *dev);
 
 static void venus_hfi_dump_packet(u8 *packet)
 {
@@ -405,21 +412,24 @@
 	return rc;
 }
 
-static int venus_hfi_alloc(void *mem, void *clnt, u32 size, u32 align,
-		u32 flags, u32 usage)
-{
-	struct vidc_mem_addr *vmem;
-	struct msm_smem *alloc;
-	int rc = 0;
-
-	if (!mem || !clnt || !size) {
+static int venus_hfi_alloc(struct venus_hfi_device *dev, void *mem,
+			u32 size, u32 align, u32 flags, u32 usage)
+{
+	struct vidc_mem_addr *vmem = NULL;
+	struct msm_smem *alloc = NULL;
+	int rc = 0;
+
+	if (!dev || !dev->hal_client || !mem || !size) {
 		dprintk(VIDC_ERR, "Invalid Params");
 		return -EINVAL;
 	}
+
 	vmem = (struct vidc_mem_addr *)mem;
 	dprintk(VIDC_INFO, "start to alloc: size:%d, Flags: %d", size, flags);
 
-	alloc = msm_smem_alloc(clnt, size, align, flags, usage, 1);
+	venus_hfi_power_enable(dev);
+
+	alloc = msm_smem_alloc(dev->hal_client, size, align, flags, usage, 1);
 	dprintk(VIDC_DBG, "Alloc done");
 	if (!alloc) {
 		dprintk(VIDC_ERR, "Alloc failed\n");
@@ -428,7 +438,7 @@
 	}
 	dprintk(VIDC_DBG, "venus_hfi_alloc:ptr=%p,size=%d",
 			alloc->kvaddr, size);
-	rc = msm_smem_cache_operations(clnt, alloc,
+	rc = msm_smem_cache_operations(dev->hal_client, alloc,
 		SMEM_CACHE_CLEAN);
 	if (rc) {
 		dprintk(VIDC_WARN, "Failed to clean cache\n");
@@ -443,9 +453,14 @@
 	return rc;
 }
 
-static void venus_hfi_free(struct smem_client *clnt, struct msm_smem *mem)
-{
-	msm_smem_free(clnt, mem);
+static void venus_hfi_free(struct venus_hfi_device *dev, struct msm_smem *mem)
+{
+	if (!dev || !mem) {
+		dprintk(VIDC_ERR, "invalid param %p %p\n", dev, mem);
+		return;
+	}
+	venus_hfi_power_enable(dev);
+	msm_smem_free(dev->hal_client, mem);
 }
 
 static void venus_hfi_write_register(struct venus_hfi_device *device, u32 reg,
@@ -509,45 +524,12 @@
 	return rc;
 }
 
-static int venus_hfi_halt_axi(struct venus_hfi_device *device)
-{
-	u32 reg;
-	int rc = 0;
-	if (!device) {
-		dprintk(VIDC_ERR, "Invalid input: %p\n", device);
-		return -EINVAL;
-	}
-	if (venus_hfi_clk_gating_off(device)) {
-		dprintk(VIDC_ERR, "Failed to turn off clk gating\n");
-		return -EIO;
-	}
-	/* Halt AXI and AXI OCMEM VBIF Access */
-	reg = venus_hfi_read_register(device, VENUS_VBIF_AXI_HALT_CTRL0);
-	reg |= VENUS_VBIF_AXI_HALT_CTRL0_HALT_REQ;
-	venus_hfi_write_register(device, VENUS_VBIF_AXI_HALT_CTRL0, reg, 0);
-
-	/* Request for AXI bus port halt */
-	rc = readl_poll_timeout((u32)device->hal_data->register_base_addr+
-			VENUS_VBIF_AXI_HALT_CTRL1,
-			reg, reg & VENUS_VBIF_AXI_HALT_CTRL1_HALT_ACK,
-			POLL_INTERVAL_US,
-			VENUS_VBIF_AXI_HALT_ACK_TIMEOUT_US);
-	if (rc)
-			dprintk(VIDC_WARN, "AXI bus port halt timeout\n");
-	return rc;
-}
-
 static int venus_hfi_core_start_cpu(struct venus_hfi_device *device)
 {
 	u32 ctrl_status = 0, count = 0, rc = 0;
 	int max_tries = 100;
 	venus_hfi_write_register(device,
-<<<<<<< HEAD
-			VIDC_WRAPPER_INTR_MASK,
-			VIDC_WRAPPER_INTR_MASK_A2HVCODEC_BMSK, 0);
-=======
 			VIDC_WRAPPER_INTR_MASK, VIDC_WRAPPER_INTR_MASK_A2HVCODEC_BMSK, 0);
->>>>>>> 22d99072
 	venus_hfi_write_register(device,
 			VIDC_CPU_CS_SCIACMDARG3, 1, 0);
 
@@ -900,6 +882,34 @@
 }
 
 static DECLARE_COMPLETION(pc_prep_done);
+
+static int venus_hfi_halt_axi(struct venus_hfi_device *device)
+{
+	u32 reg;
+	int rc = 0;
+	if (!device) {
+		dprintk(VIDC_ERR, "Invalid input: %p\n", device);
+		return -EINVAL;
+	}
+	if (venus_hfi_clk_gating_off(device)) {
+		dprintk(VIDC_ERR, "Failed to turn off clk gating\n");
+		return -EIO;
+	}
+	/* Halt AXI and AXI OCMEM VBIF Access */
+	reg = venus_hfi_read_register(device, VENUS_VBIF_AXI_HALT_CTRL0);
+	reg |= VENUS_VBIF_AXI_HALT_CTRL0_HALT_REQ;
+	venus_hfi_write_register(device, VENUS_VBIF_AXI_HALT_CTRL0, reg, 0);
+
+	/* Request for AXI bus port halt */
+	rc = readl_poll_timeout((u32)device->hal_data->register_base_addr
+			+ VENUS_VBIF_AXI_HALT_CTRL1,
+			reg, reg & VENUS_VBIF_AXI_HALT_CTRL1_HALT_ACK,
+			POLL_INTERVAL_US,
+			VENUS_VBIF_AXI_HALT_ACK_TIMEOUT_US);
+	if (rc)
+		dprintk(VIDC_WARN, "AXI bus port halt timeout\n");
+	return rc;
+}
 
 static inline int venus_hfi_power_off(struct venus_hfi_device *device)
 {
@@ -1008,6 +1018,22 @@
 	return rc;
 }
 
+static int venus_hfi_power_enable(void *dev)
+{
+	int rc = 0;
+	struct venus_hfi_device *device = dev;
+	if (!device) {
+		dprintk(VIDC_ERR, "Invalid params: %p\n", device);
+		return -EINVAL;
+	}
+	mutex_lock(&device->clk_pwr_lock);
+	if (!device->power_enabled)
+		rc = venus_hfi_power_on(device);
+	mutex_unlock(&device->clk_pwr_lock);
+
+	return rc;
+}
+
 static void venus_hfi_pm_hndlr(struct work_struct *work);
 static DECLARE_DELAYED_WORK(venus_hfi_pm_work, venus_hfi_pm_hndlr);
 
@@ -1036,14 +1062,8 @@
 			dprintk(VIDC_ERR, "Failed venus clock enable");
 			goto fail_clk_power_on;
 		}
-<<<<<<< HEAD
-		venus_hfi_write_register(device,
-			VIDC_WRAPPER_INTR_MASK,
-			VIDC_WRAPPER_INTR_MASK_A2HVCODEC_BMSK, 0);
-=======
 	        venus_hfi_write_register(device,
 			        VIDC_WRAPPER_INTR_MASK, VIDC_WRAPPER_INTR_MASK_A2HVCODEC_BMSK, 0);
->>>>>>> 22d99072
 	}
 already_enabled:
 	device->clocks_enabled = 1;
@@ -1101,12 +1121,12 @@
 		dprintk(VIDC_ERR, "cannot write to shared Q's");
 		goto err_q_null;
 	}
-
 	if (!venus_hfi_write_queue(q_info, (u8 *)pkt, &rx_req_is_set)) {
 		mutex_lock(&device->clk_pwr_lock);
 		result = venus_hfi_clk_gating_off(device);
 		if (result) {
-			dprintk(VIDC_ERR, "%s : Clock enable failed\n", __func__);
+			dprintk(VIDC_ERR, "%s : Clock enable failed\n",
+					__func__);
 			mutex_unlock(&device->clk_pwr_lock);
 			goto err_q_write;
 		}
@@ -1115,7 +1135,7 @@
 			dprintk(VIDC_ERR, "Clock scaling failed\n");
 			mutex_unlock(&device->clk_pwr_lock);
 			goto err_q_write;
-			}
+		}
 		if (rx_req_is_set)
 			venus_hfi_write_register(
 				device,
@@ -1150,12 +1170,12 @@
 		goto read_error_null;
 	}
 	q_info = &device->iface_queues[VIDC_IFACEQ_MSGQ_IDX];
-
 	if (!venus_hfi_read_queue(q_info, (u8 *)pkt, &tx_req_is_set)) {
 		mutex_lock(&device->clk_pwr_lock);
 		rc = venus_hfi_clk_gating_off(device);
 		if (rc) {
-			dprintk(VIDC_ERR,"%s : Clock enable failed\n", __func__);
+			dprintk(VIDC_ERR,
+					"%s : Clock enable failed\n", __func__);
 			mutex_unlock(&device->clk_pwr_lock);
 			goto read_error;
 		}
@@ -1193,13 +1213,13 @@
 		rc = -ENODATA;
 		goto dbg_error_null;
 	}
-
 	q_info = &device->iface_queues[VIDC_IFACEQ_DBGQ_IDX];
 	if (!venus_hfi_read_queue(q_info, (u8 *)pkt, &tx_req_is_set)) {
 		mutex_lock(&device->clk_pwr_lock);
 		rc = venus_hfi_clk_gating_off(device);
 		if (rc) {
-			dprintk(VIDC_ERR,"%s : Clock enable failed\n", __func__);
+			dprintk(VIDC_ERR,
+				"%s : Clock enable failed\n", __func__);
 			mutex_unlock(&device->clk_pwr_lock);
 			goto dbg_error;
 		}
@@ -1218,72 +1238,6 @@
 dbg_error_null:
 	mutex_unlock(&device->read_lock);
 	return rc;
-}
-
-static int venus_hfi_is_cmd_pending(struct venus_hfi_device *dev)
-{
-	struct hfi_queue_header *queue;
-	struct vidc_iface_q_info *q_info;
-	u32 write_ptr, read_ptr;
-	u32 rc = 0;
-	q_info = &dev->iface_queues[VIDC_IFACEQ_CMDQ_IDX];
-	if (!q_info)
-		dprintk(VIDC_ERR, "cannot read shared Q's");
-	queue = (struct hfi_queue_header *) q_info->q_hdr;
-	if (!queue) {
-		dprintk(VIDC_ERR, "queue not present");
-		return -ENOENT;
-	}
-	write_ptr = (u32)queue->qhdr_write_idx;
-	read_ptr = (u32)queue->qhdr_read_idx;
-	rc = read_ptr - write_ptr;
-	return rc;
-}
-
-static int venus_hfi_is_msg_pending(struct venus_hfi_device *dev)
-{                                                                
-	struct hfi_queue_header *queue;                                 
-	struct vidc_iface_q_info *q_info;                               
-	u32 write_ptr, read_ptr;                                        
-	u32 rc = 0;                                                     
-	q_info = &dev->iface_queues[VIDC_IFACEQ_MSGQ_IDX];              
-	if (!q_info)                                                    
-		dprintk(VIDC_ERR, "cannot read shared Q's");                  
-	queue = (struct hfi_queue_header *) q_info->q_hdr;              
-	if (!queue) {                                                   
-		dprintk(VIDC_ERR, "queue not present");                       
-		return -ENOENT;                                               
-	}                                                               
-	write_ptr = (u32)queue->qhdr_write_idx;                         
-	read_ptr = (u32)queue->qhdr_read_idx;                           
-	rc = read_ptr - write_ptr;                                      
-	return rc;                                                      
-}
-
-static inline void venus_hfi_clk_gating_on(struct venus_hfi_device *device)
-{
-	if (!device) {
-		dprintk(VIDC_ERR, "Invalid params: %p\n", device);
-		return;
-	}
-	if (!device->clocks_enabled) {
-		dprintk(VIDC_DBG, "Clocks are already disabled");
-		goto already_disabled;
-		}
-	/*SYS Idle should be last message so mask any further interrupts
-	* until clocks are enabled again.*/
-	if (!venus_hfi_is_msg_pending(device)) {
-		venus_hfi_write_register(device,
-			VIDC_WRAPPER_INTR_MASK,
-			VIDC_WRAPPER_INTR_MASK_A2HVCODEC_BMSK |
-			VIDC_WRAPPER_INTR_MASK_A2HCPU_BMSK, 0);
-	}
-	venus_hfi_clk_disable(device);
-	if (!queue_delayed_work(device->venus_pm_workq, &venus_hfi_pm_work,
-				msecs_to_jiffies(msm_vidc_pwr_collapse_delay)))
-		dprintk(VIDC_DBG, "PM work already scheduled\n");
-already_disabled:
-	device->clocks_enabled = 0;
 }
 
 static void venus_hfi_set_queue_hdr_defaults(struct hfi_queue_header *q_hdr)
@@ -1327,10 +1281,10 @@
 				(unsigned long)(mem_map[i].virtual_addr),
 				domain, partition, SZ_4K);
 		}
-		venus_hfi_free(device->hal_client, device->qdss.mem_data);
-	}
-	venus_hfi_free(device->hal_client, device->iface_q_table.mem_data);
-	venus_hfi_free(device->hal_client, device->sfr.mem_data);
+		venus_hfi_free(device, device->qdss.mem_data);
+	}
+	venus_hfi_free(device, device->iface_q_table.mem_data);
+	venus_hfi_free(device, device->sfr.mem_data);
 
 	for (i = 0; i < VIDC_IFACEQ_NUMQ; i++) {
 		device->iface_queues[i].q_hdr = NULL;
@@ -1365,7 +1319,7 @@
 
 	for (i = 0; i < num_entries; i++) {
 		rc = msm_iommu_map_contig_buffer(venus_qdss_entries[i][0],
-			domain, 1 , venus_qdss_entries[i][1],
+			domain, partition, venus_qdss_entries[i][1],
 			SZ_4K, 0, &iova);
 		if (rc) {
 			dprintk(VIDC_ERR,
@@ -1406,8 +1360,8 @@
 	int num_entries = sizeof(venus_qdss_entries)/(2 * sizeof(u32));
 	int domain, partition;
 	mem_addr = &dev->mem_addr;
-	rc = venus_hfi_alloc((void *) mem_addr,
-			dev->hal_client, QUEUE_SIZE, 1, 0,
+	rc = venus_hfi_alloc(dev, (void *) mem_addr,
+			QUEUE_SIZE, 1, 0,
 			HAL_BUFFER_INTERNAL_CMD_QUEUE);
 	if (rc) {
 		dprintk(VIDC_ERR, "iface_q_table_alloc_fail");
@@ -1433,8 +1387,8 @@
 		venus_hfi_set_queue_hdr_defaults(iface_q->q_hdr);
 	}
 
-	rc = venus_hfi_alloc((void *) mem_addr,
-			dev->hal_client, QDSS_SIZE, 1, 0,
+	rc = venus_hfi_alloc(dev, (void *) mem_addr,
+			QDSS_SIZE, 1, 0,
 			HAL_BUFFER_INTERNAL_CMD_QUEUE);
 	if (rc) {
 		dprintk(VIDC_WARN,
@@ -1446,8 +1400,8 @@
 		dev->qdss.mem_size = QDSS_SIZE;
 		dev->qdss.mem_data = mem_addr->mem_data;
 	}
-	rc = venus_hfi_alloc((void *) mem_addr,
-			dev->hal_client, SFR_SIZE, 1, 0,
+	rc = venus_hfi_alloc(dev, (void *) mem_addr,
+			SFR_SIZE, 1, 0,
 			HAL_BUFFER_INTERNAL_CMD_QUEUE);
 	if (rc) {
 		dprintk(VIDC_WARN, "sfr_alloc_fail: SFR not will work");
@@ -1512,7 +1466,7 @@
 	if (rc) {
 		dprintk(VIDC_ERR,
 			"IOMMU mapping failed, Freeing qdss memdata");
-		venus_hfi_free(dev->hal_client, dev->qdss.mem_data);
+		venus_hfi_free(dev, dev->qdss.mem_data);
 		dev->qdss.mem_data = NULL;
 	}
 	if (!IS_ERR_OR_NULL(dev->qdss.align_device_addr))
@@ -1686,8 +1640,6 @@
 	return 0;
 }
 
-<<<<<<< HEAD
-=======
 static int venus_hfi_get_q_size(struct venus_hfi_device *dev,
 	unsigned int q_index)
 {
@@ -1744,7 +1696,6 @@
 	device->clocks_enabled = 0;
 }
 
->>>>>>> 22d99072
 static void venus_hfi_core_clear_interrupt(struct venus_hfi_device *device)
 {
 	u32 intr_status = 0;
@@ -1782,10 +1733,6 @@
 			VIDC_CPU_CS_A2HSOFTINTCLR, 1, 0);
 	venus_hfi_write_register(device,
 			VIDC_WRAPPER_INTR_CLEAR, intr_status, 0);
-<<<<<<< HEAD
-
-=======
->>>>>>> 22d99072
 	dprintk(VIDC_DBG, "Cleared WRAPPER/A2H interrupt");
 err_clk_gating_off:
 	mutex_unlock(&device->clk_pwr_lock);
@@ -2658,7 +2605,7 @@
 			rc = venus_hfi_try_clk_gating(device);
 		} else if (rc == HFI_MSG_SYS_PC_PREP_DONE) {
 			dprintk(VIDC_DBG,
-				"Received HFI_MSG_SYS_PC_PREP_DONE\n");
+					"Received HFI_MSG_SYS_PC_PREP_DONE\n");
 			rc = venus_hfi_try_clk_gating(device);
 			if (rc)
 				dprintk(VIDC_ERR,
@@ -3357,8 +3304,7 @@
 	}
 
 	if (IS_ERR_OR_NULL(device->resources.fw.cookie)) {
-		dprintk(VIDC_ERR, "Failed to download firmware: %ld\n", \
-			(signed long)(device->resources.fw.cookie));
+		dprintk(VIDC_ERR, "Failed to download firmware\n");
 		rc = -ENOMEM;
 		mutex_unlock(&device->clk_pwr_lock);
 		goto fail_load_fw;
@@ -3515,15 +3461,10 @@
 	smem_table_ptr = smem_get_entry(SMEM_IMAGE_VERSION_TABLE,
 			&smem_block_size);
 	if (smem_table_ptr &&
-			((smem_image_index_venus + version_string_size) <= smem_block_size)) {
+			((smem_image_index_venus + version_string_size) <=
+			smem_block_size))
 		memcpy(version_info, smem_table_ptr + smem_image_index_venus,
 				version_string_size);
-		} else { 
-		dprintk(VIDC_ERR, 
-		"%s: failed to read version info from smem table\n", 
-		__func__); 
-		return -EINVAL; 
-		} 
 
 	while (version_info[i++] != 'V' && i < version_string_size)
 		;
@@ -3721,6 +3662,7 @@
 	hdev->get_stride_scanline = venus_hfi_get_stride_scanline;
 	hdev->capability_check = venus_hfi_capability_check;
 	hdev->get_core_capabilities = venus_hfi_get_core_capabilities;
+	hdev->power_enable = venus_hfi_power_enable;
 }
 
 int venus_hfi_initialize(struct hfi_device *hdev, u32 device_id,
