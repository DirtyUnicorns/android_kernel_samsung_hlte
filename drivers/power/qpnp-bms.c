/* Copyright (c) 2011-2013, The Linux Foundation. All rights reserved.
 *
 * This program is free software; you can redistribute it and/or modify
 * it under the terms of the GNU General Public License version 2 and
 * only version 2 as published by the Free Software Foundation.
 *
 * This program is distributed in the hope that it will be useful,
 * but WITHOUT ANY WARRANTY; without even the implied warranty of
 * MERCHANTABILITY or FITNESS FOR A PARTICULAR PURPOSE.  See the
 * GNU General Public License for more details.
 */

#define pr_fmt(fmt)	"BMS: %s: " fmt, __func__

#include <linux/module.h>
#include <linux/types.h>
#include <linux/init.h>
#include <linux/slab.h>
#include <linux/err.h>
#include <linux/of.h>
#include <linux/of_device.h>
#include <linux/power_supply.h>
#include <linux/spmi.h>
#include <linux/rtc.h>
#include <linux/delay.h>
#include <linux/sched.h>
#include <linux/qpnp/qpnp-adc.h>
#include <linux/qpnp/power-on.h>
#include <linux/of_batterydata.h>

/* BMS Register Offsets */
#define REVISION1			0x0
#define REVISION2			0x1
#define BMS1_STATUS1			0x8
#define BMS1_MODE_CTL			0X40
/* Coulomb counter clear registers */
#define BMS1_CC_DATA_CTL		0x42
#define BMS1_CC_CLEAR_CTL		0x43
/* BMS Tolerances */
#define BMS1_TOL_CTL			0X44
/* OCV limit registers */
#define BMS1_OCV_USE_LOW_LIMIT_THR0	0x48
#define BMS1_OCV_USE_LOW_LIMIT_THR1	0x49
#define BMS1_OCV_USE_HIGH_LIMIT_THR0	0x4A
#define BMS1_OCV_USE_HIGH_LIMIT_THR1	0x4B
#define BMS1_OCV_USE_LIMIT_CTL		0x4C
/* Delay control */
#define BMS1_S1_DELAY_CTL		0x5A
/* OCV interrupt threshold */
#define BMS1_OCV_THR0			0x50
#define BMS1_S2_SAMP_AVG_CTL		0x61
/* SW CC interrupt threshold */
#define BMS1_SW_CC_THR0			0xA0
/* OCV for r registers */
#define BMS1_OCV_FOR_R_DATA0		0x80
#define BMS1_VSENSE_FOR_R_DATA0		0x82
/* Coulomb counter data */
#define BMS1_CC_DATA0			0x8A
/* Shadow Coulomb counter data */
#define BMS1_SW_CC_DATA0		0xA8
/* OCV for soc data */
#define BMS1_OCV_FOR_SOC_DATA0		0x90
#define BMS1_VSENSE_PON_DATA0		0x94
#define BMS1_VSENSE_AVG_DATA0		0x98
#define BMS1_VBAT_AVG_DATA0		0x9E
/* Extra bms registers */
#define SOC_STORAGE_REG			0xB0
#define IAVG_STORAGE_REG		0xB1
#define BMS_FCC_COUNT			0xB2
#define BMS_FCC_BASE_REG		0xB3 /* FCC updates - 0xB3 to 0xB7 */
#define BMS_CHGCYL_BASE_REG		0xB8 /* FCC chgcyl - 0xB8 to 0xBC */
#define CHARGE_INCREASE_STORAGE		0xBD
#define CHARGE_CYCLE_STORAGE_LSB	0xBE /* LSB=0xBE, MSB=0xBF */

/* IADC Channel Select */
#define IADC1_BMS_REVISION2		0x01
#define IADC1_BMS_ADC_CH_SEL_CTL	0x48
#define IADC1_BMS_ADC_INT_RSNSN_CTL	0x49
#define IADC1_BMS_FAST_AVG_EN		0x5B

/* Configuration for saving of shutdown soc/iavg */
#define IGNORE_SOC_TEMP_DECIDEG		50
#define IAVG_STEP_SIZE_MA		10
#define IAVG_INVALID			0xFF
#define SOC_INVALID			0x7E

#define IAVG_SAMPLES 16

/* FCC learning constants */
#define MAX_FCC_CYCLES				5
#define DELTA_FCC_PERCENT                       5
#define VALID_FCC_CHGCYL_RANGE                  50
#define CHGCYL_RESOLUTION			20
#define FCC_DEFAULT_TEMP			250

#define QPNP_BMS_DEV_NAME "qcom,qpnp-bms"

enum {
	SHDW_CC,
	CC
};

enum {
	NORESET,
	RESET
};

struct soc_params {
	int		fcc_uah;
	int		cc_uah;
	int		rbatt_mohm;
	int		iavg_ua;
	int		uuc_uah;
	int		ocv_charge_uah;
	int		delta_time_s;
};

struct raw_soc_params {
	uint16_t	last_good_ocv_raw;
	int64_t		cc;
	int64_t		shdw_cc;
	int		last_good_ocv_uv;
};

struct fcc_sample {
	int fcc_new;
	int chargecycles;
};

struct bms_irq {
	unsigned int	irq;
	unsigned long	disabled;
};

struct bms_wakeup_source {
	struct wakeup_source	source;
	unsigned long		disabled;
};

struct qpnp_bms_chip {
	struct device			*dev;
	struct power_supply		bms_psy;
	bool				bms_psy_registered;
	struct power_supply		*batt_psy;
	struct spmi_device		*spmi;
	wait_queue_head_t		bms_wait_queue;
	u16				base;
	u16				iadc_base;
	u16				batt_pres_addr;
	u16				soc_storage_addr;

	u8				revision1;
	u8				revision2;

	u8				iadc_bms_revision1;
	u8				iadc_bms_revision2;

	int				battery_present;
	int				battery_status;
	bool				batfet_closed;
	bool				new_battery;
	bool				done_charging;
	bool				last_soc_invalid;
	/* platform data */
	int				r_sense_uohm;
	unsigned int			v_cutoff_uv;
	int				max_voltage_uv;
	int				r_conn_mohm;
	int				shutdown_soc_valid_limit;
	int				adjust_soc_low_threshold;
	int				chg_term_ua;
	enum battery_type		batt_type;
	unsigned int			fcc_mah;
	struct single_row_lut		*fcc_temp_lut;
	struct single_row_lut		*fcc_sf_lut;
	struct pc_temp_ocv_lut		*pc_temp_ocv_lut;
	struct sf_lut			*pc_sf_lut;
	struct sf_lut			*rbatt_sf_lut;
	int				default_rbatt_mohm;
	int				rbatt_capacitive_mohm;
	int				rbatt_mohm;

	struct delayed_work		calculate_soc_delayed_work;
	struct work_struct		recalc_work;
	struct work_struct		batfet_open_work;

	struct mutex			bms_output_lock;
	struct mutex			last_ocv_uv_mutex;
	struct mutex			vbat_monitor_mutex;
	struct mutex			soc_invalidation_mutex;
	struct mutex			last_soc_mutex;
	struct mutex			status_lock;

	bool				use_external_rsense;
	bool				use_ocv_thresholds;

	bool				ignore_shutdown_soc;
	bool				shutdown_soc_invalid;
	int				shutdown_soc;
	int				shutdown_iavg_ma;

	struct wake_lock		low_voltage_wake_lock;
	int				low_voltage_threshold;
	int				low_soc_calc_threshold;
	int				low_soc_calculate_soc_ms;
	int				low_voltage_calculate_soc_ms;
	int				calculate_soc_ms;
	struct bms_wakeup_source	soc_wake_source;
	struct wake_lock		cv_wake_lock;

	uint16_t			ocv_reading_at_100;
	uint16_t			prev_last_good_ocv_raw;
	int				insertion_ocv_uv;
	int				last_ocv_uv;
	int				charging_adjusted_ocv;
	int				last_ocv_temp;
	int				last_cc_uah;
	unsigned long			last_soc_change_sec;
	unsigned long			tm_sec;
	unsigned long			report_tm_sec;
	bool				first_time_calc_soc;
	bool				first_time_calc_uuc;
	int64_t				software_cc_uah;
	int64_t				software_shdw_cc_uah;

	int				iavg_samples_ma[IAVG_SAMPLES];
	int				iavg_index;
	int				iavg_num_samples;
	struct timespec			t_soc_queried;
	int				last_soc;
	int				last_soc_est;
	int				last_soc_unbound;
	bool				was_charging_at_sleep;
	int				charge_start_tm_sec;
	int				catch_up_time_sec;
	struct single_row_lut		*adjusted_fcc_temp_lut;

	struct qpnp_adc_tm_btm_param	vbat_monitor_params;
	struct qpnp_adc_tm_btm_param	die_temp_monitor_params;
	int				temperature_margin;
	unsigned int			vadc_v0625;
	unsigned int			vadc_v1250;

	int				system_load_count;
	int				prev_uuc_iavg_ma;
	int				prev_pc_unusable;
	int				ibat_at_cv_ua;
	int				soc_at_cv;
	int				prev_chg_soc;
	int				calculated_soc;
	int				prev_voltage_based_soc;
	bool				use_voltage_soc;
	bool				in_cv_range;

	int				prev_batt_terminal_uv;
	int				high_ocv_correction_limit_uv;
	int				low_ocv_correction_limit_uv;
	int				flat_ocv_threshold_uv;
	int				hold_soc_est;

	int				ocv_high_threshold_uv;
	int				ocv_low_threshold_uv;
	unsigned long			last_recalc_time;

	struct fcc_sample		*fcc_learning_samples;
	u8				fcc_sample_count;
	int				enable_fcc_learning;
	int				min_fcc_learning_soc;
	int				min_fcc_ocv_pc;
	int				min_fcc_learning_samples;
	int				start_soc;
	int				end_soc;
	int				start_pc;
	int				start_cc_uah;
	int				start_real_soc;
	int				end_cc_uah;
	uint16_t			fcc_new_mah;
	int				fcc_new_batt_temp;
	uint16_t			charge_cycles;
	u8				charge_increase;
	int				fcc_resolution;
	bool				battery_removed;
	struct bms_irq			sw_cc_thr_irq;
	struct bms_irq			ocv_thr_irq;
	struct qpnp_vadc_chip		*vadc_dev;
	struct qpnp_iadc_chip		*iadc_dev;
	struct qpnp_adc_tm_chip		*adc_tm_dev;
};

static struct of_device_id qpnp_bms_match_table[] = {
	{ .compatible = QPNP_BMS_DEV_NAME },
	{}
};

static char *qpnp_bms_supplicants[] = {
	"battery"
};

static enum power_supply_property msm_bms_power_props[] = {
	POWER_SUPPLY_PROP_CAPACITY,
	POWER_SUPPLY_PROP_STATUS,
	POWER_SUPPLY_PROP_CURRENT_NOW,
	POWER_SUPPLY_PROP_RESISTANCE,
	POWER_SUPPLY_PROP_CHARGE_COUNTER,
	POWER_SUPPLY_PROP_CHARGE_COUNTER_SHADOW,
	POWER_SUPPLY_PROP_CHARGE_FULL_DESIGN,
	POWER_SUPPLY_PROP_CHARGE_FULL,
	POWER_SUPPLY_PROP_CYCLE_COUNT,
#if defined(CONFIG_BATTERY_SAMSUNG)
	POWER_SUPPLY_PROP_VOLTAGE_NOW,
	POWER_SUPPLY_PROP_VOLTAGE_AVG,
#endif
};

static int discard_backup_fcc_data(struct qpnp_bms_chip *chip);
static void backup_charge_cycle(struct qpnp_bms_chip *chip);

static bool bms_reset;

static int qpnp_read_wrapper(struct qpnp_bms_chip *chip, u8 *val,
			u16 base, int count)
{
	int rc;
	struct spmi_device *spmi = chip->spmi;

	rc = spmi_ext_register_readl(spmi->ctrl, spmi->sid, base, val, count);
	if (rc) {
		pr_err("SPMI read failed rc=%d\n", rc);
		return rc;
	}
	return 0;
}

static int qpnp_write_wrapper(struct qpnp_bms_chip *chip, u8 *val,
			u16 base, int count)
{
	int rc;
	struct spmi_device *spmi = chip->spmi;

	rc = spmi_ext_register_writel(spmi->ctrl, spmi->sid, base, val, count);
	if (rc) {
		pr_err("SPMI write failed rc=%d\n", rc);
		return rc;
	}
	return 0;
}

static int qpnp_masked_write_base(struct qpnp_bms_chip *chip, u16 addr,
							u8 mask, u8 val)
{
	int rc;
	u8 reg;

	rc = qpnp_read_wrapper(chip, &reg, addr, 1);
	if (rc) {
		pr_err("read failed addr = %03X, rc = %d\n", addr, rc);
		return rc;
	}
	reg &= ~mask;
	reg |= val & mask;
	rc = qpnp_write_wrapper(chip, &reg, addr, 1);
	if (rc) {
		pr_err("write failed addr = %03X, val = %02x, mask = %02x, reg = %02x, rc = %d\n",
					addr, val, mask, reg, rc);
		return rc;
	}
	return 0;
}

static int qpnp_masked_write_iadc(struct qpnp_bms_chip *chip, u16 addr,
							u8 mask, u8 val)
{
	return qpnp_masked_write_base(chip, chip->iadc_base + addr, mask, val);
}

static int qpnp_masked_write(struct qpnp_bms_chip *chip, u16 addr,
							u8 mask, u8 val)
{
	return qpnp_masked_write_base(chip, chip->base + addr, mask, val);
}

static void bms_stay_awake(struct bms_wakeup_source *source)
{
	if (__test_and_clear_bit(0, &source->disabled)) {
		__pm_stay_awake(&source->source);
		pr_debug("enabled source %s\n", source->source.name);
	}
}

static void bms_relax(struct bms_wakeup_source *source)
{
	if (!__test_and_set_bit(0, &source->disabled)) {
		__pm_relax(&source->source);
		pr_debug("disabled source %s\n", source->source.name);
	}
}

static void enable_bms_irq(struct bms_irq *irq)
{
	if (__test_and_clear_bit(0, &irq->disabled)) {
		enable_irq(irq->irq);
		pr_debug("enabled irq %d\n", irq->irq);
	}
}

static void disable_bms_irq(struct bms_irq *irq)
{
	if (!__test_and_set_bit(0, &irq->disabled)) {
		disable_irq(irq->irq);
		pr_debug("disabled irq %d\n", irq->irq);
	}
}

#define HOLD_OREG_DATA		BIT(0)
static int lock_output_data(struct qpnp_bms_chip *chip)
{
	int rc;

	rc = qpnp_masked_write(chip, BMS1_CC_DATA_CTL,
				HOLD_OREG_DATA, HOLD_OREG_DATA);
	if (rc) {
		pr_err("couldnt lock bms output rc = %d\n", rc);
		return rc;
	}
	return 0;
}

static int unlock_output_data(struct qpnp_bms_chip *chip)
{
	int rc;

	rc = qpnp_masked_write(chip, BMS1_CC_DATA_CTL, HOLD_OREG_DATA, 0);
	if (rc) {
		pr_err("fail to unlock BMS_CONTROL rc = %d\n", rc);
		return rc;
	}
	return 0;
}

#define V_PER_BIT_MUL_FACTOR	97656
#define V_PER_BIT_DIV_FACTOR	1000
#define VADC_INTRINSIC_OFFSET	0x6000

static int vadc_reading_to_uv(int reading)
{
	if (reading <= VADC_INTRINSIC_OFFSET)
		return 0;

	return (reading - VADC_INTRINSIC_OFFSET)
			* V_PER_BIT_MUL_FACTOR / V_PER_BIT_DIV_FACTOR;
}

#define VADC_CALIB_UV		625000
#define VBATT_MUL_FACTOR	3
static int adjust_vbatt_reading(struct qpnp_bms_chip *chip, int reading_uv)
{
	s64 numerator, denominator;

	if (reading_uv == 0)
		return 0;

	/* don't adjust if not calibrated */
	if (chip->vadc_v0625 == 0 || chip->vadc_v1250 == 0) {
		pr_debug("No cal yet return %d\n",
				VBATT_MUL_FACTOR * reading_uv);
		return VBATT_MUL_FACTOR * reading_uv;
	}

	numerator = ((s64)reading_uv - chip->vadc_v0625) * VADC_CALIB_UV;
	denominator =  (s64)chip->vadc_v1250 - chip->vadc_v0625;
	if (denominator == 0)
		return reading_uv * VBATT_MUL_FACTOR;
	return (VADC_CALIB_UV + div_s64(numerator, denominator))
						* VBATT_MUL_FACTOR;
}

static int convert_vbatt_uv_to_raw(struct qpnp_bms_chip *chip,
					int unadjusted_vbatt)
{
	int scaled_vbatt = unadjusted_vbatt / VBATT_MUL_FACTOR;

	if (scaled_vbatt <= 0)
		return VADC_INTRINSIC_OFFSET;
	return ((scaled_vbatt * V_PER_BIT_DIV_FACTOR) / V_PER_BIT_MUL_FACTOR)
						+ VADC_INTRINSIC_OFFSET;
}

static inline int convert_vbatt_raw_to_uv(struct qpnp_bms_chip *chip,
					uint16_t reading)
{
	int64_t uv;
	int rc;

	uv = vadc_reading_to_uv(reading);
	pr_debug("%u raw converted into %lld uv\n", reading, uv);
	uv = adjust_vbatt_reading(chip, uv);
	pr_debug("adjusted into %lld uv\n", uv);
	rc = qpnp_vbat_sns_comp_result(chip->vadc_dev, &uv);
	if (rc)
		pr_debug("could not compensate vbatt\n");
	pr_debug("compensated into %lld uv\n", uv);
	return uv;
}

#define CC_READING_RESOLUTION_N	542535
#define CC_READING_RESOLUTION_D	100000
static s64 cc_reading_to_uv(s64 reading)
{
	return div_s64(reading * CC_READING_RESOLUTION_N,
					CC_READING_RESOLUTION_D);
}

#define QPNP_ADC_GAIN_IDEAL				3291LL
static s64 cc_adjust_for_gain(s64 uv, uint16_t gain)
{
	s64 result_uv;

	pr_debug("adjusting_uv = %lld\n", uv);
	if (gain == 0) {
		pr_debug("gain is %d, not adjusting\n", gain);
		return uv;
	}
	pr_debug("adjusting by factor: %lld/%hu = %lld%%\n",
			QPNP_ADC_GAIN_IDEAL, gain,
			div_s64(QPNP_ADC_GAIN_IDEAL * 100LL, (s64)gain));

	result_uv = div_s64(uv * QPNP_ADC_GAIN_IDEAL, (s64)gain);
	pr_debug("result_uv = %lld\n", result_uv);
	return result_uv;
}

static s64 cc_reverse_adjust_for_gain(struct qpnp_bms_chip *chip, s64 uv)
{
	struct qpnp_iadc_calib calibration;
	int gain;
	s64 result_uv;

	qpnp_iadc_get_gain_and_offset(chip->iadc_dev, &calibration);
	gain = (int)calibration.gain_raw - (int)calibration.offset_raw;

	pr_debug("reverse adjusting_uv = %lld\n", uv);
	if (gain == 0) {
		pr_debug("gain is %d, not adjusting\n", gain);
		return uv;
	}
	pr_debug("adjusting by factor: %hu/%lld = %lld%%\n",
			gain, QPNP_ADC_GAIN_IDEAL,
			div64_s64((s64)gain * 100LL,
				(s64)QPNP_ADC_GAIN_IDEAL));

	result_uv = div64_s64(uv * (s64)gain, QPNP_ADC_GAIN_IDEAL);
	pr_debug("result_uv = %lld\n", result_uv);
	return result_uv;
}

static int convert_vsense_to_uv(struct qpnp_bms_chip *chip,
					int16_t reading)
{
	struct qpnp_iadc_calib calibration;

	qpnp_iadc_get_gain_and_offset(chip->iadc_dev, &calibration);
	return cc_adjust_for_gain(cc_reading_to_uv(reading),
			calibration.gain_raw - calibration.offset_raw);
}

static int read_vsense_avg(struct qpnp_bms_chip *chip, int *result_uv)
{
	int rc;
	int16_t reading;

	rc = qpnp_read_wrapper(chip, (u8 *)&reading,
			chip->base + BMS1_VSENSE_AVG_DATA0, 2);

	if (rc) {
		pr_err("fail to read VSENSE_AVG rc = %d\n", rc);
		return rc;
	}

	*result_uv = convert_vsense_to_uv(chip, reading);
	return 0;
}

static int get_battery_current(struct qpnp_bms_chip *chip, int *result_ua)
{
	int rc, vsense_uv = 0;
	int64_t temp_current;

	if (chip->r_sense_uohm == 0) {
		pr_err("r_sense is zero\n");
		return -EINVAL;
	}

	mutex_lock(&chip->bms_output_lock);
	lock_output_data(chip);
	read_vsense_avg(chip, &vsense_uv);
	unlock_output_data(chip);
	mutex_unlock(&chip->bms_output_lock);

	pr_debug("vsense_uv=%duV\n", vsense_uv);
	/* cast for signed division */
	temp_current = div_s64((vsense_uv * 1000000LL),
				(int)chip->r_sense_uohm);

	rc = qpnp_iadc_comp_result(chip->iadc_dev, &temp_current);
	if (rc)
		pr_debug("error compensation failed: %d\n", rc);

	*result_ua = temp_current;
	pr_debug("err compensated ibat=%duA\n", *result_ua);
	return 0;
}

static int get_battery_voltage(struct qpnp_bms_chip *chip, int *result_uv)
{
	int rc;
	struct qpnp_vadc_result adc_result;

	rc = qpnp_vadc_read(chip->vadc_dev, VBAT_SNS, &adc_result);
	if (rc) {
		pr_err("error reading adc channel = %d, rc = %d\n",
					VBAT_SNS, rc);
		return rc;
	}
	pr_debug("mvolts phy = %lld meas = 0x%llx\n", adc_result.physical,
						adc_result.measurement);
	*result_uv = (int)adc_result.physical;
	return 0;
}

#define CC_36_BIT_MASK 0xFFFFFFFFFLL
static uint64_t convert_s64_to_s36(int64_t raw64)
{
	return (uint64_t) raw64 & CC_36_BIT_MASK;
}

#define SIGN_EXTEND_36_TO_64_MASK (-1LL ^ CC_36_BIT_MASK)
static int64_t convert_s36_to_s64(uint64_t raw36)
{
	raw36 = raw36 & CC_36_BIT_MASK;
	/* convert 36 bit signed value into 64 signed value */
	return (raw36 >> 35) == 0LL ?
		raw36 : (SIGN_EXTEND_36_TO_64_MASK | raw36);
}

static int read_cc_raw(struct qpnp_bms_chip *chip, int64_t *reading,
							int cc_type)
{
	int64_t raw_reading;
	int rc;

	if (cc_type == SHDW_CC)
		rc = qpnp_read_wrapper(chip, (u8 *)&raw_reading,
				chip->base + BMS1_SW_CC_DATA0, 5);
	else
		rc = qpnp_read_wrapper(chip, (u8 *)&raw_reading,
				chip->base + BMS1_CC_DATA0, 5);
	if (rc) {
		pr_err("Error reading cc: rc = %d\n", rc);
		return -ENXIO;
	}

	*reading = convert_s36_to_s64(raw_reading);

	return 0;
}

static int calib_vadc(struct qpnp_bms_chip *chip)
{
	int rc, raw_0625, raw_1250;
	struct qpnp_vadc_result result;

	rc = qpnp_vadc_read(chip->vadc_dev, REF_625MV, &result);
	if (rc) {
		pr_debug("vadc read failed with rc = %d\n", rc);
		return rc;
	}
	raw_0625 = result.adc_code;

	rc = qpnp_vadc_read(chip->vadc_dev, REF_125V, &result);
	if (rc) {
		pr_debug("vadc read failed with rc = %d\n", rc);
		return rc;
	}
	raw_1250 = result.adc_code;
	chip->vadc_v0625 = vadc_reading_to_uv(raw_0625);
	chip->vadc_v1250 = vadc_reading_to_uv(raw_1250);
	pr_debug("vadc calib: 0625 = %d raw (%d uv), 1250 = %d raw (%d uv)\n",
			raw_0625, chip->vadc_v0625,
			raw_1250, chip->vadc_v1250);
	return 0;
}

static void convert_and_store_ocv(struct qpnp_bms_chip *chip,
				struct raw_soc_params *raw,
				int batt_temp)
{
	int rc;

	pr_debug("prev_last_good_ocv_raw = %d, last_good_ocv_raw = %d\n",
			chip->prev_last_good_ocv_raw,
			raw->last_good_ocv_raw);
	rc = calib_vadc(chip);
	if (rc)
		pr_err("Vadc reference voltage read failed, rc = %d\n", rc);
	chip->prev_last_good_ocv_raw = raw->last_good_ocv_raw;
	raw->last_good_ocv_uv = convert_vbatt_raw_to_uv(chip,
					raw->last_good_ocv_raw);
	chip->last_ocv_uv = raw->last_good_ocv_uv;
	chip->last_ocv_temp = batt_temp;
	chip->software_cc_uah = 0;
	pr_debug("last_good_ocv_uv = %d\n", raw->last_good_ocv_uv);
}

#define CLEAR_CC			BIT(7)
#define CLEAR_SHDW_CC			BIT(6)
/**
 * reset both cc and sw-cc.
 * note: this should only be ever called from one thread
 * or there may be a race condition where CC is never enabled
 * again
 */
static void reset_cc(struct qpnp_bms_chip *chip, u8 flags)
{
	int rc;

	pr_debug("resetting cc manually with flags %hhu\n", flags);
	mutex_lock(&chip->bms_output_lock);
	rc = qpnp_masked_write(chip, BMS1_CC_CLEAR_CTL,
				flags,
				flags);
	if (rc)
		pr_err("cc reset failed: %d\n", rc);

	/* wait for 100us for cc to reset */
	udelay(100);

	rc = qpnp_masked_write(chip, BMS1_CC_CLEAR_CTL,
				flags, 0);
	if (rc)
		pr_err("cc reenable failed: %d\n", rc);
	mutex_unlock(&chip->bms_output_lock);
}

static int get_battery_status(struct qpnp_bms_chip *chip)
{
	union power_supply_propval ret = {0,};

	if (chip->batt_psy == NULL)
		chip->batt_psy = power_supply_get_by_name("battery");
	if (chip->batt_psy) {
		/* if battery has been registered, use the status property */
		chip->batt_psy->get_property(chip->batt_psy,
					POWER_SUPPLY_PROP_STATUS, &ret);
		return ret.intval;
	}

	/* Default to false if the battery power supply is not registered. */
	pr_debug("battery power supply is not registered\n");
	return POWER_SUPPLY_STATUS_UNKNOWN;
}

static bool is_battery_charging(struct qpnp_bms_chip *chip)
{
	return get_battery_status(chip) == POWER_SUPPLY_STATUS_CHARGING;
}

static bool is_battery_full(struct qpnp_bms_chip *chip)
{
	return get_battery_status(chip) == POWER_SUPPLY_STATUS_FULL;
}

#define BAT_PRES_BIT		BIT(7)
static bool is_battery_present(struct qpnp_bms_chip *chip)
{
	union power_supply_propval ret = {0,};
	int rc;
	u8 batt_pres;
<<<<<<< HEAD

	/* first try to use the batt_pres register if given */
	if (chip->batt_pres_addr) {
		rc = qpnp_read_wrapper(chip, &batt_pres,
				chip->batt_pres_addr, 1);
		if (!rc && (batt_pres & BAT_PRES_BIT))
			return true;
		else
			return false;
	}
=======
>>>>>>> 22d99072

	/* first try to use the batt_pres register if given */
	if (chip->batt_pres_addr) {
		rc = qpnp_read_wrapper(chip, &batt_pres,
				chip->batt_pres_addr, 1);
		if (!rc && (batt_pres & BAT_PRES_BIT))
			return true;
		else
			return false;
	}
	if (chip->batt_psy == NULL)
		chip->batt_psy = power_supply_get_by_name("battery");
	if (chip->batt_psy) {
		/* if battery has been registered, use the present property */
		chip->batt_psy->get_property(chip->batt_psy,
					POWER_SUPPLY_PROP_PRESENT, &ret);
		return ret.intval;
	}

	/* Default to false if the battery power supply is not registered. */
	pr_debug("battery power supply is not registered\n");
	return false;
}

static int get_battery_insertion_ocv_uv(struct qpnp_bms_chip *chip)
{
	union power_supply_propval ret = {0,};
	int rc, vbat;

	if (chip->batt_psy == NULL)
		chip->batt_psy = power_supply_get_by_name("battery");
	if (chip->batt_psy) {
		/* if battery has been registered, use the ocv property */
		rc = chip->batt_psy->get_property(chip->batt_psy,
				POWER_SUPPLY_PROP_VOLTAGE_OCV, &ret);
		if (rc) {
			/*
			 * Default to vbatt if the battery OCV is not
			 * registered.
			 */
			pr_debug("Battery psy does not have voltage ocv\n");
			rc = get_battery_voltage(chip, &vbat);
			if (rc)
				return -EINVAL;
			return vbat;
		}
		return ret.intval;
	}

	pr_debug("battery power supply is not registered\n");
	return -EINVAL;
}

static bool is_batfet_closed(struct qpnp_bms_chip *chip)
{
	union power_supply_propval ret = {0,};

	if (chip->batt_psy == NULL)
		chip->batt_psy = power_supply_get_by_name("battery");
	if (chip->batt_psy) {
		/* if battery has been registered, use the online property */
		chip->batt_psy->get_property(chip->batt_psy,
					POWER_SUPPLY_PROP_ONLINE, &ret);
		return !!ret.intval;
	}

	/* Default to true if the battery power supply is not registered. */
	pr_debug("battery power supply is not registered\n");
	return true;
}

static int get_simultaneous_batt_v_and_i(struct qpnp_bms_chip *chip,
					int *ibat_ua, int *vbat_uv)
{
	struct qpnp_iadc_result i_result;
	struct qpnp_vadc_result v_result;
	enum qpnp_iadc_channels iadc_channel;
	int rc;

	iadc_channel = chip->use_external_rsense ?
				EXTERNAL_RSENSE : INTERNAL_RSENSE;
	if (is_battery_full(chip)) {
		rc = get_battery_current(chip, ibat_ua);
		if (rc) {
			pr_err("bms current read failed with rc: %d\n", rc);
			return rc;
		}
		rc = qpnp_vadc_read(chip->vadc_dev, VBAT_SNS, &v_result);
		if (rc) {
			pr_err("vadc read failed with rc: %d\n", rc);
			return rc;
		}
		*vbat_uv = (int)v_result.physical;
	} else {
		rc = qpnp_iadc_vadc_sync_read(chip->iadc_dev,
					iadc_channel, &i_result,
					VBAT_SNS, &v_result);
		if (rc) {
			pr_err("adc sync read failed with rc: %d\n", rc);
			return rc;
		}
		/*
		* reverse the current read by the iadc, since the bms uses
		* flipped battery current polarity.
		*/
		*ibat_ua = -1 * (int)i_result.result_ua;
		*vbat_uv = (int)v_result.physical;
	}

	return 0;
}

static int estimate_ocv(struct qpnp_bms_chip *chip)
{
	int ibat_ua, vbat_uv, ocv_est_uv;
	int rc;
	int rbatt_mohm = chip->default_rbatt_mohm + chip->r_conn_mohm
					+ chip->rbatt_capacitive_mohm;

	rc = get_simultaneous_batt_v_and_i(chip, &ibat_ua, &vbat_uv);
	if (rc) {
		pr_err("simultaneous failed rc = %d\n", rc);
		return rc;
	}

	ocv_est_uv = vbat_uv + (ibat_ua * rbatt_mohm) / 1000;
	pr_debug("estimated pon ocv = %d\n", ocv_est_uv);
	return ocv_est_uv;
}

static void reset_for_new_battery(struct qpnp_bms_chip *chip, int batt_temp)
{
	chip->last_ocv_uv = chip->insertion_ocv_uv;
	mutex_lock(&chip->last_soc_mutex);
	chip->last_soc = -EINVAL;
	chip->last_soc_invalid = true;
	mutex_unlock(&chip->last_soc_mutex);
	chip->soc_at_cv = -EINVAL;
	chip->shutdown_soc_invalid = true;
	chip->shutdown_soc = 0;
	chip->shutdown_iavg_ma = 0;
	chip->prev_pc_unusable = -EINVAL;
	reset_cc(chip, CLEAR_CC | CLEAR_SHDW_CC);
	chip->software_cc_uah = 0;
	chip->software_shdw_cc_uah = 0;
	chip->last_cc_uah = INT_MIN;
	chip->last_ocv_temp = batt_temp;
	chip->prev_batt_terminal_uv = 0;
	if (chip->enable_fcc_learning) {
		chip->adjusted_fcc_temp_lut = NULL;
		chip->fcc_new_mah = -EINVAL;
		/* reset the charge-cycle and charge-increase registers */
		chip->charge_increase = 0;
		chip->charge_cycles = 0;
		backup_charge_cycle(chip);
		/* discard all the FCC learnt data and reset the local table */
		discard_backup_fcc_data(chip);
		memset(chip->fcc_learning_samples, 0,
			chip->min_fcc_learning_samples *
				sizeof(struct fcc_sample));
	}
}

#define SIGN(x) ((x) < 0 ? -1 : 1)
#define UV_PER_SPIN 50000
static int find_ocv_for_pc(struct qpnp_bms_chip *chip, int batt_temp, int pc)
{
	int new_pc;
	int batt_temp_degc = batt_temp / 10;
	int ocv_mv;
	int delta_mv = 5;
	int max_spin_count;
	int count = 0;
	int sign, new_sign;

	ocv_mv = interpolate_ocv(chip->pc_temp_ocv_lut, batt_temp_degc, pc);

	new_pc = interpolate_pc(chip->pc_temp_ocv_lut, batt_temp_degc, ocv_mv);
	pr_debug("test revlookup pc = %d for ocv = %d\n", new_pc, ocv_mv);
	max_spin_count = 1 + (chip->max_voltage_uv - chip->v_cutoff_uv)
						/ UV_PER_SPIN;
	sign = SIGN(pc - new_pc);

	while (abs(new_pc - pc) != 0 && count < max_spin_count) {
		/*
		 * If the newly interpolated pc is larger than the lookup pc,
		 * the ocv should be reduced and vice versa
		 */
		new_sign = SIGN(pc - new_pc);
		/*
		 * If the sign has changed, then we have passed the lookup pc.
		 * reduce the ocv step size to get finer results.
		 *
		 * If we have already reduced the ocv step size and still
		 * passed the lookup pc, just stop and use the current ocv.
		 * This can only happen if the batterydata profile is
		 * non-monotonic anyways.
		 */
		if (new_sign != sign) {
			if (delta_mv > 1)
				delta_mv = 1;
			else
				break;
		}
		sign = new_sign;

		ocv_mv = ocv_mv + delta_mv * sign;
		new_pc = interpolate_pc(chip->pc_temp_ocv_lut,
				batt_temp_degc, ocv_mv);
		pr_debug("test revlookup pc = %d for ocv = %d\n",
			new_pc, ocv_mv);
		count++;
	}

	return ocv_mv * 1000;
}

#define OCV_RAW_UNINITIALIZED	0xFFFF
#define MIN_OCV_UV		2000000
static int read_soc_params_raw(struct qpnp_bms_chip *chip,
				struct raw_soc_params *raw,
				int batt_temp)
{
	int warm_reset, rc;

	mutex_lock(&chip->bms_output_lock);

	lock_output_data(chip);

	rc = qpnp_read_wrapper(chip, (u8 *)&raw->last_good_ocv_raw,
			chip->base + BMS1_OCV_FOR_SOC_DATA0, 2);
	if (rc) {
		pr_err("Error reading ocv: rc = %d\n", rc);
		return -ENXIO;
	}

	rc = read_cc_raw(chip, &raw->cc, CC);
	rc = read_cc_raw(chip, &raw->shdw_cc, SHDW_CC);
	if (rc) {
		pr_err("Failed to read raw cc data, rc = %d\n", rc);
		return rc;
	}

	unlock_output_data(chip);
	mutex_unlock(&chip->bms_output_lock);

	if (chip->prev_last_good_ocv_raw == OCV_RAW_UNINITIALIZED) {
		convert_and_store_ocv(chip, raw, batt_temp);
		pr_debug("PON_OCV_UV = %d, cc = %llx\n",
				chip->last_ocv_uv, raw->cc);
		warm_reset = qpnp_pon_is_warm_reset();
		if (raw->last_good_ocv_uv < MIN_OCV_UV
				|| warm_reset > 0) {
			pr_debug("OCV is stale or bad, estimating new OCV.\n");
			chip->last_ocv_uv = estimate_ocv(chip);
			raw->last_good_ocv_uv = chip->last_ocv_uv;
			reset_cc(chip, CLEAR_CC | CLEAR_SHDW_CC);
			pr_debug("New PON_OCV_UV = %d, cc = %llx\n",
					chip->last_ocv_uv, raw->cc);
		}
	} else if (chip->new_battery) {
		/* if a new battery was inserted, estimate the ocv */
		reset_for_new_battery(chip, batt_temp);
		raw->cc = 0;
		raw->shdw_cc = 0;
		raw->last_good_ocv_uv = chip->last_ocv_uv;
		chip->new_battery = false;
	} else if (chip->done_charging) {
		chip->done_charging = false;
		/* if we just finished charging, reset CC and fake 100% */
		chip->ocv_reading_at_100 = raw->last_good_ocv_raw;
		chip->last_ocv_uv = find_ocv_for_pc(chip, batt_temp, 100);
		raw->last_good_ocv_uv = chip->last_ocv_uv;
		raw->cc = 0;
		raw->shdw_cc = 0;
		reset_cc(chip, CLEAR_CC | CLEAR_SHDW_CC);
		chip->last_ocv_temp = batt_temp;
		chip->software_cc_uah = 0;
		chip->software_shdw_cc_uah = 0;
		chip->last_cc_uah = INT_MIN;
		pr_debug("EOC Battery full ocv_reading = 0x%x\n",
				chip->ocv_reading_at_100);
	} else if (chip->prev_last_good_ocv_raw != raw->last_good_ocv_raw) {
		convert_and_store_ocv(chip, raw, batt_temp);
		/* forget the old cc value upon ocv */
		chip->last_cc_uah = INT_MIN;
	} else {
		raw->last_good_ocv_uv = chip->last_ocv_uv;
	}

	/* stop faking a high OCV if we get a new OCV */
	if (chip->ocv_reading_at_100 != raw->last_good_ocv_raw)
		chip->ocv_reading_at_100 = OCV_RAW_UNINITIALIZED;

	pr_debug("last_good_ocv_raw= 0x%x, last_good_ocv_uv= %duV\n",
			raw->last_good_ocv_raw, raw->last_good_ocv_uv);
	pr_debug("cc_raw= 0x%llx\n", raw->cc);
	return 0;
}

static int calculate_pc(struct qpnp_bms_chip *chip, int ocv_uv,
							int batt_temp)
{
	int pc;

	pc = interpolate_pc(chip->pc_temp_ocv_lut,
			batt_temp / 10, ocv_uv / 1000);
	pr_debug("pc = %u %% for ocv = %d uv batt_temp = %d\n",
					pc, ocv_uv, batt_temp);
	/* Multiply the initial FCC value by the scale factor. */
	return pc;
}

static int calculate_fcc(struct qpnp_bms_chip *chip, int batt_temp)
{
	int fcc_uah;

	if (chip->adjusted_fcc_temp_lut == NULL) {
		/* interpolate_fcc returns a mv value. */
		fcc_uah = interpolate_fcc(chip->fcc_temp_lut,
						batt_temp) * 1000;
		pr_debug("fcc = %d uAh\n", fcc_uah);
		return fcc_uah;
	} else {
		return 1000 * interpolate_fcc(chip->adjusted_fcc_temp_lut,
				batt_temp);
	}
}

/* calculate remaining charge at the time of ocv */
static int calculate_ocv_charge(struct qpnp_bms_chip *chip,
						struct raw_soc_params *raw,
						int fcc_uah)
{
	int  ocv_uv, pc;

	ocv_uv = raw->last_good_ocv_uv;
	pc = calculate_pc(chip, ocv_uv, chip->last_ocv_temp);
	pr_debug("ocv_uv = %d pc = %d\n", ocv_uv, pc);
	return (fcc_uah * pc) / 100;
}

#define CC_READING_TICKS	56
#define SLEEP_CLK_HZ		32764
#define SECONDS_PER_HOUR	3600

static s64 cc_uv_to_pvh(s64 cc_uv)
{
	/* Note that it is necessary need to multiply by 1000000 to convert
	 * from uvh to pvh here.
	 * However, the maximum Coulomb Counter value is 2^35, which can cause
	 * an over flow.
	 * Multiply by 100000 first to perserve as much precision as possible
	 * then multiply by 10 after doing the division in order to avoid
	 * overflow on the maximum Coulomb Counter value.
	 */
	return div_s64(cc_uv * CC_READING_TICKS * 100000,
			SLEEP_CLK_HZ * SECONDS_PER_HOUR) * 10;
}

/**
 * calculate_cc() - converts a hardware coulomb counter reading into uah
 * @chip:		the bms chip pointer
 * @cc:			the cc reading from bms h/w
 * @cc_type:		calcualte cc from regular or shadow coulomb counter
 * @clear_cc:		whether this function should clear the hardware counter
 *			after reading
 *
 * Converts the 64 bit hardware coulomb counter into microamp-hour by taking
 * into account hardware resolution and adc errors.
 *
 * Return: the coulomb counter based charge in uAh (micro-amp hour)
 */
static int calculate_cc(struct qpnp_bms_chip *chip, int64_t cc,
					int cc_type, int clear_cc)
{
	struct qpnp_iadc_calib calibration;
	struct qpnp_vadc_result result;
	int64_t cc_voltage_uv, cc_pvh, cc_uah, *software_counter;
	int rc;

	software_counter = cc_type == SHDW_CC ?
			&chip->software_shdw_cc_uah : &chip->software_cc_uah;
	rc = qpnp_vadc_read(chip->vadc_dev, DIE_TEMP, &result);
	if (rc) {
		pr_err("could not read pmic die temperature: %d\n", rc);
		return *software_counter;
	}

	qpnp_iadc_get_gain_and_offset(chip->iadc_dev, &calibration);
	pr_debug("%scc = %lld, die_temp = %lld\n",
			cc_type == SHDW_CC ? "shdw_" : "",
			cc, result.physical);
	cc_voltage_uv = cc_reading_to_uv(cc);
	cc_voltage_uv = cc_adjust_for_gain(cc_voltage_uv,
					calibration.gain_raw
					- calibration.offset_raw);
	cc_pvh = cc_uv_to_pvh(cc_voltage_uv);
	cc_uah = div_s64(cc_pvh, chip->r_sense_uohm);
	rc = qpnp_iadc_comp_result(chip->iadc_dev, &cc_uah);
	if (rc)
		pr_debug("error compensation failed: %d\n", rc);
	if (clear_cc == RESET) {
		pr_debug("software_%scc = %lld, added cc_uah = %lld\n",
				cc_type == SHDW_CC ? "sw_" : "",
				*software_counter, cc_uah);
		*software_counter += cc_uah;
		reset_cc(chip, cc_type == SHDW_CC ? CLEAR_SHDW_CC : CLEAR_CC);
		return (int)*software_counter;
	} else {
		pr_debug("software_%scc = %lld, cc_uah = %lld, total = %lld\n",
				cc_type == SHDW_CC ? "shdw_" : "",
				*software_counter, cc_uah,
				*software_counter + cc_uah);
		return *software_counter + cc_uah;
	}
}

static int get_rbatt(struct qpnp_bms_chip *chip,
					int soc_rbatt_mohm, int batt_temp)
{
	int rbatt_mohm, scalefactor;

	rbatt_mohm = chip->default_rbatt_mohm;
	if (chip->rbatt_sf_lut == NULL)  {
		pr_debug("RBATT = %d\n", rbatt_mohm);
		return rbatt_mohm;
	}
	/* Convert the batt_temp to DegC from deciDegC */
	batt_temp = batt_temp / 10;
	scalefactor = interpolate_scalingfactor(chip->rbatt_sf_lut,
						batt_temp, soc_rbatt_mohm);
	rbatt_mohm = (rbatt_mohm * scalefactor) / 100;

	rbatt_mohm += chip->r_conn_mohm;
	rbatt_mohm += chip->rbatt_capacitive_mohm;
	return rbatt_mohm;
}

#define IAVG_MINIMAL_TIME	2
static void calculate_iavg(struct qpnp_bms_chip *chip, int cc_uah,
				int *iavg_ua, int delta_time_s)
{
	int delta_cc_uah = 0;

	/*
	 * use the battery current if called too quickly
	 */
	if (delta_time_s < IAVG_MINIMAL_TIME
			|| chip->last_cc_uah == INT_MIN) {
		get_battery_current(chip, iavg_ua);
		goto out;
	}

	delta_cc_uah = cc_uah - chip->last_cc_uah;

	*iavg_ua = div_s64((s64)delta_cc_uah * 3600, delta_time_s);

out:
	pr_debug("delta_cc = %d iavg_ua = %d\n", delta_cc_uah, (int)*iavg_ua);

	/* remember cc_uah */
	chip->last_cc_uah = cc_uah;
}

static int calculate_termination_uuc(struct qpnp_bms_chip *chip,
					struct soc_params *params,
					int batt_temp, int uuc_iavg_ma,
					int *ret_pc_unusable)
{
	int unusable_uv, pc_unusable, uuc_uah;
	int i = 0;
	int ocv_mv;
	int batt_temp_degc = batt_temp / 10;
	int rbatt_mohm;
	int delta_uv;
	int prev_delta_uv = 0;
	int prev_rbatt_mohm = 0;
	int uuc_rbatt_mohm;

	for (i = 0; i <= 100; i++) {
		ocv_mv = interpolate_ocv(chip->pc_temp_ocv_lut,
				batt_temp_degc, i);
		rbatt_mohm = get_rbatt(chip, i, batt_temp);
		unusable_uv = (rbatt_mohm * uuc_iavg_ma)
							+ (chip->v_cutoff_uv);
		delta_uv = ocv_mv * 1000 - unusable_uv;

		if (delta_uv > 0)
			break;

		prev_delta_uv = delta_uv;
		prev_rbatt_mohm = rbatt_mohm;
	}

	uuc_rbatt_mohm = linear_interpolate(rbatt_mohm, delta_uv,
					prev_rbatt_mohm, prev_delta_uv,
					0);

	unusable_uv = (uuc_rbatt_mohm * uuc_iavg_ma) + (chip->v_cutoff_uv);

	pc_unusable = calculate_pc(chip, unusable_uv, batt_temp);
	uuc_uah = (params->fcc_uah * pc_unusable) / 100;
	pr_debug("For uuc_iavg_ma = %d, unusable_rbatt = %d unusable_uv = %d unusable_pc = %d rbatt_pc = %d uuc = %d\n",
					uuc_iavg_ma,
					uuc_rbatt_mohm, unusable_uv,
					pc_unusable, i, uuc_uah);
	*ret_pc_unusable = pc_unusable;
	return uuc_uah;
}

#define TIME_PER_PERCENT_UUC			60
static int adjust_uuc(struct qpnp_bms_chip *chip,
			struct soc_params *params,
			int new_pc_unusable,
			int new_uuc_uah,
			int batt_temp)
{
	int new_unusable_mv, new_iavg_ma;
	int batt_temp_degc = batt_temp / 10;
	int max_percent_change;

	max_percent_change = max(params->delta_time_s
				/ TIME_PER_PERCENT_UUC, 1);

	if (chip->prev_pc_unusable == -EINVAL
		|| abs(chip->prev_pc_unusable - new_pc_unusable)
			<= max_percent_change) {
		chip->prev_pc_unusable = new_pc_unusable;
		return new_uuc_uah;
	}

	/* the uuc is trying to change more than 1% restrict it */
	if (new_pc_unusable > chip->prev_pc_unusable)
		chip->prev_pc_unusable += max_percent_change;
	else
		chip->prev_pc_unusable -= max_percent_change;

	new_uuc_uah = (params->fcc_uah * chip->prev_pc_unusable) / 100;

	/* also find update the iavg_ma accordingly */
	new_unusable_mv = interpolate_ocv(chip->pc_temp_ocv_lut,
			batt_temp_degc, chip->prev_pc_unusable);
	if (new_unusable_mv < chip->v_cutoff_uv/1000)
		new_unusable_mv = chip->v_cutoff_uv/1000;

	new_iavg_ma = (new_unusable_mv * 1000 - chip->v_cutoff_uv)
						/ params->rbatt_mohm;
	if (new_iavg_ma == 0)
		new_iavg_ma = 1;
	chip->prev_uuc_iavg_ma = new_iavg_ma;
	pr_debug("Restricting UUC to %d (%d%%) unusable_mv = %d iavg_ma = %d\n",
					new_uuc_uah, chip->prev_pc_unusable,
					new_unusable_mv, new_iavg_ma);

	return new_uuc_uah;
}

#define MIN_IAVG_MA 250
static int calculate_unusable_charge_uah(struct qpnp_bms_chip *chip,
					struct soc_params *params,
					int batt_temp)
{
	int uuc_uah_iavg;
	int i;
	int uuc_iavg_ma = params->iavg_ua / 1000;
	int pc_unusable;

	/*
	 * if called first time, fill all the samples with
	 * the shutdown_iavg_ma
	 */
	if (chip->first_time_calc_uuc && chip->shutdown_iavg_ma != 0) {
		pr_debug("Using shutdown_iavg_ma = %d in all samples\n",
				chip->shutdown_iavg_ma);
		for (i = 0; i < IAVG_SAMPLES; i++)
			chip->iavg_samples_ma[i] = chip->shutdown_iavg_ma;

		chip->iavg_index = 0;
		chip->iavg_num_samples = IAVG_SAMPLES;
	}

	if (params->delta_time_s >= IAVG_MINIMAL_TIME) {
		/*
		* if charging use a nominal avg current to keep
		* a reasonable UUC while charging
		*/
		if (uuc_iavg_ma < MIN_IAVG_MA)
			uuc_iavg_ma = MIN_IAVG_MA;
		chip->iavg_samples_ma[chip->iavg_index] = uuc_iavg_ma;
		chip->iavg_index = (chip->iavg_index + 1) % IAVG_SAMPLES;
		chip->iavg_num_samples++;
		if (chip->iavg_num_samples >= IAVG_SAMPLES)
			chip->iavg_num_samples = IAVG_SAMPLES;
	}

	/* now that this sample is added calcualte the average */
	uuc_iavg_ma = 0;
	if (chip->iavg_num_samples != 0) {
		for (i = 0; i < chip->iavg_num_samples; i++) {
			pr_debug("iavg_samples_ma[%d] = %d\n", i,
					chip->iavg_samples_ma[i]);
			uuc_iavg_ma += chip->iavg_samples_ma[i];
		}

		uuc_iavg_ma = DIV_ROUND_CLOSEST(uuc_iavg_ma,
						chip->iavg_num_samples);
	}

	/*
	 * if we're in bms reset mode, force uuc to be 3% of fcc
	 */
	if (bms_reset)
		return (params->fcc_uah * 3) / 100;

	uuc_uah_iavg = calculate_termination_uuc(chip, params, batt_temp,
						uuc_iavg_ma, &pc_unusable);
	pr_debug("uuc_iavg_ma = %d uuc with iavg = %d\n",
						uuc_iavg_ma, uuc_uah_iavg);

	chip->prev_uuc_iavg_ma = uuc_iavg_ma;
	/* restrict the uuc such that it can increase only by one percent */
	uuc_uah_iavg = adjust_uuc(chip, params, pc_unusable,
					uuc_uah_iavg, batt_temp);

	return uuc_uah_iavg;
}

static s64 find_ocv_charge_for_soc(struct qpnp_bms_chip *chip,
				struct soc_params *params, int soc)
{
	return div_s64((s64)soc * (params->fcc_uah - params->uuc_uah),
			100) + params->cc_uah + params->uuc_uah;
}

static int find_pc_for_soc(struct qpnp_bms_chip *chip,
			struct soc_params *params, int soc)
{
	int ocv_charge_uah = find_ocv_charge_for_soc(chip, params, soc);
	int pc;

	pc = DIV_ROUND_CLOSEST((int)ocv_charge_uah * 100, params->fcc_uah);
	pc = clamp(pc, 0, 100);
	pr_debug("soc = %d, fcc = %d uuc = %d rc = %d pc = %d\n",
			soc, params->fcc_uah, params->uuc_uah,
			ocv_charge_uah, pc);
	return pc;
}

static int get_current_time(unsigned long *now_tm_sec)
{
	struct rtc_time tm;
	struct rtc_device *rtc;
	int rc;

	rtc = rtc_class_open(CONFIG_RTC_HCTOSYS_DEVICE);
	if (rtc == NULL) {
		pr_err("%s: unable to open rtc device (%s)\n",
			__FILE__, CONFIG_RTC_HCTOSYS_DEVICE);
		return -EINVAL;
	}

	rc = rtc_read_time(rtc, &tm);
	if (rc) {
		pr_err("Error reading rtc device (%s) : %d\n",
			CONFIG_RTC_HCTOSYS_DEVICE, rc);
		goto close_time;
	}

	rc = rtc_valid_tm(&tm);
	if (rc) {
		pr_err("Invalid RTC time (%s): %d\n",
			CONFIG_RTC_HCTOSYS_DEVICE, rc);
		goto close_time;
	}
	rtc_tm_to_time(&tm, now_tm_sec);

close_time:
	rtc_class_close(rtc);
	return rc;
}

/* Returns estimated battery resistance */
static int get_prop_bms_batt_resistance(struct qpnp_bms_chip *chip)
{
	return chip->rbatt_mohm * 1000;
}

/* Returns instantaneous current in uA */
static int get_prop_bms_current_now(struct qpnp_bms_chip *chip)
{
	int rc, result_ua;

	rc = get_battery_current(chip, &result_ua);
	if (rc) {
		pr_err("failed to get current: %d\n", rc);
		return rc;
	}
	return result_ua;
}

/* Returns coulomb counter in uAh */
static int get_prop_bms_charge_counter(struct qpnp_bms_chip *chip)
{
	int64_t cc_raw;

	mutex_lock(&chip->bms_output_lock);
	lock_output_data(chip);
	read_cc_raw(chip, &cc_raw, false);
	unlock_output_data(chip);
	mutex_unlock(&chip->bms_output_lock);

	return calculate_cc(chip, cc_raw, CC, NORESET);
}

/* Returns shadow coulomb counter in uAh */
static int get_prop_bms_charge_counter_shadow(struct qpnp_bms_chip *chip)
{
	int64_t cc_raw;

	mutex_lock(&chip->bms_output_lock);
	lock_output_data(chip);
	read_cc_raw(chip, &cc_raw, true);
	unlock_output_data(chip);
	mutex_unlock(&chip->bms_output_lock);

	return calculate_cc(chip, cc_raw, SHDW_CC, NORESET);
}

/* Returns full charge design in uAh */
static int get_prop_bms_charge_full_design(struct qpnp_bms_chip *chip)
{
	return chip->fcc_mah * 1000;
}

/* Returns the current full charge in uAh */
static int get_prop_bms_charge_full(struct qpnp_bms_chip *chip)
{
	int rc;
	struct qpnp_vadc_result result;

	rc = qpnp_vadc_read(chip->vadc_dev, LR_MUX1_BATT_THERM, &result);
	if (rc) {
		pr_err("Unable to read battery temperature\n");
		return rc;
	}

	return calculate_fcc(chip, (int)result.physical);
}

static int calculate_delta_time(unsigned long *time_stamp, int *delta_time_s)
{
	unsigned long now_tm_sec = 0;

	/* default to delta time = 0 if anything fails */
	*delta_time_s = 0;

	if (get_current_time(&now_tm_sec)) {
		pr_err("RTC read failed\n");
		return 0;
	}

	*delta_time_s = (now_tm_sec - *time_stamp);

	/* remember this time */
	*time_stamp = now_tm_sec;
	return 0;
}

static void calculate_soc_params(struct qpnp_bms_chip *chip,
						struct raw_soc_params *raw,
						struct soc_params *params,
						int batt_temp)
{
	int soc_rbatt, shdw_cc_uah;

	calculate_delta_time(&chip->tm_sec, &params->delta_time_s);
	pr_debug("tm_sec = %ld, delta_s = %d\n",
		chip->tm_sec, params->delta_time_s);
	params->fcc_uah = calculate_fcc(chip, batt_temp);
	pr_debug("FCC = %uuAh batt_temp = %d\n", params->fcc_uah, batt_temp);

	/* calculate remainging charge */
	params->ocv_charge_uah = calculate_ocv_charge(
						chip, raw,
						params->fcc_uah);
	pr_debug("ocv_charge_uah = %uuAh\n", params->ocv_charge_uah);

	/* calculate cc micro_volt_hour */
	params->cc_uah = calculate_cc(chip, raw->cc, CC, RESET);
	shdw_cc_uah = calculate_cc(chip, raw->shdw_cc, SHDW_CC, RESET);
	pr_debug("cc_uah = %duAh raw->cc = %llx, shdw_cc_uah = %duAh raw->shdw_cc = %llx\n",
			params->cc_uah, raw->cc,
			shdw_cc_uah, raw->shdw_cc);

	soc_rbatt = ((params->ocv_charge_uah - params->cc_uah) * 100)
							/ params->fcc_uah;
	if (soc_rbatt < 0)
		soc_rbatt = 0;
	params->rbatt_mohm = get_rbatt(chip, soc_rbatt, batt_temp);
	pr_debug("rbatt_mohm = %d\n", params->rbatt_mohm);

	if (params->rbatt_mohm != chip->rbatt_mohm) {
		chip->rbatt_mohm = params->rbatt_mohm;
		if (chip->bms_psy_registered)
			power_supply_changed(&chip->bms_psy);
	}

	calculate_iavg(chip, params->cc_uah, &params->iavg_ua,
						params->delta_time_s);

	params->uuc_uah = calculate_unusable_charge_uah(chip, params,
							batt_temp);
	pr_debug("UUC = %uuAh\n", params->uuc_uah);
}

static int bound_soc(int soc)
{
	soc = max(0, soc);
	soc = min(100, soc);
	return soc;
}

#define IBAT_TOL_MASK		0x0F
#define OCV_TOL_MASK		0xF0
#define IBAT_TOL_DEFAULT	0x03
#define IBAT_TOL_NOCHG		0x0F
#define OCV_TOL_DEFAULT		0x20
#define OCV_TOL_NO_OCV		0x00
static int stop_ocv_updates(struct qpnp_bms_chip *chip)
{
	pr_debug("stopping ocv updates\n");
	return qpnp_masked_write(chip, BMS1_TOL_CTL,
			OCV_TOL_MASK, OCV_TOL_NO_OCV);
}

static int reset_bms_for_test(struct qpnp_bms_chip *chip)
{
	int ibat_ua = 0, vbat_uv = 0, rc;
	int ocv_est_uv;

	if (!chip) {
		pr_err("BMS driver has not been initialized yet!\n");
		return -EINVAL;
	}

	rc = get_simultaneous_batt_v_and_i(chip, &ibat_ua, &vbat_uv);

	/*
	 * Don't include rbatt and rbatt_capacitative since we expect this to
	 * be used with a fake battery which does not have internal resistances
	 */
	ocv_est_uv = vbat_uv + (ibat_ua * chip->r_conn_mohm) / 1000;
	pr_debug("forcing ocv to be %d due to bms reset mode\n", ocv_est_uv);
	chip->last_ocv_uv = ocv_est_uv;
	mutex_lock(&chip->last_soc_mutex);
	chip->last_soc = -EINVAL;
	chip->last_soc_invalid = true;
	mutex_unlock(&chip->last_soc_mutex);
	reset_cc(chip, CLEAR_CC | CLEAR_SHDW_CC);
	chip->software_cc_uah = 0;
	chip->software_shdw_cc_uah = 0;
	chip->last_cc_uah = INT_MIN;
	stop_ocv_updates(chip);

	pr_debug("bms reset to ocv = %duv vbat_ua = %d ibat_ua = %d\n",
			chip->last_ocv_uv, vbat_uv, ibat_ua);

	return rc;
}

static int bms_reset_set(const char *val, const struct kernel_param *kp)
{
	int rc;

	rc = param_set_bool(val, kp);
	if (rc) {
		pr_err("Unable to set bms_reset: %d\n", rc);
		return rc;
	}

	if (*(bool *)kp->arg) {
		struct power_supply *bms_psy = power_supply_get_by_name("bms");
		struct qpnp_bms_chip *chip = container_of(bms_psy,
					struct qpnp_bms_chip, bms_psy);

		rc = reset_bms_for_test(chip);
		if (rc) {
			pr_err("Unable to modify bms_reset: %d\n", rc);
			return rc;
		}
	}
	return 0;
}

static struct kernel_param_ops bms_reset_ops = {
	.set = bms_reset_set,
	.get = param_get_bool,
};

module_param_cb(bms_reset, &bms_reset_ops, &bms_reset, 0644);

#define SOC_STORAGE_MASK	0xFE
static void backup_soc_and_iavg(struct qpnp_bms_chip *chip, int batt_temp,
				int soc)
{
	u8 temp;
	int rc;
	int iavg_ma = chip->prev_uuc_iavg_ma;

	if (iavg_ma > MIN_IAVG_MA)
		temp = (iavg_ma - MIN_IAVG_MA) / IAVG_STEP_SIZE_MA;
	else
		temp = 0;

	rc = qpnp_write_wrapper(chip, &temp, chip->base + IAVG_STORAGE_REG, 1);

	/* store an invalid soc if temperature is below 5degC */
	if (batt_temp > IGNORE_SOC_TEMP_DECIDEG)
		qpnp_masked_write_base(chip, chip->soc_storage_addr,
				SOC_STORAGE_MASK, (soc + 1) << 1);
	else
		qpnp_masked_write_base(chip, chip->soc_storage_addr,
				SOC_STORAGE_MASK, SOC_STORAGE_MASK);
}

static int scale_soc_while_chg(struct qpnp_bms_chip *chip, int chg_time_sec,
				int catch_up_sec, int new_soc, int prev_soc)
{
	int scaled_soc;
	int numerator;

	/*
	 * Don't report a high value immediately slowly scale the
	 * value from prev_soc to the new soc based on a charge time
	 * weighted average
	 */
	pr_debug("cts = %d catch_up_sec = %d\n", chg_time_sec, catch_up_sec);
	if (catch_up_sec == 0)
		return new_soc;

	if (chg_time_sec > catch_up_sec)
		return new_soc;

	numerator = (catch_up_sec - chg_time_sec) * prev_soc
			+ chg_time_sec * new_soc;
	scaled_soc = numerator / catch_up_sec;

	pr_debug("cts = %d new_soc = %d prev_soc = %d scaled_soc = %d\n",
			chg_time_sec, new_soc, prev_soc, scaled_soc);

	return scaled_soc;
}

/*
 * bms_fake_battery is set in setups where a battery emulator is used instead
 * of a real battery. This makes the bms driver report a different/fake value
 * regardless of the calculated state of charge.
 */
static int bms_fake_battery = -EINVAL;
module_param(bms_fake_battery, int, 0644);

static int report_voltage_based_soc(struct qpnp_bms_chip *chip)
{
	pr_debug("Reported voltage based soc = %d\n",
			chip->prev_voltage_based_soc);
	return chip->prev_voltage_based_soc;
}

#define SOC_CATCHUP_SEC_MAX		600
#define SOC_CATCHUP_SEC_PER_PERCENT	60
#define MAX_CATCHUP_SOC	(SOC_CATCHUP_SEC_MAX / SOC_CATCHUP_SEC_PER_PERCENT)
#define SOC_CHANGE_PER_SEC		5
#define REPORT_SOC_WAIT_MS		10000
static int report_cc_based_soc(struct qpnp_bms_chip *chip)
{
	int soc, soc_change;
	int time_since_last_change_sec, charge_time_sec = 0;
	unsigned long last_change_sec;
	struct timespec now;
	struct qpnp_vadc_result result;
	int batt_temp;
	int rc;
	bool charging, charging_since_last_report;

	rc = wait_event_interruptible_timeout(chip->bms_wait_queue,
			chip->calculated_soc != -EINVAL,
			round_jiffies_relative(msecs_to_jiffies
			(REPORT_SOC_WAIT_MS)));

	if (rc == 0 && chip->calculated_soc == -EINVAL) {
		pr_debug("calculate soc timed out\n");
	} else if (rc == -ERESTARTSYS) {
		pr_err("Wait for SoC interrupted.\n");
		return rc;
	}

	rc = qpnp_vadc_read(chip->vadc_dev, LR_MUX1_BATT_THERM, &result);

	if (rc) {
		pr_err("error reading adc channel = %d, rc = %d\n",
					LR_MUX1_BATT_THERM, rc);
		return rc;
	}
	pr_debug("batt_temp phy = %lld meas = 0x%llx\n", result.physical,
						result.measurement);
	batt_temp = (int)result.physical;

	mutex_lock(&chip->last_soc_mutex);
	soc = chip->calculated_soc;

	last_change_sec = chip->last_soc_change_sec;
	calculate_delta_time(&last_change_sec, &time_since_last_change_sec);

	charging = is_battery_charging(chip);
	charging_since_last_report = charging || (chip->last_soc_unbound
			&& chip->was_charging_at_sleep);
	/*
	 * account for charge time - limit it to SOC_CATCHUP_SEC to
	 * avoid overflows when charging continues for extended periods
	 */
	if (charging) {
		if (chip->charge_start_tm_sec == 0) {
			/*
			 * calculating soc for the first time
			 * after start of chg. Initialize catchup time
			 */
			if (abs(soc - chip->last_soc) < MAX_CATCHUP_SOC)
				chip->catch_up_time_sec =
				(soc - chip->last_soc)
					* SOC_CATCHUP_SEC_PER_PERCENT;
			else
				chip->catch_up_time_sec = SOC_CATCHUP_SEC_MAX;

			if (chip->catch_up_time_sec < 0)
				chip->catch_up_time_sec = 0;
			chip->charge_start_tm_sec = last_change_sec;
		}

		charge_time_sec = min(SOC_CATCHUP_SEC_MAX, (int)last_change_sec
				- chip->charge_start_tm_sec);

		/* end catchup if calculated soc and last soc are same */
		if (chip->last_soc == soc)
			chip->catch_up_time_sec = 0;
	}

	if (chip->last_soc != -EINVAL) {
		/*
		 * last_soc < soc  ... if we have not been charging at all
		 * since the last time this was called, report previous SoC.
		 * Otherwise, scale and catch up.
		 */
		if (chip->last_soc < soc && !charging_since_last_report)
			soc = chip->last_soc;
		else if (chip->last_soc < soc && soc != 100)
			soc = scale_soc_while_chg(chip, charge_time_sec,
					chip->catch_up_time_sec,
					soc, chip->last_soc);

		/* if the battery is close to cutoff allow more change */
		if (wake_lock_active(&chip->low_voltage_wake_lock))
			soc_change = min((int)abs(chip->last_soc - soc),
				time_since_last_change_sec);
		else
			soc_change = min((int)abs(chip->last_soc - soc),
				time_since_last_change_sec
					/ SOC_CHANGE_PER_SEC);

		if (chip->last_soc_unbound) {
			chip->last_soc_unbound = false;
		} else {
			/*
			 * if soc have not been unbound by resume,
			 * only change reported SoC by 1.
			 */
			soc_change = min(1, soc_change);
		}

		if (soc < chip->last_soc && soc != 0)
			soc = chip->last_soc - soc_change;
		if (soc > chip->last_soc && soc != 100)
			soc = chip->last_soc + soc_change;
	}

	if (chip->last_soc != soc && !chip->last_soc_unbound)
		chip->last_soc_change_sec = last_change_sec;

	pr_debug("last_soc = %d, calculated_soc = %d, soc = %d, time since last change = %d\n",
			chip->last_soc, chip->calculated_soc,
			soc, time_since_last_change_sec);
	chip->last_soc = bound_soc(soc);
	backup_soc_and_iavg(chip, batt_temp, chip->last_soc);
	pr_debug("Reported SOC = %d\n", chip->last_soc);
	chip->t_soc_queried = now;
	mutex_unlock(&chip->last_soc_mutex);

	return soc;
}

static int report_state_of_charge(struct qpnp_bms_chip *chip)
{
	if (bms_fake_battery != -EINVAL) {
		pr_debug("Returning Fake SOC = %d%%\n", bms_fake_battery);
		return bms_fake_battery;
	} else if (chip->use_voltage_soc)
		return report_voltage_based_soc(chip);
	else
		return report_cc_based_soc(chip);
}

#define VDD_MAX_ERR			5000
#define VDD_STEP_SIZE			10000
#define MAX_COUNT_BEFORE_RESET_TO_CC	3
static int charging_adjustments(struct qpnp_bms_chip *chip,
				struct soc_params *params, int soc,
				int vbat_uv, int ibat_ua, int batt_temp)
{
	int chg_soc, soc_ibat, batt_terminal_uv, weight_ibat, weight_cc;

	batt_terminal_uv = vbat_uv + (ibat_ua * chip->r_conn_mohm) / 1000;

	if (chip->soc_at_cv == -EINVAL) {
		if (batt_terminal_uv >= chip->max_voltage_uv - VDD_MAX_ERR) {
			chip->soc_at_cv = soc;
			chip->prev_chg_soc = soc;
			chip->ibat_at_cv_ua = params->iavg_ua;
			pr_debug("CC_TO_CV ibat_ua = %d CHG SOC %d\n",
					ibat_ua, soc);
		} else {
			/* In constant current charging return the calc soc */
			pr_debug("CC CHG SOC %d\n", soc);
		}

		chip->prev_batt_terminal_uv = batt_terminal_uv;
		chip->system_load_count = 0;
		return soc;
	} else if (ibat_ua > 0 && batt_terminal_uv
			< chip->max_voltage_uv - (VDD_MAX_ERR * 2)) {
		if (chip->system_load_count > MAX_COUNT_BEFORE_RESET_TO_CC) {
			chip->soc_at_cv = -EINVAL;
			pr_debug("Vbat below CV threshold, resetting CC_TO_CV\n");
			chip->system_load_count = 0;
		} else {
			chip->system_load_count += 1;
			pr_debug("Vbat below CV threshold, count: %d\n",
					chip->system_load_count);
		}
		return soc;
	} else if (ibat_ua > 0) {
		pr_debug("NOT CHARGING SOC %d\n", soc);
		chip->system_load_count = 0;
		chip->prev_chg_soc = soc;
		return soc;
	}

	chip->system_load_count = 0;
	/*
	 * battery is in CV phase - begin linear interpolation of soc based on
	 * battery charge current
	 */

	/*
	 * if voltage lessened (possibly because of a system load)
	 * keep reporting the prev chg soc
	 */
	if (batt_terminal_uv <= chip->prev_batt_terminal_uv - VDD_STEP_SIZE) {
		pr_debug("batt_terminal_uv %d < (max = %d - 10000); CC CHG SOC %d\n",
			batt_terminal_uv, chip->prev_batt_terminal_uv,
			chip->prev_chg_soc);
		chip->prev_batt_terminal_uv = batt_terminal_uv;
		return chip->prev_chg_soc;
	}

	soc_ibat = bound_soc(linear_interpolate(chip->soc_at_cv,
					chip->ibat_at_cv_ua,
					100, -1 * chip->chg_term_ua,
					params->iavg_ua));
	weight_ibat = bound_soc(linear_interpolate(1, chip->soc_at_cv,
					100, 100, chip->prev_chg_soc));
	weight_cc = 100 - weight_ibat;
	chg_soc = bound_soc(DIV_ROUND_CLOSEST(soc_ibat * weight_ibat
			+ weight_cc * soc, 100));

	pr_debug("weight_ibat = %d, weight_cc = %d, soc_ibat = %d, soc_cc = %d\n",
			weight_ibat, weight_cc, soc_ibat, soc);

	/* always report a higher soc */
	if (chg_soc > chip->prev_chg_soc) {
		chip->prev_chg_soc = chg_soc;

		chip->charging_adjusted_ocv = find_ocv_for_pc(chip, batt_temp,
				find_pc_for_soc(chip, params, chg_soc));
		pr_debug("CC CHG ADJ OCV = %d CHG SOC %d\n",
				chip->charging_adjusted_ocv,
				chip->prev_chg_soc);
	}

	pr_debug("Reporting CHG SOC %d\n", chip->prev_chg_soc);
	chip->prev_batt_terminal_uv = batt_terminal_uv;
	return chip->prev_chg_soc;
}

static void very_low_voltage_check(struct qpnp_bms_chip *chip, int vbat_uv)
{
	/*
	 * if battery is very low (v_cutoff voltage + 20mv) hold
	 * a wakelock untill soc = 0%
	 */
	if (vbat_uv <= chip->low_voltage_threshold
			&& !wake_lock_active(&chip->low_voltage_wake_lock)) {
		pr_debug("voltage = %d low holding wakelock\n", vbat_uv);
		wake_lock(&chip->low_voltage_wake_lock);
	} else if (vbat_uv > chip->low_voltage_threshold
			&& wake_lock_active(&chip->low_voltage_wake_lock)) {
		pr_debug("voltage = %d releasing wakelock\n", vbat_uv);
		wake_unlock(&chip->low_voltage_wake_lock);
	}
}

#define VBATT_ERROR_MARGIN	20000
static void cv_voltage_check(struct qpnp_bms_chip *chip, int vbat_uv)
{
	/*
	 * if battery is very low (v_cutoff voltage + 20mv) hold
	 * a wakelock untill soc = 0%
	 */
	if (wake_lock_active(&chip->cv_wake_lock)) {
		if (chip->soc_at_cv != -EINVAL) {
			pr_debug("hit CV, releasing cv wakelock\n");
			wake_unlock(&chip->cv_wake_lock);
		} else if (!is_battery_charging(chip)) {
			pr_debug("charging stopped, releasing cv wakelock\n");
			wake_unlock(&chip->cv_wake_lock);
		}
	} else if (vbat_uv > chip->max_voltage_uv - VBATT_ERROR_MARGIN
			&& chip->soc_at_cv == -EINVAL
			&& is_battery_charging(chip)
			&& !wake_lock_active(&chip->cv_wake_lock)) {
		pr_debug("voltage = %d holding cv wakelock\n", vbat_uv);
		wake_lock(&chip->cv_wake_lock);
	}
}

#define NO_ADJUST_HIGH_SOC_THRESHOLD	98
static int adjust_soc(struct qpnp_bms_chip *chip, struct soc_params *params,
							int soc, int batt_temp)
{
	int ibat_ua = 0, vbat_uv = 0;
	int ocv_est_uv = 0, soc_est = 0, pc_est = 0, pc = 0;
	int delta_ocv_uv = 0;
	int n = 0;
	int rc_new_uah = 0;
	int pc_new = 0;
	int soc_new = 0;
	int slope = 0;
	int rc = 0;
	int delta_ocv_uv_limit = 0;
	int correction_limit_uv = 0;

	rc = get_simultaneous_batt_v_and_i(chip, &ibat_ua, &vbat_uv);
	if (rc < 0) {
		pr_err("simultaneous vbat ibat failed err = %d\n", rc);
		goto out;
	}

	very_low_voltage_check(chip, vbat_uv);
	cv_voltage_check(chip, vbat_uv);

	delta_ocv_uv_limit = DIV_ROUND_CLOSEST(ibat_ua, 1000);

	ocv_est_uv = vbat_uv + (ibat_ua * params->rbatt_mohm)/1000;

	pc_est = calculate_pc(chip, ocv_est_uv, batt_temp);
	soc_est = div_s64((s64)params->fcc_uah * pc_est - params->uuc_uah*100,
				(s64)params->fcc_uah - params->uuc_uah);
	soc_est = bound_soc(soc_est);

	/* never adjust during bms reset mode */
	if (bms_reset) {
		pr_debug("bms reset mode, SOC adjustment skipped\n");
		goto out;
	}

	if (is_battery_charging(chip)) {
		soc = charging_adjustments(chip, params, soc, vbat_uv, ibat_ua,
				batt_temp);
		/* Skip adjustments if we are in CV or ibat is negative */
		if (chip->soc_at_cv != -EINVAL || ibat_ua < 0)
			goto out;
	}

	/*
	 * do not adjust
	 * if soc_est is same as what bms calculated
	 * OR if soc_est > adjust_soc_low_threshold
	 * OR if soc is above 90
	 * because we might pull it low
	 * and cause a bad user experience
	 */
	if (!wake_lock_active(&chip->low_voltage_wake_lock) &&
			(soc_est == soc
			|| soc_est > chip->adjust_soc_low_threshold
			|| soc >= NO_ADJUST_HIGH_SOC_THRESHOLD))
		goto out;

	if (chip->last_soc_est == -EINVAL)
		chip->last_soc_est = soc;

	n = min(200, max(1 , soc + soc_est + chip->last_soc_est));
	chip->last_soc_est = soc_est;

	pc = calculate_pc(chip, chip->last_ocv_uv, chip->last_ocv_temp);
	if (pc > 0) {
		pc_new = calculate_pc(chip,
				chip->last_ocv_uv - (++slope * 1000),
				chip->last_ocv_temp);
		while (pc_new == pc) {
			/* start taking 10mV steps */
			slope = slope + 10;
			pc_new = calculate_pc(chip,
				chip->last_ocv_uv - (slope * 1000),
				chip->last_ocv_temp);
		}
	} else {
		/*
		 * pc is already at the lowest point,
		 * assume 1 millivolt translates to 1% pc
		 */
		pc = 1;
		pc_new = 0;
		slope = 1;
	}

	delta_ocv_uv = div_s64((soc - soc_est) * (s64)slope * 1000,
							n * (pc - pc_new));

	if (abs(delta_ocv_uv) > delta_ocv_uv_limit) {
		pr_debug("limiting delta ocv %d limit = %d\n", delta_ocv_uv,
				delta_ocv_uv_limit);

		if (delta_ocv_uv > 0)
			delta_ocv_uv = delta_ocv_uv_limit;
		else
			delta_ocv_uv = -1 * delta_ocv_uv_limit;
		pr_debug("new delta ocv = %d\n", delta_ocv_uv);
	}

	if (wake_lock_active(&chip->low_voltage_wake_lock)) {
		/* when in the cutoff region, do not correct upwards */
		delta_ocv_uv = max(0, delta_ocv_uv);
		goto skip_limits;
	}

	if (chip->last_ocv_uv > chip->flat_ocv_threshold_uv)
		correction_limit_uv = chip->high_ocv_correction_limit_uv;
	else
		correction_limit_uv = chip->low_ocv_correction_limit_uv;

	if (abs(delta_ocv_uv) > correction_limit_uv) {
		pr_debug("limiting delta ocv %d limit = %d\n",
			delta_ocv_uv, correction_limit_uv);
		if (delta_ocv_uv > 0)
			delta_ocv_uv = correction_limit_uv;
		else
			delta_ocv_uv = -correction_limit_uv;
		pr_debug("new delta ocv = %d\n", delta_ocv_uv);
	}

skip_limits:

	chip->last_ocv_uv -= delta_ocv_uv;

	if (chip->last_ocv_uv >= chip->max_voltage_uv)
		chip->last_ocv_uv = chip->max_voltage_uv;

	/* calculate the soc based on this new ocv */
	pc_new = calculate_pc(chip, chip->last_ocv_uv, chip->last_ocv_temp);
	rc_new_uah = (params->fcc_uah * pc_new) / 100;
	soc_new = (rc_new_uah - params->cc_uah - params->uuc_uah)*100
					/ (params->fcc_uah - params->uuc_uah);
	soc_new = bound_soc(soc_new);

	/*
	 * if soc_new is ZERO force it higher so that phone doesnt report soc=0
	 * soc = 0 should happen only when soc_est is above a set value
	 */
	if (soc_new == 0 && soc_est >= chip->hold_soc_est)
		soc_new = 1;

	soc = soc_new;

out:
	pr_debug("ibat_ua = %d, vbat_uv = %d, ocv_est_uv = %d, pc_est = %d, soc_est = %d, n = %d, delta_ocv_uv = %d, last_ocv_uv = %d, pc_new = %d, soc_new = %d, rbatt = %d, slope = %d\n",
		ibat_ua, vbat_uv, ocv_est_uv, pc_est,
		soc_est, n, delta_ocv_uv, chip->last_ocv_uv,
		pc_new, soc_new, params->rbatt_mohm, slope);

	return soc;
}

static int clamp_soc_based_on_voltage(struct qpnp_bms_chip *chip, int soc)
{
	int rc, vbat_uv;

	rc = get_battery_voltage(chip, &vbat_uv);
	if (rc < 0) {
		pr_err("adc vbat failed err = %d\n", rc);
		return soc;
	}
	if (soc == 0 && vbat_uv > chip->v_cutoff_uv) {
		pr_debug("clamping soc to 1, vbat (%d) > cutoff (%d)\n",
						vbat_uv, chip->v_cutoff_uv);
		return 1;
	} else {
		pr_debug("not clamping, using soc = %d, vbat = %d and cutoff = %d\n",
				soc, vbat_uv, chip->v_cutoff_uv);
		return soc;
	}
}

static int64_t convert_cc_uah_to_raw(struct qpnp_bms_chip *chip, int64_t cc_uah)
{
	int64_t cc_uv, cc_pvh, cc_raw;

	cc_pvh = cc_uah * chip->r_sense_uohm;
	cc_uv = div_s64(cc_pvh * SLEEP_CLK_HZ * SECONDS_PER_HOUR,
				CC_READING_TICKS * 1000000LL);
	cc_raw = div_s64(cc_uv * CC_READING_RESOLUTION_D,
			CC_READING_RESOLUTION_N);
	return cc_raw;
}

#define CC_STEP_INCREMENT_UAH	1500
#define OCV_STEP_INCREMENT	0x10
static void configure_soc_wakeup(struct qpnp_bms_chip *chip,
				struct soc_params *params,
				int batt_temp, int target_soc)
{
	int target_ocv_uv;
	int64_t target_cc_uah, cc_raw_64, current_shdw_cc_raw_64;
	int64_t current_shdw_cc_uah, iadc_comp_factor;
	uint64_t cc_raw, current_shdw_cc_raw;
	int16_t ocv_raw, current_ocv_raw;

	current_shdw_cc_raw = 0;
	mutex_lock(&chip->bms_output_lock);
	lock_output_data(chip);
	qpnp_read_wrapper(chip, (u8 *)&current_ocv_raw,
			chip->base + BMS1_OCV_FOR_SOC_DATA0, 2);
	unlock_output_data(chip);
	mutex_unlock(&chip->bms_output_lock);
	current_shdw_cc_uah = get_prop_bms_charge_counter_shadow(chip);
	current_shdw_cc_raw_64 = convert_cc_uah_to_raw(chip,
			current_shdw_cc_uah);

	/*
	 * Calculate the target shadow coulomb counter threshold for when
	 * the SoC changes.
	 *
	 * Since the BMS driver resets the shadow coulomb counter every
	 * 20 seconds when the device is awake, calculate the threshold as
	 * a delta from the current shadow coulomb count.
	 */
	target_cc_uah = (100 - target_soc)
		* (params->fcc_uah - params->uuc_uah)
		/ 100 - current_shdw_cc_uah;
	if (target_cc_uah < 0) {
		/*
		 * If the target cc is below 0, that means we have already
		 * passed the point where SoC should have fallen.
		 * Set a wakeup in a few more mAh and check back again
		 */
		target_cc_uah = CC_STEP_INCREMENT_UAH;
	}
	iadc_comp_factor = 100000;
	qpnp_iadc_comp_result(chip->iadc_dev, &iadc_comp_factor);
	target_cc_uah = div64_s64(target_cc_uah * 100000, iadc_comp_factor);
	target_cc_uah = cc_reverse_adjust_for_gain(chip, target_cc_uah);
	cc_raw_64 = convert_cc_uah_to_raw(chip, target_cc_uah);
	cc_raw = convert_s64_to_s36(cc_raw_64);

	target_ocv_uv = find_ocv_for_pc(chip, batt_temp,
				find_pc_for_soc(chip, params, target_soc));
	ocv_raw = convert_vbatt_uv_to_raw(chip, target_ocv_uv);

	/*
	 * If the current_ocv_raw was updated since reaching 100% and is lower
	 * than the calculated target ocv threshold, set the new target
	 * threshold 1.5mAh lower in order to check if the SoC changed yet.
	 */
	if (current_ocv_raw != chip->ocv_reading_at_100
			&& current_ocv_raw < ocv_raw)
		ocv_raw = current_ocv_raw - OCV_STEP_INCREMENT;

	qpnp_write_wrapper(chip, (u8 *)&cc_raw,
			chip->base + BMS1_SW_CC_THR0, 5);
	qpnp_write_wrapper(chip, (u8 *)&ocv_raw,
			chip->base + BMS1_OCV_THR0, 2);

	enable_bms_irq(&chip->ocv_thr_irq);
	enable_bms_irq(&chip->sw_cc_thr_irq);
	pr_debug("current sw_cc_raw = 0x%llx, current ocv = 0x%hx\n",
			current_shdw_cc_raw, (uint16_t)current_ocv_raw);
	pr_debug("target_cc_uah = %lld, raw64 = 0x%llx, raw 36 = 0x%llx, ocv_raw = 0x%hx\n",
			target_cc_uah,
			(uint64_t)cc_raw_64, cc_raw,
			(uint16_t)ocv_raw);
}

#define BAD_SOC_THRESH	-10
static int calculate_raw_soc(struct qpnp_bms_chip *chip,
					struct raw_soc_params *raw,
					struct soc_params *params,
					int batt_temp)
{
	int soc, remaining_usable_charge_uah;

	/* calculate remaining usable charge */
	remaining_usable_charge_uah = params->ocv_charge_uah
					- params->cc_uah
					- params->uuc_uah;
	pr_debug("RUC = %duAh\n", remaining_usable_charge_uah);

	soc = DIV_ROUND_CLOSEST((remaining_usable_charge_uah * 100),
				(params->fcc_uah - params->uuc_uah));

	if (chip->first_time_calc_soc && soc > BAD_SOC_THRESH && soc < 0) {
		/*
		 * first time calcualtion and the pon ocv  is too low resulting
		 * in a bad soc. Adjust ocv to get 0 soc
		 */
		pr_debug("soc is %d, adjusting pon ocv to make it 0\n", soc);
		chip->last_ocv_uv = find_ocv_for_pc(chip, batt_temp,
				find_pc_for_soc(chip, params, 0));
		params->ocv_charge_uah = find_ocv_charge_for_soc(chip,
				params, 0);

		remaining_usable_charge_uah = params->ocv_charge_uah
					- params->cc_uah
					- params->uuc_uah;

		soc = DIV_ROUND_CLOSEST((remaining_usable_charge_uah * 100),
					(params->fcc_uah
						- params->uuc_uah));
		pr_debug("DONE for O soc is %d, pon ocv adjusted to %duV\n",
				soc, chip->last_ocv_uv);
	}

	if (soc > 100)
		soc = 100;

	if (soc > BAD_SOC_THRESH && soc < 0) {
		pr_debug("bad rem_usb_chg = %d rem_chg %d, cc_uah %d, unusb_chg %d\n",
				remaining_usable_charge_uah,
				params->ocv_charge_uah,
				params->cc_uah, params->uuc_uah);

		pr_debug("for bad rem_usb_chg last_ocv_uv = %d batt_temp = %d fcc = %d soc =%d\n",
				chip->last_ocv_uv, batt_temp,
				params->fcc_uah, soc);
		soc = 0;
	}

	return soc;
}

#define SLEEP_RECALC_INTERVAL	3
static int calculate_state_of_charge(struct qpnp_bms_chip *chip,
					struct raw_soc_params *raw,
					int batt_temp)
{
	struct soc_params params;
	int soc, previous_soc, shutdown_soc, new_calculated_soc;
	int remaining_usable_charge_uah;

	calculate_soc_params(chip, raw, &params, batt_temp);
	if (!is_battery_present(chip)) {
		pr_debug("battery gone, reporting 100\n");
		new_calculated_soc = 100;
		goto done_calculating;
	}

	if (params.fcc_uah - params.uuc_uah <= 0) {
		pr_debug("FCC = %duAh, UUC = %duAh forcing soc = 0\n",
						params.fcc_uah,
						params.uuc_uah);
		new_calculated_soc = 0;
		goto done_calculating;
	}

	soc = calculate_raw_soc(chip, raw, &params, batt_temp);

	mutex_lock(&chip->soc_invalidation_mutex);
	shutdown_soc = chip->shutdown_soc;

	if (chip->first_time_calc_soc && soc != shutdown_soc
			&& !chip->shutdown_soc_invalid) {
		/*
		 * soc for the first time - use shutdown soc
		 * to adjust pon ocv since it is a small percent away from
		 * the real soc
		 */
		pr_debug("soc = %d before forcing shutdown_soc = %d\n",
							soc, shutdown_soc);
		chip->last_ocv_uv = find_ocv_for_pc(chip, batt_temp,
				find_pc_for_soc(chip, &params, shutdown_soc));
		params.ocv_charge_uah = find_ocv_charge_for_soc(chip,
				&params, shutdown_soc);

		remaining_usable_charge_uah = params.ocv_charge_uah
					- params.cc_uah
					- params.uuc_uah;

		soc = DIV_ROUND_CLOSEST((remaining_usable_charge_uah * 100),
					(params.fcc_uah
						- params.uuc_uah));

		pr_debug("DONE for shutdown_soc = %d soc is %d, adjusted ocv to %duV\n",
				shutdown_soc, soc, chip->last_ocv_uv);
	}
	mutex_unlock(&chip->soc_invalidation_mutex);

	pr_debug("SOC before adjustment = %d\n", soc);
	new_calculated_soc = adjust_soc(chip, &params, soc, batt_temp);

	/* always clamp soc due to BMS hw/sw immaturities */
	new_calculated_soc = clamp_soc_based_on_voltage(chip,
					new_calculated_soc);
	/*
	 * If the battery is full, configure the cc threshold so the system
	 * wakes up after SoC changes
	 */
	if (is_battery_full(chip)) {
		configure_soc_wakeup(chip, &params,
				batt_temp, bound_soc(new_calculated_soc - 1));
	} else {
		disable_bms_irq(&chip->ocv_thr_irq);
		disable_bms_irq(&chip->sw_cc_thr_irq);
	}
done_calculating:
	mutex_lock(&chip->last_soc_mutex);
	previous_soc = chip->calculated_soc;
	chip->calculated_soc = new_calculated_soc;
	pr_debug("CC based calculated SOC = %d\n", chip->calculated_soc);
	if (chip->last_soc_invalid) {
		chip->last_soc_invalid = false;
		chip->last_soc = -EINVAL;
	}
	/*
	 * Check if more than a long time has passed since the last
	 * calculation (more than n times compared to the soc recalculation
	 * rate, where n is defined by SLEEP_RECALC_INTERVAL). If this is true,
	 * then the system must have gone through a long sleep, and SoC can be
	 * allowed to become unbounded by the last reported SoC
	 */
	if (params.delta_time_s * 1000 >
			chip->calculate_soc_ms * SLEEP_RECALC_INTERVAL
			&& !chip->first_time_calc_soc) {
		chip->last_soc_unbound = true;
		chip->last_soc_change_sec = chip->last_recalc_time;
		pr_debug("last_soc unbound because elapsed time = %d\n",
				params.delta_time_s);
	}
	mutex_unlock(&chip->last_soc_mutex);
	wake_up_interruptible(&chip->bms_wait_queue);

	if (new_calculated_soc != previous_soc && chip->bms_psy_registered) {
		power_supply_changed(&chip->bms_psy);
		pr_debug("power supply changed\n");
	} else {
		/*
		 * Call report state of charge anyways to periodically update
		 * reported SoC. This prevents reported SoC from being stuck
		 * when calculated soc doesn't change.
		 */
		report_state_of_charge(chip);
	}

	get_current_time(&chip->last_recalc_time);
	chip->first_time_calc_soc = 0;
	chip->first_time_calc_uuc = 0;
	return chip->calculated_soc;
}

static int calculate_soc_from_voltage(struct qpnp_bms_chip *chip)
{
	int voltage_range_uv, voltage_remaining_uv, voltage_based_soc;
	int rc, vbat_uv;

	rc = get_battery_voltage(chip, &vbat_uv);
	if (rc < 0) {
		pr_err("adc vbat failed err = %d\n", rc);
		return rc;
	}
	voltage_range_uv = chip->max_voltage_uv - chip->v_cutoff_uv;
	voltage_remaining_uv = vbat_uv - chip->v_cutoff_uv;
	voltage_based_soc = voltage_remaining_uv * 100 / voltage_range_uv;

	voltage_based_soc = clamp(voltage_based_soc, 0, 100);

	if (chip->prev_voltage_based_soc != voltage_based_soc
				&& chip->bms_psy_registered) {
		power_supply_changed(&chip->bms_psy);
		pr_debug("power supply changed\n");
	}
	chip->prev_voltage_based_soc = voltage_based_soc;

	pr_debug("vbat used = %duv\n", vbat_uv);
	pr_debug("Calculated voltage based soc = %d\n", voltage_based_soc);
	return voltage_based_soc;
}

static int recalculate_raw_soc(struct qpnp_bms_chip *chip)
{
	int batt_temp, rc, soc;
	struct qpnp_vadc_result result;
	struct raw_soc_params raw;
	struct soc_params params;

	bms_stay_awake(&chip->soc_wake_source);
	if (chip->use_voltage_soc) {
		soc = calculate_soc_from_voltage(chip);
	} else {
		if (!chip->batfet_closed)
			qpnp_iadc_calibrate_for_trim(chip->iadc_dev, true);
		rc = qpnp_vadc_read(chip->vadc_dev, LR_MUX1_BATT_THERM,
								&result);
		if (rc) {
			pr_err("error reading vadc LR_MUX1_BATT_THERM = %d, rc = %d\n",
						LR_MUX1_BATT_THERM, rc);
			soc = chip->calculated_soc;
		} else {
			pr_debug("batt_temp phy = %lld meas = 0x%llx\n",
							result.physical,
							result.measurement);
			batt_temp = (int)result.physical;

			mutex_lock(&chip->last_ocv_uv_mutex);
			read_soc_params_raw(chip, &raw, batt_temp);
			calculate_soc_params(chip, &raw, &params, batt_temp);
			if (!is_battery_present(chip)) {
				pr_debug("battery gone\n");
				soc = 0;
			} else if (params.fcc_uah - params.uuc_uah <= 0) {
				pr_debug("FCC = %duAh, UUC = %duAh forcing soc = 0\n",
							params.fcc_uah,
							params.uuc_uah);
				soc = 0;
			} else {
				soc = calculate_raw_soc(chip, &raw,
							&params, batt_temp);
			}
			mutex_unlock(&chip->last_ocv_uv_mutex);
		}
	}
	bms_relax(&chip->soc_wake_source);
	return soc;
}

static int recalculate_soc(struct qpnp_bms_chip *chip)
{
	int batt_temp, rc, soc;
	struct qpnp_vadc_result result;
	struct raw_soc_params raw;

	bms_stay_awake(&chip->soc_wake_source);
	mutex_lock(&chip->vbat_monitor_mutex);
	if (chip->vbat_monitor_params.state_request !=
			ADC_TM_HIGH_LOW_THR_DISABLE)
		qpnp_adc_tm_channel_measure(chip->adc_tm_dev,
					&chip->vbat_monitor_params);
	mutex_unlock(&chip->vbat_monitor_mutex);
	if (chip->use_voltage_soc) {
		soc = calculate_soc_from_voltage(chip);
	} else {
		if (!chip->batfet_closed)
			qpnp_iadc_calibrate_for_trim(chip->iadc_dev, true);
		rc = qpnp_vadc_read(chip->vadc_dev, LR_MUX1_BATT_THERM,
								&result);
		if (rc) {
			pr_err("error reading vadc LR_MUX1_BATT_THERM = %d, rc = %d\n",
						LR_MUX1_BATT_THERM, rc);
			soc = chip->calculated_soc;
		} else {
			pr_debug("batt_temp phy = %lld meas = 0x%llx\n",
							result.physical,
							result.measurement);
			batt_temp = (int)result.physical;

			mutex_lock(&chip->last_ocv_uv_mutex);
			read_soc_params_raw(chip, &raw, batt_temp);
			soc = calculate_state_of_charge(chip, &raw, batt_temp);
			mutex_unlock(&chip->last_ocv_uv_mutex);
		}
	}
	bms_relax(&chip->soc_wake_source);
	return soc;
}

static void recalculate_work(struct work_struct *work)
{
	struct qpnp_bms_chip *chip = container_of(work,
				struct qpnp_bms_chip,
				recalc_work);

	recalculate_soc(chip);
}

static int get_calculation_delay_ms(struct qpnp_bms_chip *chip)
{
	if (wake_lock_active(&chip->low_voltage_wake_lock))
		return chip->low_voltage_calculate_soc_ms;
	else if (chip->calculated_soc < chip->low_soc_calc_threshold)
		return chip->low_soc_calculate_soc_ms;
	else
		return chip->calculate_soc_ms;
}

static void calculate_soc_work(struct work_struct *work)
{
	struct qpnp_bms_chip *chip = container_of(work,
				struct qpnp_bms_chip,
				calculate_soc_delayed_work.work);

	recalculate_soc(chip);
	schedule_delayed_work(&chip->calculate_soc_delayed_work,
		round_jiffies_relative(msecs_to_jiffies
		(get_calculation_delay_ms(chip))));
}

static void configure_vbat_monitor_low(struct qpnp_bms_chip *chip)
{
	mutex_lock(&chip->vbat_monitor_mutex);
	if (chip->vbat_monitor_params.state_request
			== ADC_TM_HIGH_LOW_THR_ENABLE) {
		/*
		 * Battery is now around or below v_cutoff
		 */
		pr_debug("battery entered cutoff range\n");
		if (!wake_lock_active(&chip->low_voltage_wake_lock)) {
			pr_debug("voltage low, holding wakelock\n");
			wake_lock(&chip->low_voltage_wake_lock);
			cancel_delayed_work_sync(
					&chip->calculate_soc_delayed_work);
			schedule_delayed_work(
					&chip->calculate_soc_delayed_work, 0);
		}
		chip->vbat_monitor_params.state_request =
					ADC_TM_HIGH_THR_ENABLE;
		chip->vbat_monitor_params.high_thr =
			(chip->low_voltage_threshold + VBATT_ERROR_MARGIN);
		pr_debug("set low thr to %d and high to %d\n",
				chip->vbat_monitor_params.low_thr,
				chip->vbat_monitor_params.high_thr);
		chip->vbat_monitor_params.low_thr = 0;
	} else if (chip->vbat_monitor_params.state_request
			== ADC_TM_LOW_THR_ENABLE) {
		/*
		 * Battery is in normal operation range.
		 */
		pr_debug("battery entered normal range\n");
		if (wake_lock_active(&chip->cv_wake_lock)) {
			wake_unlock(&chip->cv_wake_lock);
			pr_debug("releasing cv wake lock\n");
		}
		chip->in_cv_range = false;
		chip->vbat_monitor_params.state_request =
					ADC_TM_HIGH_LOW_THR_ENABLE;
		chip->vbat_monitor_params.high_thr = chip->max_voltage_uv
				- VBATT_ERROR_MARGIN;
		chip->vbat_monitor_params.low_thr =
				chip->low_voltage_threshold;
		pr_debug("set low thr to %d and high to %d\n",
				chip->vbat_monitor_params.low_thr,
				chip->vbat_monitor_params.high_thr);
	}
	qpnp_adc_tm_channel_measure(chip->adc_tm_dev,
					&chip->vbat_monitor_params);
	mutex_unlock(&chip->vbat_monitor_mutex);
}

#define CV_LOW_THRESHOLD_HYST_UV 100000
static void configure_vbat_monitor_high(struct qpnp_bms_chip *chip)
{
	mutex_lock(&chip->vbat_monitor_mutex);
	if (chip->vbat_monitor_params.state_request
			== ADC_TM_HIGH_LOW_THR_ENABLE) {
		/*
		 * Battery is around vddmax
		 */
		pr_debug("battery entered vddmax range\n");
		chip->in_cv_range = true;
		if (!wake_lock_active(&chip->cv_wake_lock)) {
			wake_lock(&chip->cv_wake_lock);
			pr_debug("holding cv wake lock\n");
		}
		schedule_work(&chip->recalc_work);
		chip->vbat_monitor_params.state_request =
					ADC_TM_LOW_THR_ENABLE;
		chip->vbat_monitor_params.low_thr =
			(chip->max_voltage_uv - CV_LOW_THRESHOLD_HYST_UV);
		chip->vbat_monitor_params.high_thr = chip->max_voltage_uv * 2;
		pr_debug("set low thr to %d and high to %d\n",
				chip->vbat_monitor_params.low_thr,
				chip->vbat_monitor_params.high_thr);
	} else if (chip->vbat_monitor_params.state_request
			== ADC_TM_HIGH_THR_ENABLE) {
		/*
		 * Battery is in normal operation range.
		 */
		pr_debug("battery entered normal range\n");
		if (wake_lock_active(&chip->low_voltage_wake_lock)) {
			pr_debug("voltage high, releasing wakelock\n");
			wake_unlock(&chip->low_voltage_wake_lock);
		}
		chip->vbat_monitor_params.state_request =
					ADC_TM_HIGH_LOW_THR_ENABLE;
		chip->vbat_monitor_params.high_thr =
			chip->max_voltage_uv - VBATT_ERROR_MARGIN;
		chip->vbat_monitor_params.low_thr =
				chip->low_voltage_threshold;
		pr_debug("set low thr to %d and high to %d\n",
				chip->vbat_monitor_params.low_thr,
				chip->vbat_monitor_params.high_thr);
	}
	qpnp_adc_tm_channel_measure(chip->adc_tm_dev,
					&chip->vbat_monitor_params);
	mutex_unlock(&chip->vbat_monitor_mutex);
}

static void btm_notify_vbat(enum qpnp_tm_state state, void *ctx)
{
	struct qpnp_bms_chip *chip = ctx;
	int vbat_uv;
	struct qpnp_vadc_result result;
	int rc;

	rc = qpnp_vadc_read(chip->vadc_dev, VBAT_SNS, &result);
	pr_debug("vbat = %lld, raw = 0x%x\n", result.physical, result.adc_code);

	get_battery_voltage(chip, &vbat_uv);
	pr_debug("vbat is at %d, state is at %d\n", vbat_uv, state);

	if (state == ADC_TM_LOW_STATE) {
		pr_debug("low voltage btm notification triggered\n");
		if (vbat_uv - VBATT_ERROR_MARGIN
				< chip->vbat_monitor_params.low_thr) {
			configure_vbat_monitor_low(chip);
		} else {
			pr_debug("faulty btm trigger, discarding\n");
			qpnp_adc_tm_channel_measure(chip->adc_tm_dev,
					&chip->vbat_monitor_params);
		}
	} else if (state == ADC_TM_HIGH_STATE) {
		pr_debug("high voltage btm notification triggered\n");
		if (vbat_uv + VBATT_ERROR_MARGIN
				> chip->vbat_monitor_params.high_thr) {
			configure_vbat_monitor_high(chip);
		} else {
			pr_debug("faulty btm trigger, discarding\n");
			qpnp_adc_tm_channel_measure(chip->adc_tm_dev,
					&chip->vbat_monitor_params);
		}
	} else {
		pr_debug("unknown voltage notification state: %d\n", state);
	}
	if (chip->bms_psy_registered)
		power_supply_changed(&chip->bms_psy);
}

static int reset_vbat_monitoring(struct qpnp_bms_chip *chip)
{
	int rc;

	chip->vbat_monitor_params.state_request = ADC_TM_HIGH_LOW_THR_DISABLE;

	rc = qpnp_adc_tm_channel_measure(chip->adc_tm_dev,
						&chip->vbat_monitor_params);
	if (rc) {
		pr_err("tm disable failed: %d\n", rc);
		return rc;
	}
	if (wake_lock_active(&chip->low_voltage_wake_lock)) {
		pr_debug("battery removed, releasing wakelock\n");
		wake_unlock(&chip->low_voltage_wake_lock);
	}
	if (chip->in_cv_range) {
		pr_debug("battery removed, removing in_cv_range state\n");
		chip->in_cv_range = false;
	}
	return 0;
}

static int setup_vbat_monitoring(struct qpnp_bms_chip *chip)
{
	int rc;

	chip->vbat_monitor_params.low_thr = chip->low_voltage_threshold;
	chip->vbat_monitor_params.high_thr = chip->max_voltage_uv
							- VBATT_ERROR_MARGIN;
	chip->vbat_monitor_params.state_request = ADC_TM_HIGH_LOW_THR_ENABLE;
	chip->vbat_monitor_params.channel = VBAT_SNS;
	chip->vbat_monitor_params.btm_ctx = (void *)chip;
	chip->vbat_monitor_params.timer_interval = ADC_MEAS1_INTERVAL_1S;
	chip->vbat_monitor_params.threshold_notification = &btm_notify_vbat;
	pr_debug("set low thr to %d and high to %d\n",
			chip->vbat_monitor_params.low_thr,
			chip->vbat_monitor_params.high_thr);

	if (!is_battery_present(chip)) {
		pr_debug("no battery inserted, do not enable vbat monitoring\n");
		chip->vbat_monitor_params.state_request =
			ADC_TM_HIGH_LOW_THR_DISABLE;
	} else {
		rc = qpnp_adc_tm_channel_measure(chip->adc_tm_dev,
						&chip->vbat_monitor_params);
		if (rc) {
			pr_err("tm setup failed: %d\n", rc);
		return rc;
		}
	}

	pr_debug("setup complete\n");
	return 0;
}

static void readjust_fcc_table(struct qpnp_bms_chip *chip)
{
	struct single_row_lut *temp, *old;
	int i, fcc, ratio;

	if (!chip->enable_fcc_learning)
		return;

	if (!chip->fcc_temp_lut) {
		pr_err("The static fcc lut table is NULL\n");
		return;
	}

	temp = devm_kzalloc(chip->dev, sizeof(struct single_row_lut),
			GFP_KERNEL);
	if (!temp) {
		pr_err("Cannot allocate memory for adjusted fcc table\n");
		return;
	}

	fcc = interpolate_fcc(chip->fcc_temp_lut, chip->fcc_new_batt_temp);

	temp->cols = chip->fcc_temp_lut->cols;
	for (i = 0; i < chip->fcc_temp_lut->cols; i++) {
		temp->x[i] = chip->fcc_temp_lut->x[i];
		ratio = div_u64(chip->fcc_temp_lut->y[i] * 1000, fcc);
		temp->y[i] =  (ratio * chip->fcc_new_mah);
		temp->y[i] /= 1000;
	}

	old = chip->adjusted_fcc_temp_lut;
	chip->adjusted_fcc_temp_lut = temp;
	devm_kfree(chip->dev, old);
}

static int read_fcc_data_from_backup(struct qpnp_bms_chip *chip)
{
	int rc, i;
	u8 fcc = 0, chgcyl = 0;

	for (i = 0; i < chip->min_fcc_learning_samples; i++) {
		rc = qpnp_read_wrapper(chip, &fcc,
			chip->base + BMS_FCC_BASE_REG + i, 1);
		rc |= qpnp_read_wrapper(chip, &chgcyl,
			chip->base + BMS_CHGCYL_BASE_REG + i, 1);
		if (rc) {
			pr_err("Unable to read FCC data\n");
			return rc;
		}
		if (fcc == 0 || (fcc == 0xFF && chgcyl == 0xFF)) {
			/* FCC invalid/not present */
			chip->fcc_learning_samples[i].fcc_new = 0;
			chip->fcc_learning_samples[i].chargecycles = 0;
		} else {
			/* valid FCC data */
			chip->fcc_sample_count++;
			chip->fcc_learning_samples[i].fcc_new =
						fcc * chip->fcc_resolution;
			chip->fcc_learning_samples[i].chargecycles =
						chgcyl * CHGCYL_RESOLUTION;
		}
	}

	return 0;
}

static int discard_backup_fcc_data(struct qpnp_bms_chip *chip)
{
	int rc = 0, i;
	u8 temp_u8 = 0;

	chip->fcc_sample_count = 0;
	for (i = 0; i < chip->min_fcc_learning_samples; i++) {
		rc = qpnp_write_wrapper(chip, &temp_u8,
			chip->base + BMS_FCC_BASE_REG + i, 1);
		rc |= qpnp_write_wrapper(chip, &temp_u8,
			chip->base + BMS_CHGCYL_BASE_REG + i, 1);
		if (rc) {
			pr_err("Unable to clear FCC data\n");
			return rc;
		}
	}

	return 0;
}

static void
average_fcc_samples_and_readjust_fcc_table(struct qpnp_bms_chip *chip)
{
	int i, temp_fcc_avg = 0, temp_fcc_delta = 0, new_fcc_avg = 0;
	struct fcc_sample *ft;

	for (i = 0; i < chip->min_fcc_learning_samples; i++)
		temp_fcc_avg += chip->fcc_learning_samples[i].fcc_new;

	temp_fcc_avg /= chip->min_fcc_learning_samples;
	temp_fcc_delta = div_u64(temp_fcc_avg * DELTA_FCC_PERCENT, 100);

	/* fix the fcc if its an outlier i.e. > 5% of the average */
	for (i = 0; i < chip->min_fcc_learning_samples; i++) {
		ft = &chip->fcc_learning_samples[i];
		if (abs(ft->fcc_new - temp_fcc_avg) > temp_fcc_delta)
			new_fcc_avg += temp_fcc_avg;
		else
			new_fcc_avg += ft->fcc_new;
	}
	new_fcc_avg /= chip->min_fcc_learning_samples;

	chip->fcc_new_mah = new_fcc_avg;
	chip->fcc_new_batt_temp = FCC_DEFAULT_TEMP;
	pr_info("FCC update: New fcc_mah=%d, fcc_batt_temp=%d\n",
				new_fcc_avg, FCC_DEFAULT_TEMP);
	readjust_fcc_table(chip);
}

static void backup_charge_cycle(struct qpnp_bms_chip *chip)
{
	int rc = 0;

	if (chip->charge_increase >= 0) {
		rc = qpnp_write_wrapper(chip, &chip->charge_increase,
			chip->base + CHARGE_INCREASE_STORAGE, 1);
		if (rc)
			pr_err("Unable to backup charge_increase\n");
	}

	if (chip->charge_cycles >= 0) {
		rc = qpnp_write_wrapper(chip, (u8 *)&chip->charge_cycles,
				chip->base + CHARGE_CYCLE_STORAGE_LSB, 2);
		if (rc)
			pr_err("Unable to backup charge_cycles\n");
	}
}

static bool chargecycles_in_range(struct qpnp_bms_chip *chip)
{
	int i, min_cycle, max_cycle, valid_range;

	/* find the smallest and largest charge cycle */
	max_cycle = min_cycle = chip->fcc_learning_samples[0].chargecycles;
	for (i = 1; i < chip->min_fcc_learning_samples; i++) {
		if (min_cycle > chip->fcc_learning_samples[i].chargecycles)
			min_cycle = chip->fcc_learning_samples[i].chargecycles;
		if (max_cycle < chip->fcc_learning_samples[i].chargecycles)
			max_cycle = chip->fcc_learning_samples[i].chargecycles;
	}

	/* check if chargecyles are in range to continue with FCC update */
	valid_range = DIV_ROUND_UP(VALID_FCC_CHGCYL_RANGE,
					CHGCYL_RESOLUTION) * CHGCYL_RESOLUTION;
	if (abs(max_cycle - min_cycle) > valid_range)
		return false;

	return true;
}

static int read_chgcycle_data_from_backup(struct qpnp_bms_chip *chip)
{
	int rc;
	uint16_t temp_u16 = 0;
	u8 temp_u8 = 0;

	rc = qpnp_read_wrapper(chip, &temp_u8,
				chip->base + CHARGE_INCREASE_STORAGE, 1);
	if (!rc && temp_u8 != 0xFF)
		chip->charge_increase = temp_u8;

	rc = qpnp_read_wrapper(chip, (u8 *)&temp_u16,
				chip->base + CHARGE_CYCLE_STORAGE_LSB, 2);
	if (!rc && temp_u16 != 0xFFFF)
		chip->charge_cycles = temp_u16;

	return rc;
}

static void
attempt_learning_new_fcc(struct qpnp_bms_chip *chip)
{
	pr_debug("Total FCC sample count=%d\n", chip->fcc_sample_count);

	/* update FCC if we have the required samples */
	if ((chip->fcc_sample_count == chip->min_fcc_learning_samples) &&
						chargecycles_in_range(chip))
		average_fcc_samples_and_readjust_fcc_table(chip);
}

static int calculate_real_soc(struct qpnp_bms_chip *chip,
		int batt_temp, struct raw_soc_params *raw, int cc_uah)
{
	int fcc_uah, rc_uah;

	fcc_uah = calculate_fcc(chip, batt_temp);
	rc_uah = calculate_ocv_charge(chip, raw, fcc_uah);

	return ((rc_uah - cc_uah) * 100) / fcc_uah;
}

#define MAX_U8_VALUE		((u8)(~0U))

static int backup_new_fcc(struct qpnp_bms_chip *chip, int fcc_mah,
							int chargecycles)
{
	int rc, min_cycle, i;
	u8 fcc_new, chgcyl, pos = 0;
	struct fcc_sample *ft;

	if ((fcc_mah > (chip->fcc_resolution * MAX_U8_VALUE)) ||
		(chargecycles > (CHGCYL_RESOLUTION * MAX_U8_VALUE))) {
		pr_warn("FCC/Chgcyl beyond storage limit. FCC=%d, chgcyl=%d\n",
							fcc_mah, chargecycles);
		return -EINVAL;
	}

	if (chip->fcc_sample_count == chip->min_fcc_learning_samples) {
		/* search best location - oldest entry */
		min_cycle = chip->fcc_learning_samples[0].chargecycles;
		for (i = 1; i < chip->min_fcc_learning_samples; i++) {
			if (min_cycle >
				chip->fcc_learning_samples[i].chargecycles)
				pos = i;
		}
	} else {
		/* find an empty location */
		for (i = 0; i < chip->min_fcc_learning_samples; i++) {
			ft = &chip->fcc_learning_samples[i];
			if (ft->fcc_new == 0 || (ft->fcc_new == 0xFF &&
						ft->chargecycles == 0xFF)) {
				pos = i;
				break;
			}
		}
		chip->fcc_sample_count++;
	}
	chip->fcc_learning_samples[pos].fcc_new = fcc_mah;
	chip->fcc_learning_samples[pos].chargecycles = chargecycles;

	fcc_new = DIV_ROUND_UP(fcc_mah, chip->fcc_resolution);
	rc = qpnp_write_wrapper(chip, (u8 *)&fcc_new,
			chip->base + BMS_FCC_BASE_REG + pos, 1);
	if (rc)
		return rc;

	chgcyl = DIV_ROUND_UP(chargecycles, CHGCYL_RESOLUTION);
	rc = qpnp_write_wrapper(chip, (u8 *)&chgcyl,
			chip->base + BMS_CHGCYL_BASE_REG + pos, 1);
	if (rc)
		return rc;

	pr_debug("Backup new FCC: fcc_new=%d, chargecycle=%d, pos=%d\n",
						fcc_new, chgcyl, pos);

	return rc;
}

static void update_fcc_learning_table(struct qpnp_bms_chip *chip,
			int new_fcc_uah, int chargecycles, int batt_temp)
{
	int rc, fcc_default, fcc_temp;

	/* convert the fcc at batt_temp to new fcc at FCC_DEFAULT_TEMP */
	fcc_default = calculate_fcc(chip, FCC_DEFAULT_TEMP) / 1000;
	fcc_temp = calculate_fcc(chip, batt_temp) / 1000;
	new_fcc_uah = (new_fcc_uah / fcc_temp) * fcc_default;

	rc = backup_new_fcc(chip, new_fcc_uah / 1000, chargecycles);
	if (rc) {
		pr_err("Unable to backup new FCC\n");
		return;
	}
	/* check if FCC can be updated */
	attempt_learning_new_fcc(chip);
}

static bool is_new_fcc_valid(int new_fcc_uah, int fcc_uah)
{
	if ((new_fcc_uah >= (fcc_uah / 2)) &&
		((new_fcc_uah * 100) <= (fcc_uah * 105)))
		return true;

	pr_debug("FCC rejected - not within valid limit\n");
	return false;
}

static void fcc_learning_config(struct qpnp_bms_chip *chip, bool start)
{
	int rc, batt_temp;
	struct raw_soc_params raw;
	struct qpnp_vadc_result result;
	int fcc_uah, new_fcc_uah, delta_cc_uah, delta_soc;

	rc = qpnp_vadc_read(chip->vadc_dev, LR_MUX1_BATT_THERM, &result);
	if (rc) {
		pr_err("Unable to read batt_temp\n");
		return;
	} else {
		batt_temp = (int)result.physical;
	}

	rc = read_soc_params_raw(chip, &raw, batt_temp);
	if (rc) {
		pr_err("Unable to read CC, cannot update FCC\n");
		return;
	}

	if (start) {
		chip->start_pc = interpolate_pc(chip->pc_temp_ocv_lut,
			batt_temp / 10, raw.last_good_ocv_uv / 1000);
		chip->start_cc_uah = calculate_cc(chip, raw.cc, CC, NORESET);
		chip->start_real_soc = calculate_real_soc(chip,
				batt_temp, &raw, chip->start_cc_uah);
		pr_debug("start_pc=%d, start_cc=%d, start_soc=%d real_soc=%d\n",
			chip->start_pc, chip->start_cc_uah,
			chip->start_soc, chip->start_real_soc);
	} else {
		chip->end_cc_uah = calculate_cc(chip, raw.cc, CC, NORESET);
		delta_soc = 100 - chip->start_real_soc;
		delta_cc_uah = abs(chip->end_cc_uah - chip->start_cc_uah);
		new_fcc_uah = div_u64(delta_cc_uah * 100, delta_soc);
		fcc_uah = calculate_fcc(chip, batt_temp);
		pr_debug("start_soc=%d, start_pc=%d, start_real_soc=%d, start_cc=%d, end_cc=%d, new_fcc=%d\n",
			chip->start_soc, chip->start_pc, chip->start_real_soc,
			chip->start_cc_uah, chip->end_cc_uah, new_fcc_uah);

		if (is_new_fcc_valid(new_fcc_uah, fcc_uah))
			update_fcc_learning_table(chip, new_fcc_uah,
					chip->charge_cycles, batt_temp);
	}
}

#define MAX_CAL_TRIES	200
#define MIN_CAL_UA	3000
static void batfet_open_work(struct work_struct *work)
{
	int i;
	int rc;
	int result_ua;
	u8 orig_delay, sample_delay;
	struct qpnp_bms_chip *chip = container_of(work,
				struct qpnp_bms_chip,
				batfet_open_work);

	rc = qpnp_read_wrapper(chip, &orig_delay,
			chip->base + BMS1_S1_DELAY_CTL, 1);

	sample_delay = 0x0;
	rc = qpnp_write_wrapper(chip, &sample_delay,
			chip->base + BMS1_S1_DELAY_CTL, 1);

	/*
	 * In certain PMICs there is a coupling issue which causes
	 * bad calibration value that result in a huge battery current
	 * even when the BATFET is open. Do continious calibrations until
	 * we hit reasonable cal values which result in low battery current
	 */

	for (i = 0; (!chip->batfet_closed) && i < MAX_CAL_TRIES; i++) {
		rc = qpnp_iadc_calibrate_for_trim(chip->iadc_dev, false);
		/*
		 * Wait 20mS after calibration and before reading battery
		 * current. The BMS h/w uses calibration values in the
		 * next sampling of vsense.
		 */
		msleep(20);
		rc |= get_battery_current(chip, &result_ua);
		if (rc == 0 && abs(result_ua) <= MIN_CAL_UA) {
			pr_debug("good cal at %d attempt\n", i);
			break;
		}
	}
	pr_debug("batfet_closed = %d i = %d result_ua = %d\n",
			chip->batfet_closed, i, result_ua);

	rc = qpnp_write_wrapper(chip, &orig_delay,
			chip->base + BMS1_S1_DELAY_CTL, 1);
}

static void charging_began(struct qpnp_bms_chip *chip)
{
	mutex_lock(&chip->last_soc_mutex);
	chip->charge_start_tm_sec = 0;
	chip->catch_up_time_sec = 0;
	mutex_unlock(&chip->last_soc_mutex);

	chip->start_soc = report_state_of_charge(chip);

	mutex_lock(&chip->last_ocv_uv_mutex);
	if (chip->enable_fcc_learning)
		fcc_learning_config(chip, true);
	chip->soc_at_cv = -EINVAL;
	chip->prev_chg_soc = -EINVAL;
	mutex_unlock(&chip->last_ocv_uv_mutex);
}

static void charging_ended(struct qpnp_bms_chip *chip)
{
	mutex_lock(&chip->last_soc_mutex);
	chip->charge_start_tm_sec = 0;
	chip->catch_up_time_sec = 0;
	mutex_unlock(&chip->last_soc_mutex);

	chip->end_soc = report_state_of_charge(chip);

	mutex_lock(&chip->last_ocv_uv_mutex);
	chip->soc_at_cv = -EINVAL;
	chip->prev_chg_soc = -EINVAL;

	/* update the chargecycles */
	if (chip->end_soc > chip->start_soc) {
		chip->charge_increase += (chip->end_soc - chip->start_soc);
		if (chip->charge_increase > 100) {
			chip->charge_cycles++;
			chip->charge_increase = chip->charge_increase % 100;
		}
		if (chip->enable_fcc_learning)
			backup_charge_cycle(chip);
	}

	if (get_battery_status(chip) == POWER_SUPPLY_STATUS_FULL) {
		if (chip->enable_fcc_learning &&
			(chip->start_soc <= chip->min_fcc_learning_soc) &&
			(chip->start_pc <= chip->min_fcc_ocv_pc))
			fcc_learning_config(chip, false);
		chip->done_charging = true;
		chip->last_soc_invalid = true;
	} else if (chip->charging_adjusted_ocv > 0) {
		pr_debug("Charging stopped before full, adjusted OCV = %d\n",
				chip->charging_adjusted_ocv);
		chip->last_ocv_uv = chip->charging_adjusted_ocv;
	}

	chip->charging_adjusted_ocv = -EINVAL;

	mutex_unlock(&chip->last_ocv_uv_mutex);
}

static void battery_status_check(struct qpnp_bms_chip *chip)
{
	int status = get_battery_status(chip);

	mutex_lock(&chip->status_lock);
	if (chip->battery_status != status) {
		pr_debug("status = %d, shadow status = %d\n",
				status, chip->battery_status);
		if (status == POWER_SUPPLY_STATUS_CHARGING) {
			pr_debug("charging started\n");
			charging_began(chip);
		} else if (chip->battery_status
				== POWER_SUPPLY_STATUS_CHARGING) {
			pr_debug("charging ended\n");
			charging_ended(chip);
		}

		if (status == POWER_SUPPLY_STATUS_FULL) {
			pr_debug("battery full\n");
			recalculate_soc(chip);
		} else if (chip->battery_status
				== POWER_SUPPLY_STATUS_FULL) {
			pr_debug("battery not full any more\n");
			disable_bms_irq(&chip->ocv_thr_irq);
			disable_bms_irq(&chip->sw_cc_thr_irq);
		}

		chip->battery_status = status;
		/* battery charge status has changed, so force a soc
		 * recalculation to update the SoC */
		schedule_work(&chip->recalc_work);
	}
	mutex_unlock(&chip->status_lock);
}

#define CALIB_WRKARND_DIG_MAJOR_MAX		0x03
static void batfet_status_check(struct qpnp_bms_chip *chip)
{
	bool batfet_closed;

	if (chip->iadc_bms_revision2 > CALIB_WRKARND_DIG_MAJOR_MAX)
		return;

	batfet_closed = is_batfet_closed(chip);
	if (chip->batfet_closed != batfet_closed) {
		chip->batfet_closed = batfet_closed;
		if (batfet_closed == false) {
			/* batfet opened */
			schedule_work(&chip->batfet_open_work);
			qpnp_iadc_skip_calibration(chip->iadc_dev);
		} else {
			/* batfet closed */
			qpnp_iadc_calibrate_for_trim(chip->iadc_dev, true);
			qpnp_iadc_resume_calibration(chip->iadc_dev);
		}
	}
}

static void battery_insertion_check(struct qpnp_bms_chip *chip)
{
	int present = (int)is_battery_present(chip);
	int insertion_ocv_uv = get_battery_insertion_ocv_uv(chip);
	int insertion_ocv_taken = (insertion_ocv_uv > 0);

	mutex_lock(&chip->vbat_monitor_mutex);
	if (chip->battery_present != present
			&& (present == insertion_ocv_taken
				|| chip->battery_present == -EINVAL)) {
		pr_debug("status = %d, shadow status = %d, insertion_ocv_uv = %d\n",
				present, chip->battery_present,
				insertion_ocv_uv);
		if (chip->battery_present != -EINVAL) {
			if (present) {
				chip->insertion_ocv_uv = insertion_ocv_uv;
				setup_vbat_monitoring(chip);
				chip->new_battery = true;
			} else {
				reset_vbat_monitoring(chip);
			}
		}
		chip->battery_present = present;
		/* a new battery was inserted or removed, so force a soc
		 * recalculation to update the SoC */
		schedule_work(&chip->recalc_work);
	}
	mutex_unlock(&chip->vbat_monitor_mutex);
}

/* Returns capacity as a SoC percentage between 0 and 100 */
static int get_prop_bms_capacity(struct qpnp_bms_chip *chip)
{
	return report_state_of_charge(chip);
}

static void qpnp_bms_external_power_changed(struct power_supply *psy)
{
	struct qpnp_bms_chip *chip = container_of(psy, struct qpnp_bms_chip,
								bms_psy);

	battery_insertion_check(chip);
	batfet_status_check(chip);
	battery_status_check(chip);
}

static int qpnp_bms_power_get_property(struct power_supply *psy,
					enum power_supply_property psp,
					union power_supply_propval *val)
{
	struct qpnp_bms_chip *chip = container_of(psy, struct qpnp_bms_chip,
								bms_psy);

	switch (psp) {
	case POWER_SUPPLY_PROP_CAPACITY:
		val->intval = get_prop_bms_capacity(chip);
		break;
	case POWER_SUPPLY_PROP_STATUS:
		val->intval = chip->battery_status;
		break;
	case POWER_SUPPLY_PROP_CURRENT_NOW:
		val->intval = get_prop_bms_current_now(chip);
		break;
	case POWER_SUPPLY_PROP_RESISTANCE:
		val->intval = get_prop_bms_batt_resistance(chip);
		break;
	case POWER_SUPPLY_PROP_CHARGE_COUNTER:
		val->intval = get_prop_bms_charge_counter(chip);
		break;
	case POWER_SUPPLY_PROP_CHARGE_COUNTER_SHADOW:
		val->intval = get_prop_bms_charge_counter_shadow(chip);
		break;
	case POWER_SUPPLY_PROP_CHARGE_FULL_DESIGN:
		val->intval = get_prop_bms_charge_full_design(chip);
		break;
	case POWER_SUPPLY_PROP_CHARGE_FULL:
		val->intval = get_prop_bms_charge_full(chip);
		break;
	case POWER_SUPPLY_PROP_CYCLE_COUNT:
		val->intval = chip->charge_cycles;
		break;
#if defined(CONFIG_BATTERY_SAMSUNG)
	case POWER_SUPPLY_PROP_VOLTAGE_NOW:
	case POWER_SUPPLY_PROP_VOLTAGE_AVG:
	{
		int vbat_uv;
		get_battery_voltage(chip, &vbat_uv);
		val->intval = vbat_uv/1000;
	}
		break;
#endif
	default:
		return -EINVAL;
	}
	return 0;
}

#define OCV_USE_LIMIT_EN		BIT(7)
static int set_ocv_voltage_thresholds(struct qpnp_bms_chip *chip,
					int low_voltage_threshold,
					int high_voltage_threshold)
{
	uint16_t low_voltage_raw, high_voltage_raw;
	int rc;

	low_voltage_raw = convert_vbatt_uv_to_raw(chip,
				low_voltage_threshold);
	high_voltage_raw = convert_vbatt_uv_to_raw(chip,
				high_voltage_threshold);
	rc = qpnp_write_wrapper(chip, (u8 *)&low_voltage_raw,
			chip->base + BMS1_OCV_USE_LOW_LIMIT_THR0, 2);
	if (rc) {
		pr_err("Failed to set ocv low voltage threshold: %d\n", rc);
		return rc;
	}
	rc = qpnp_write_wrapper(chip, (u8 *)&high_voltage_raw,
			chip->base + BMS1_OCV_USE_HIGH_LIMIT_THR0, 2);
	if (rc) {
		pr_err("Failed to set ocv high voltage threshold: %d\n", rc);
		return rc;
	}
	rc = qpnp_masked_write(chip, BMS1_OCV_USE_LIMIT_CTL,
				OCV_USE_LIMIT_EN, OCV_USE_LIMIT_EN);
	if (rc) {
		pr_err("Failed to enabled ocv voltage thresholds: %d\n", rc);
		return rc;
	}
	pr_debug("ocv low threshold set to %d uv or 0x%x raw\n",
				low_voltage_threshold, low_voltage_raw);
	pr_debug("ocv high threshold set to %d uv or 0x%x raw\n",
				high_voltage_threshold, high_voltage_raw);
	return 0;
}

static int read_shutdown_iavg_ma(struct qpnp_bms_chip *chip)
{
	u8 iavg;
	int rc;

	rc = qpnp_read_wrapper(chip, &iavg, chip->base + IAVG_STORAGE_REG, 1);
	if (rc) {
		pr_err("failed to read addr = %d %d assuming %d\n",
				chip->base + IAVG_STORAGE_REG, rc,
				MIN_IAVG_MA);
		return MIN_IAVG_MA;
	} else if (iavg == IAVG_INVALID) {
		pr_err("invalid iavg read from BMS1_DATA_REG_1, using %d\n",
				MIN_IAVG_MA);
		return MIN_IAVG_MA;
	} else {
		if (iavg == 0)
			return MIN_IAVG_MA;
		else
			return MIN_IAVG_MA + IAVG_STEP_SIZE_MA * iavg;
	}
}

static int read_shutdown_soc(struct qpnp_bms_chip *chip)
{
	u8 stored_soc;
	int rc, shutdown_soc;

	/*
	 * The previous SOC is stored in the first 7 bits of the register as
	 * (Shutdown SOC + 1). This allows for register reset values of both
	 * 0x00 and 0x7F.
	 */
	rc = qpnp_read_wrapper(chip, &stored_soc, chip->soc_storage_addr, 1);
	if (rc) {
		pr_err("failed to read addr = %d %d\n",
				chip->soc_storage_addr, rc);
		return SOC_INVALID;
	}

	if ((stored_soc >> 1) > 0)
		shutdown_soc = (stored_soc >> 1) - 1;
	else
		shutdown_soc = SOC_INVALID;

	pr_debug("stored soc = 0x%02x, shutdown_soc = %d\n",
			stored_soc, shutdown_soc);
	return shutdown_soc;
}

#define BAT_REMOVED_OFFMODE_BIT		BIT(6)
static bool is_battery_replaced_in_offmode(struct qpnp_bms_chip *chip)
{
	u8 batt_pres;
	int rc;

	if (chip->batt_pres_addr) {
		rc = qpnp_read_wrapper(chip, &batt_pres,
				chip->batt_pres_addr, 1);
		pr_debug("offmode removed: %02x\n", batt_pres);
		if (!rc && (batt_pres & BAT_REMOVED_OFFMODE_BIT))
			return true;
	}
	return false;
}

static void load_shutdown_data(struct qpnp_bms_chip *chip)
{
	int calculated_soc, shutdown_soc;
	bool invalid_stored_soc;
	bool offmode_battery_replaced;
	bool shutdown_soc_out_of_limit;

	/*
	 * Read the saved shutdown SoC from the configured register and
	 * check if the value has been reset
	 */
	shutdown_soc = read_shutdown_soc(chip);
	invalid_stored_soc = (shutdown_soc == SOC_INVALID);

	/*
	 * Do a quick run of SoC calculation to find whether the shutdown soc
	 * is close enough.
	 */
	calculated_soc = recalculate_raw_soc(chip);
	shutdown_soc_out_of_limit = (abs(shutdown_soc - calculated_soc)
			> chip->shutdown_soc_valid_limit);
	pr_debug("calculated_soc = %d, valid_limit = %d\n",
			calculated_soc, chip->shutdown_soc_valid_limit);

	/*
	 * Check if the battery has been replaced while the system was powered
	 * down.
	 */
	offmode_battery_replaced = is_battery_replaced_in_offmode(chip);

	/* Invalidate the shutdown SoC if any of these conditions hold true */
	if (chip->ignore_shutdown_soc
			|| invalid_stored_soc
			|| offmode_battery_replaced
			|| shutdown_soc_out_of_limit) {
		chip->battery_removed = true;
		chip->shutdown_soc_invalid = true;
		chip->shutdown_iavg_ma = MIN_IAVG_MA;
		pr_debug("Ignoring shutdown SoC: invalid = %d, offmode = %d, out_of_limit = %d\n",
				invalid_stored_soc, offmode_battery_replaced,
				shutdown_soc_out_of_limit);
	} else {
		chip->shutdown_iavg_ma = read_shutdown_iavg_ma(chip);
		chip->shutdown_soc = shutdown_soc;
	}

	pr_debug("raw_soc = %d shutdown_soc = %d shutdown_iavg = %d shutdown_soc_invalid = %d, battery_removed = %d\n",
			calculated_soc,
			chip->shutdown_soc,
			chip->shutdown_iavg_ma,
			chip->shutdown_soc_invalid,
			chip->battery_removed);
}

static irqreturn_t bms_ocv_thr_irq_handler(int irq, void *_chip)
{
	struct qpnp_bms_chip *chip = _chip;

	pr_debug("ocv_thr irq triggered\n");
	bms_stay_awake(&chip->soc_wake_source);
	schedule_work(&chip->recalc_work);
	return IRQ_HANDLED;
}

static irqreturn_t bms_sw_cc_thr_irq_handler(int irq, void *_chip)
{
	struct qpnp_bms_chip *chip = _chip;

	pr_debug("sw_cc_thr irq triggered\n");
	disable_bms_irq(&chip->sw_cc_thr_irq);
	bms_stay_awake(&chip->soc_wake_source);
	schedule_work(&chip->recalc_work);
	return IRQ_HANDLED;
}

static int64_t read_battery_id(struct qpnp_bms_chip *chip)
{
	int rc;
	struct qpnp_vadc_result result;

	rc = qpnp_vadc_read(chip->vadc_dev, LR_MUX2_BAT_ID, &result);
	if (rc) {
		pr_err("error reading batt id channel = %d, rc = %d\n",
					LR_MUX2_BAT_ID, rc);
		return rc;
	}

	return result.physical;
}

static int set_battery_data(struct qpnp_bms_chip *chip)
{
	int64_t battery_id;
	int rc = 0, dt_data = false;
	struct bms_battery_data *batt_data;
	struct device_node *node;

	if (chip->batt_type == BATT_DESAY) {
		batt_data = &desay_5200_data;
	} else if (chip->batt_type == BATT_PALLADIUM) {
		batt_data = &palladium_1500_data;
	} else if (chip->batt_type == BATT_OEM) {
#if (defined(CONFIG_MACH_MILLET3G_EUR) || defined(CONFIG_MACH_MATISSE3G_OPEN) \
		|| defined(CONFIG_MACH_MILLETLTE_OPEN))
		batt_data = &samsung_4450mAH_data;
#else
		batt_data = &oem_batt_data;
#endif
	} else if (chip->batt_type == BATT_QRD_4V35_2000MAH) {
		batt_data = &QRD_4v35_2000mAh_data;
	} else if (chip->batt_type == BATT_QRD_4V2_1300MAH) {
		batt_data = &qrd_4v2_1300mah_data;
	} else {
		battery_id = read_battery_id(chip);
		if (battery_id < 0) {
			pr_err("cannot read battery id err = %lld\n",
							battery_id);
			return battery_id;
		}

		node = of_find_node_by_name(chip->spmi->dev.of_node,
				"qcom,battery-data");
		if (!node) {
			pr_warn("No available batterydata, using palladium 1500\n");
			batt_data = &palladium_1500_data;
			goto assign_data;
		}
		batt_data = devm_kzalloc(chip->dev,
				sizeof(struct bms_battery_data), GFP_KERNEL);
		if (!batt_data) {
			pr_err("Could not alloc battery data\n");
			batt_data = &palladium_1500_data;
			goto assign_data;
		}
		batt_data->fcc_temp_lut = devm_kzalloc(chip->dev,
				sizeof(struct single_row_lut),
				GFP_KERNEL);
		batt_data->pc_temp_ocv_lut = devm_kzalloc(chip->dev,
				sizeof(struct pc_temp_ocv_lut),
				GFP_KERNEL);
		batt_data->rbatt_sf_lut = devm_kzalloc(chip->dev,
				sizeof(struct sf_lut),
				GFP_KERNEL);

		batt_data->max_voltage_uv = -1;
		batt_data->cutoff_uv = -1;
		batt_data->iterm_ua = -1;

		/*
		 * if the alloced luts are 0s, of_batterydata_read_data ignores
		 * them.
		 */
		rc = of_batterydata_read_data(node, batt_data, battery_id);
		if (rc == 0 && batt_data->fcc_temp_lut
				&& batt_data->pc_temp_ocv_lut
				&& batt_data->rbatt_sf_lut) {
			dt_data = true;
		} else {
			pr_err("battery data load failed, using palladium 1500\n");
			devm_kfree(chip->dev, batt_data->fcc_temp_lut);
			devm_kfree(chip->dev, batt_data->pc_temp_ocv_lut);
			devm_kfree(chip->dev, batt_data->rbatt_sf_lut);
			devm_kfree(chip->dev, batt_data);
			batt_data = &palladium_1500_data;
		}
	}

assign_data:
	chip->fcc_mah = batt_data->fcc;
	chip->fcc_temp_lut = batt_data->fcc_temp_lut;
	chip->fcc_sf_lut = batt_data->fcc_sf_lut;
	chip->pc_temp_ocv_lut = batt_data->pc_temp_ocv_lut;
	chip->pc_sf_lut = batt_data->pc_sf_lut;
	chip->rbatt_sf_lut = batt_data->rbatt_sf_lut;
	chip->default_rbatt_mohm = batt_data->default_rbatt_mohm;
	chip->rbatt_capacitive_mohm = batt_data->rbatt_capacitive_mohm;
	chip->flat_ocv_threshold_uv = batt_data->flat_ocv_threshold_uv;

	/* Override battery properties if specified in the battery profile */
	if (batt_data->max_voltage_uv >= 0 && dt_data)
		chip->max_voltage_uv = batt_data->max_voltage_uv;
	if (batt_data->cutoff_uv >= 0 && dt_data)
		chip->v_cutoff_uv = batt_data->cutoff_uv;
	if (batt_data->iterm_ua >= 0 && dt_data)
		chip->chg_term_ua = batt_data->iterm_ua;

	if (chip->pc_temp_ocv_lut == NULL) {
		pr_err("temp ocv lut table has not been loaded\n");
		if (dt_data) {
			devm_kfree(chip->dev, batt_data->fcc_temp_lut);
			devm_kfree(chip->dev, batt_data->pc_temp_ocv_lut);
			devm_kfree(chip->dev, batt_data->rbatt_sf_lut);
			devm_kfree(chip->dev, batt_data);
		}
		return -EINVAL;
	}

	if (dt_data)
		devm_kfree(chip->dev, batt_data);

	return 0;
}

static int bms_get_adc(struct qpnp_bms_chip *chip,
					struct spmi_device *spmi)
{
	int rc = 0;

	chip->vadc_dev = qpnp_get_vadc(&spmi->dev, "bms");
	if (IS_ERR(chip->vadc_dev)) {
		rc = PTR_ERR(chip->vadc_dev);
		if (rc != -EPROBE_DEFER)
			pr_err("vadc property missing, rc=%d\n", rc);
		return rc;
	}

	chip->iadc_dev = qpnp_get_iadc(&spmi->dev, "bms");
	if (IS_ERR(chip->iadc_dev)) {
		rc = PTR_ERR(chip->iadc_dev);
		if (rc != -EPROBE_DEFER)
			pr_err("iadc property missing, rc=%d\n", rc);
		return rc;
	}

	chip->adc_tm_dev = qpnp_get_adc_tm(&spmi->dev, "bms");
	if (IS_ERR(chip->adc_tm_dev)) {
		rc = PTR_ERR(chip->adc_tm_dev);
		if (rc != -EPROBE_DEFER)
			pr_err("adc-tm not ready, defer probe\n");
		return rc;
	}

	return 0;
}

#define SPMI_PROP_READ(chip_prop, qpnp_spmi_property, retval)		\
do {									\
	if (retval)							\
		break;							\
	retval = of_property_read_u32(chip->spmi->dev.of_node,		\
				"qcom," qpnp_spmi_property,		\
					&chip->chip_prop);		\
	if (retval) {							\
		pr_err("Error reading " #qpnp_spmi_property		\
						" property %d\n", rc);	\
	}								\
} while (0)

#define SPMI_PROP_READ_BOOL(chip_prop, qpnp_spmi_property)		\
do {									\
	chip->chip_prop = of_property_read_bool(chip->spmi->dev.of_node,\
				"qcom," qpnp_spmi_property);		\
} while (0)

static inline int bms_read_properties(struct qpnp_bms_chip *chip)
{
	int rc = 0;

	SPMI_PROP_READ(r_sense_uohm, "r-sense-uohm", rc);
	SPMI_PROP_READ(v_cutoff_uv, "v-cutoff-uv", rc);
	SPMI_PROP_READ(max_voltage_uv, "max-voltage-uv", rc);
	SPMI_PROP_READ(r_conn_mohm, "r-conn-mohm", rc);
	SPMI_PROP_READ(chg_term_ua, "chg-term-ua", rc);
	SPMI_PROP_READ(shutdown_soc_valid_limit,
			"shutdown-soc-valid-limit", rc);
	SPMI_PROP_READ(adjust_soc_low_threshold,
			"adjust-soc-low-threshold", rc);
	SPMI_PROP_READ(batt_type, "batt-type", rc);
	SPMI_PROP_READ(low_soc_calc_threshold,
			"low-soc-calculate-soc-threshold", rc);
	SPMI_PROP_READ(low_soc_calculate_soc_ms,
			"low-soc-calculate-soc-ms", rc);
	SPMI_PROP_READ(low_voltage_calculate_soc_ms,
			"low-voltage-calculate-soc-ms", rc);
	SPMI_PROP_READ(calculate_soc_ms, "calculate-soc-ms", rc);
	SPMI_PROP_READ(high_ocv_correction_limit_uv,
			"high-ocv-correction-limit-uv", rc);
	SPMI_PROP_READ(low_ocv_correction_limit_uv,
			"low-ocv-correction-limit-uv", rc);
	SPMI_PROP_READ(hold_soc_est,
			"hold-soc-est", rc);
	SPMI_PROP_READ(ocv_high_threshold_uv,
			"ocv-voltage-high-threshold-uv", rc);
	SPMI_PROP_READ(ocv_low_threshold_uv,
			"ocv-voltage-low-threshold-uv", rc);
	SPMI_PROP_READ(low_voltage_threshold, "low-voltage-threshold", rc);
	SPMI_PROP_READ(temperature_margin, "tm-temp-margin", rc);

	chip->use_external_rsense = of_property_read_bool(
			chip->spmi->dev.of_node,
			"qcom,use-external-rsense");
	chip->ignore_shutdown_soc = of_property_read_bool(
			chip->spmi->dev.of_node,
			"qcom,ignore-shutdown-soc");
	chip->use_voltage_soc = of_property_read_bool(chip->spmi->dev.of_node,
			"qcom,use-voltage-soc");
	chip->use_ocv_thresholds = of_property_read_bool(
			chip->spmi->dev.of_node,
			"qcom,use-ocv-thresholds");

	if (chip->adjust_soc_low_threshold >= 45)
		chip->adjust_soc_low_threshold = 45;

	SPMI_PROP_READ_BOOL(enable_fcc_learning, "enable-fcc-learning");
	if (chip->enable_fcc_learning) {
		SPMI_PROP_READ(min_fcc_learning_soc,
				"min-fcc-learning-soc", rc);
		SPMI_PROP_READ(min_fcc_ocv_pc,
				"min-fcc-ocv-pc", rc);
		SPMI_PROP_READ(min_fcc_learning_samples,
				"min-fcc-learning-samples", rc);
		SPMI_PROP_READ(fcc_resolution,
				"fcc-resolution", rc);
		if (chip->min_fcc_learning_samples > MAX_FCC_CYCLES)
			chip->min_fcc_learning_samples = MAX_FCC_CYCLES;
		chip->fcc_learning_samples = devm_kzalloc(&chip->spmi->dev,
				(sizeof(struct fcc_sample) *
				chip->min_fcc_learning_samples), GFP_KERNEL);
		if (chip->fcc_learning_samples == NULL)
			return -ENOMEM;
		pr_debug("min-fcc-soc=%d, min-fcc-pc=%d, min-fcc-cycles=%d\n",
			chip->min_fcc_learning_soc, chip->min_fcc_ocv_pc,
			chip->min_fcc_learning_samples);
	}

	if (rc) {
		pr_err("Missing required properties.\n");
		return rc;
	}

	pr_debug("dts data: r_sense_uohm:%d, v_cutoff_uv:%d, max_v:%d\n",
			chip->r_sense_uohm, chip->v_cutoff_uv,
			chip->max_voltage_uv);
	pr_debug("r_conn:%d, shutdown_soc: %d, adjust_soc_low:%d\n",
			chip->r_conn_mohm, chip->shutdown_soc_valid_limit,
			chip->adjust_soc_low_threshold);
	pr_debug("chg_term_ua:%d, batt_type:%d\n",
			chip->chg_term_ua,
			chip->batt_type);
	pr_debug("ignore_shutdown_soc:%d, use_voltage_soc:%d\n",
			chip->ignore_shutdown_soc, chip->use_voltage_soc);
	pr_debug("use external rsense: %d\n", chip->use_external_rsense);
	return 0;
}

static inline void bms_initialize_constants(struct qpnp_bms_chip *chip)
{
	chip->prev_pc_unusable = -EINVAL;
	chip->soc_at_cv = -EINVAL;
	chip->calculated_soc = -EINVAL;
	chip->last_soc = -EINVAL;
	chip->last_soc_est = -EINVAL;
	chip->battery_present = -EINVAL;
	chip->battery_status = POWER_SUPPLY_STATUS_UNKNOWN;
	chip->last_cc_uah = INT_MIN;
	chip->ocv_reading_at_100 = OCV_RAW_UNINITIALIZED;
	chip->prev_last_good_ocv_raw = OCV_RAW_UNINITIALIZED;
	chip->first_time_calc_soc = 1;
	chip->first_time_calc_uuc = 1;
}

#define SPMI_FIND_IRQ(chip, irq_name)					\
do {									\
	chip->irq_name##_irq.irq = spmi_get_irq_byname(chip->spmi,	\
					resource, #irq_name);		\
	if (chip->irq_name##_irq.irq < 0) {				\
		pr_err("Unable to get " #irq_name " irq\n");		\
		return -ENXIO;						\
	}								\
} while (0)

static int bms_find_irqs(struct qpnp_bms_chip *chip,
			struct spmi_resource *resource)
{
	SPMI_FIND_IRQ(chip, sw_cc_thr);
	SPMI_FIND_IRQ(chip, ocv_thr);
	return 0;
}

#define SPMI_REQUEST_IRQ(chip, rc, irq_name)				\
do {									\
	rc = devm_request_irq(chip->dev, chip->irq_name##_irq.irq,	\
			bms_##irq_name##_irq_handler,			\
			IRQF_TRIGGER_RISING, #irq_name, chip);		\
	if (rc < 0) {							\
		pr_err("Unable to request " #irq_name " irq: %d\n", rc);\
		return -ENXIO;						\
	}								\
} while (0)

static int bms_request_irqs(struct qpnp_bms_chip *chip)
{
	int rc;

	SPMI_REQUEST_IRQ(chip, rc, sw_cc_thr);
	enable_irq_wake(chip->sw_cc_thr_irq.irq);
	SPMI_REQUEST_IRQ(chip, rc, ocv_thr);
	enable_irq_wake(chip->ocv_thr_irq.irq);
	return 0;
}

#define REG_OFFSET_PERP_TYPE			0x04
#define REG_OFFSET_PERP_SUBTYPE			0x05
#define BMS_BMS_TYPE				0xD
#define BMS_BMS1_SUBTYPE			0x1
#define BMS_IADC_TYPE				0x8
#define BMS_IADC1_SUBTYPE			0x3
#define BMS_IADC2_SUBTYPE			0x5

static int register_spmi(struct qpnp_bms_chip *chip, struct spmi_device *spmi)
{
	struct spmi_resource *spmi_resource;
	struct resource *resource;
	int rc;
	u8 type, subtype;

	chip->dev = &(spmi->dev);
	chip->spmi = spmi;

	spmi_for_each_container_dev(spmi_resource, spmi) {
		if (!spmi_resource) {
			pr_err("qpnp_bms: spmi resource absent\n");
			return -ENXIO;
		}

		resource = spmi_get_resource(spmi, spmi_resource,
						IORESOURCE_MEM, 0);
		if (!(resource && resource->start)) {
			pr_err("node %s IO resource absent!\n",
				spmi->dev.of_node->full_name);
			return -ENXIO;
		}

		pr_debug("Node name = %s\n", spmi_resource->of_node->name);

		if (strcmp("qcom,batt-pres-status",
					spmi_resource->of_node->name) == 0) {
			chip->batt_pres_addr = resource->start;
			continue;
		} else if (strcmp("qcom,soc-storage-reg",
					spmi_resource->of_node->name) == 0) {
			chip->soc_storage_addr = resource->start;
			continue;
		}

		rc = qpnp_read_wrapper(chip, &type,
				resource->start + REG_OFFSET_PERP_TYPE, 1);
		if (rc) {
			pr_err("Peripheral type read failed rc=%d\n", rc);
			return rc;
		}
		rc = qpnp_read_wrapper(chip, &subtype,
				resource->start + REG_OFFSET_PERP_SUBTYPE, 1);
		if (rc) {
			pr_err("Peripheral subtype read failed rc=%d\n", rc);
			return rc;
		}

		if (type == BMS_BMS_TYPE && subtype == BMS_BMS1_SUBTYPE) {
			chip->base = resource->start;
			rc = bms_find_irqs(chip, spmi_resource);
			if (rc) {
				pr_err("Could not find irqs\n");
				return rc;
			}
		} else if (type == BMS_IADC_TYPE
				&& (subtype == BMS_IADC1_SUBTYPE
				|| subtype == BMS_IADC2_SUBTYPE)) {
			chip->iadc_base = resource->start;
		} else {
			pr_err("Invalid peripheral start=0x%x type=0x%x, subtype=0x%x\n",
					resource->start, type, subtype);
		}
	}

	if (chip->base == 0) {
		dev_err(&spmi->dev, "BMS peripheral was not registered\n");
		return -EINVAL;
	}
	if (chip->iadc_base == 0) {
		dev_err(&spmi->dev, "BMS_IADC peripheral was not registered\n");
		return -EINVAL;
	}
	if (chip->soc_storage_addr == 0) {
		/* default to dvdd backed BMS data reg0 */
		chip->soc_storage_addr = chip->base + SOC_STORAGE_REG;
	}

	pr_debug("bms-base = 0x%04x, iadc-base = 0x%04x, bat-pres-reg = 0x%04x, soc-storage-reg = 0x%04x\n",
			chip->base, chip->iadc_base,
			chip->batt_pres_addr, chip->soc_storage_addr);
	return 0;
}

#define ADC_CH_SEL_MASK				0x7
#define ADC_INT_RSNSN_CTL_MASK			0x3
#define ADC_INT_RSNSN_CTL_VALUE_EXT_RENSE	0x2
#define FAST_AVG_EN_MASK			0x80
#define FAST_AVG_EN_VALUE_EXT_RSENSE		0x80
static int read_iadc_channel_select(struct qpnp_bms_chip *chip)
{
	u8 iadc_channel_select;
	int32_t rds_rsense_nohm;
	int rc;

	rc = qpnp_read_wrapper(chip, &iadc_channel_select,
			chip->iadc_base + IADC1_BMS_ADC_CH_SEL_CTL, 1);
	if (rc) {
		pr_err("Error reading bms_iadc channel register %d\n", rc);
		return rc;
	}

	iadc_channel_select &= ADC_CH_SEL_MASK;
	if (iadc_channel_select != EXTERNAL_RSENSE
			&& iadc_channel_select != INTERNAL_RSENSE) {
		pr_err("IADC1_BMS_IADC configured incorrectly. Selected channel = %d\n",
						iadc_channel_select);
		return -EINVAL;
	}

	if (chip->use_external_rsense) {
		pr_debug("External rsense selected\n");
		if (iadc_channel_select == INTERNAL_RSENSE) {
			pr_debug("Internal rsense detected; Changing rsense to external\n");
			rc = qpnp_masked_write_iadc(chip,
					IADC1_BMS_ADC_CH_SEL_CTL,
					ADC_CH_SEL_MASK,
					EXTERNAL_RSENSE);
			if (rc) {
				pr_err("Unable to set IADC1_BMS channel %x to %x: %d\n",
						IADC1_BMS_ADC_CH_SEL_CTL,
						EXTERNAL_RSENSE, rc);
				return rc;
			}
			reset_cc(chip, CLEAR_CC | CLEAR_SHDW_CC);
			chip->software_cc_uah = 0;
			chip->software_shdw_cc_uah = 0;
		}
	} else {
		pr_debug("Internal rsense selected\n");
		if (iadc_channel_select == EXTERNAL_RSENSE) {
			pr_debug("External rsense detected; Changing rsense to internal\n");
			rc = qpnp_masked_write_iadc(chip,
					IADC1_BMS_ADC_CH_SEL_CTL,
					ADC_CH_SEL_MASK,
					INTERNAL_RSENSE);
			if (rc) {
				pr_err("Unable to set IADC1_BMS channel %x to %x: %d\n",
						IADC1_BMS_ADC_CH_SEL_CTL,
						INTERNAL_RSENSE, rc);
				return rc;
			}
			reset_cc(chip, CLEAR_CC | CLEAR_SHDW_CC);
			chip->software_shdw_cc_uah = 0;
		}

		rc = qpnp_iadc_get_rsense(chip->iadc_dev, &rds_rsense_nohm);
		if (rc) {
			pr_err("Unable to read RDS resistance value from IADC; rc = %d\n",
								rc);
			return rc;
		}
		chip->r_sense_uohm = rds_rsense_nohm/1000;
		pr_debug("rds_rsense = %d nOhm, saved as %d uOhm\n",
					rds_rsense_nohm, chip->r_sense_uohm);
	}
	/* prevent shorting of leads by IADC_BMS when external Rsense is used */
	if (chip->use_external_rsense) {
		if (chip->iadc_bms_revision2 > CALIB_WRKARND_DIG_MAJOR_MAX) {
			rc = qpnp_masked_write_iadc(chip,
					IADC1_BMS_ADC_INT_RSNSN_CTL,
					ADC_INT_RSNSN_CTL_MASK,
					ADC_INT_RSNSN_CTL_VALUE_EXT_RENSE);
			if (rc) {
				pr_err("Unable to set batfet config %x to %x: %d\n",
					IADC1_BMS_ADC_INT_RSNSN_CTL,
					ADC_INT_RSNSN_CTL_VALUE_EXT_RENSE, rc);
				return rc;
			}
		} else {
			/* In older PMICS use FAST_AVG_EN register bit 7 */
			rc = qpnp_masked_write_iadc(chip,
					IADC1_BMS_FAST_AVG_EN,
					FAST_AVG_EN_MASK,
					FAST_AVG_EN_VALUE_EXT_RSENSE);
			if (rc) {
				pr_err("Unable to set batfet config %x to %x: %d\n",
					IADC1_BMS_FAST_AVG_EN,
					FAST_AVG_EN_VALUE_EXT_RSENSE, rc);
				return rc;
			}
		}
	}

	return 0;
}

static int refresh_die_temp_monitor(struct qpnp_bms_chip *chip)
{
	struct qpnp_vadc_result result;
	int rc;

	rc = qpnp_vadc_read(chip->vadc_dev, DIE_TEMP, &result);

	pr_debug("low = %lld, high = %lld\n",
			result.physical - chip->temperature_margin,
			result.physical + chip->temperature_margin);
	chip->die_temp_monitor_params.high_temp = result.physical
						+ chip->temperature_margin;
	chip->die_temp_monitor_params.low_temp = result.physical
						- chip->temperature_margin;
	chip->die_temp_monitor_params.state_request =
						ADC_TM_HIGH_LOW_THR_ENABLE;
	return qpnp_adc_tm_channel_measure(chip->adc_tm_dev,
					&chip->die_temp_monitor_params);
}

static void btm_notify_die_temp(enum qpnp_tm_state state, void *ctx)
{
	struct qpnp_bms_chip *chip = ctx;
	struct qpnp_vadc_result result;
	int rc;

	rc = qpnp_vadc_read(chip->vadc_dev, DIE_TEMP, &result);

	if (state == ADC_TM_LOW_STATE)
		pr_debug("low state triggered\n");
	else if (state == ADC_TM_HIGH_STATE)
		pr_debug("high state triggered\n");
	pr_debug("die temp = %lld, raw = 0x%x\n",
			result.physical, result.adc_code);
	schedule_work(&chip->recalc_work);
	refresh_die_temp_monitor(chip);
}

static int setup_die_temp_monitoring(struct qpnp_bms_chip *chip)
{
	int rc;

	chip->die_temp_monitor_params.channel = DIE_TEMP;
	chip->die_temp_monitor_params.btm_ctx = (void *)chip;
	chip->die_temp_monitor_params.timer_interval = ADC_MEAS1_INTERVAL_1S;
	chip->die_temp_monitor_params.threshold_notification =
						&btm_notify_die_temp;
	rc = refresh_die_temp_monitor(chip);
	if (rc) {
		pr_err("tm setup failed: %d\n", rc);
		return rc;
	}
	pr_debug("setup complete\n");
	return 0;
}

static int __devinit qpnp_bms_probe(struct spmi_device *spmi)
{
	struct qpnp_bms_chip *chip;
	bool warm_reset;
	int rc, vbatt;

	chip = devm_kzalloc(&spmi->dev, sizeof(struct qpnp_bms_chip),
			GFP_KERNEL);

	if (chip == NULL) {
		pr_err("kzalloc() failed.\n");
		return -ENOMEM;
	}

	rc = bms_get_adc(chip, spmi);
	if (rc < 0)
		goto error_read;

	mutex_init(&chip->bms_output_lock);
	mutex_init(&chip->last_ocv_uv_mutex);
	mutex_init(&chip->vbat_monitor_mutex);
	mutex_init(&chip->soc_invalidation_mutex);
	mutex_init(&chip->last_soc_mutex);
	mutex_init(&chip->status_lock);
	init_waitqueue_head(&chip->bms_wait_queue);

	warm_reset = qpnp_pon_is_warm_reset();
	rc = warm_reset;
	if (rc < 0)
		goto error_read;

	rc = register_spmi(chip, spmi);
	if (rc) {
		pr_err("error registering spmi resource %d\n", rc);
		goto error_resource;
	}

	rc = qpnp_read_wrapper(chip, &chip->revision1,
			chip->base + REVISION1, 1);
	if (rc) {
		pr_err("error reading version register %d\n", rc);
		goto error_read;
	}

	rc = qpnp_read_wrapper(chip, &chip->revision2,
			chip->base + REVISION2, 1);
	if (rc) {
		pr_err("Error reading version register %d\n", rc);
		goto error_read;
	}
	pr_debug("BMS version: %hhu.%hhu\n", chip->revision2, chip->revision1);

	rc = qpnp_read_wrapper(chip, &chip->iadc_bms_revision2,
			chip->iadc_base + REVISION2, 1);
	if (rc) {
		pr_err("Error reading version register %d\n", rc);
		goto error_read;
	}

	rc = qpnp_read_wrapper(chip, &chip->iadc_bms_revision1,
			chip->iadc_base + REVISION1, 1);
	if (rc) {
		pr_err("Error reading version register %d\n", rc);
		goto error_read;
	}
	pr_debug("IADC_BMS version: %hhu.%hhu\n",
			chip->iadc_bms_revision2, chip->iadc_bms_revision1);

	rc = bms_read_properties(chip);
	if (rc) {
		pr_err("Unable to read all bms properties, rc = %d\n", rc);
		goto error_read;
	}

	rc = read_iadc_channel_select(chip);
	if (rc) {
		pr_err("Unable to get iadc selected channel = %d\n", rc);
		goto error_read;
	}

	if (chip->use_ocv_thresholds) {
		rc = set_ocv_voltage_thresholds(chip,
				chip->ocv_low_threshold_uv,
				chip->ocv_high_threshold_uv);
		if (rc) {
			pr_err("Could not set ocv voltage thresholds: %d\n",
					rc);
			goto error_read;
		}
	}

	rc = set_battery_data(chip);
	if (rc) {
		pr_err("Bad battery data %d\n", rc);
		goto error_read;
	}

	bms_initialize_constants(chip);

	wakeup_source_init(&chip->soc_wake_source.source, "qpnp_soc_wake");
	wake_lock_init(&chip->low_voltage_wake_lock, WAKE_LOCK_SUSPEND,
			"qpnp_low_voltage_lock");
	wake_lock_init(&chip->cv_wake_lock, WAKE_LOCK_SUSPEND,
			"qpnp_cv_lock");
	INIT_DELAYED_WORK(&chip->calculate_soc_delayed_work,
			calculate_soc_work);
	INIT_WORK(&chip->recalc_work, recalculate_work);
	INIT_WORK(&chip->batfet_open_work, batfet_open_work);

	dev_set_drvdata(&spmi->dev, chip);
	device_init_wakeup(&spmi->dev, 1);

	load_shutdown_data(chip);

	if (chip->enable_fcc_learning) {
		if (chip->battery_removed) {
			rc = discard_backup_fcc_data(chip);
			if (rc)
				pr_err("Could not discard backed-up FCC data\n");
		} else {
			rc = read_chgcycle_data_from_backup(chip);
			if (rc)
				pr_err("Unable to restore charge-cycle data\n");

			rc = read_fcc_data_from_backup(chip);
			if (rc)
				pr_err("Unable to restore FCC-learning data\n");
			else
				attempt_learning_new_fcc(chip);
		}
	}

	rc = setup_vbat_monitoring(chip);
	if (rc < 0) {
		pr_err("failed to set up voltage notifications: %d\n", rc);
		goto error_setup;
	}

	rc = setup_die_temp_monitoring(chip);
	if (rc < 0) {
		pr_err("failed to set up die temp notifications: %d\n", rc);
		goto error_setup;
	}

	battery_insertion_check(chip);
	batfet_status_check(chip);
	battery_status_check(chip);

	calculate_soc_work(&(chip->calculate_soc_delayed_work.work));

	/* setup & register the battery power supply */
	chip->bms_psy.name = "bms";
	chip->bms_psy.type = POWER_SUPPLY_TYPE_BMS;
	chip->bms_psy.properties = msm_bms_power_props;
	chip->bms_psy.num_properties = ARRAY_SIZE(msm_bms_power_props);
	chip->bms_psy.get_property = qpnp_bms_power_get_property;
	chip->bms_psy.external_power_changed =
		qpnp_bms_external_power_changed;
	chip->bms_psy.supplied_to = qpnp_bms_supplicants;
	chip->bms_psy.num_supplicants = ARRAY_SIZE(qpnp_bms_supplicants);

	rc = power_supply_register(chip->dev, &chip->bms_psy);

	if (rc < 0) {
		pr_err("power_supply_register bms failed rc = %d\n", rc);
		goto unregister_dc;
	}

	chip->bms_psy_registered = true;
	vbatt = 0;
	rc = get_battery_voltage(chip, &vbatt);
	if (rc) {
		pr_err("error reading vbat_sns adc channel = %d, rc = %d\n",
						VBAT_SNS, rc);
		goto unregister_dc;
	}

	rc = bms_request_irqs(chip);
	if (rc) {
		pr_err("error requesting bms irqs, rc = %d\n", rc);
		goto unregister_dc;
	}

	pr_info("probe success: soc =%d vbatt = %d ocv = %d r_sense_uohm = %u warm_reset = %d\n",
			get_prop_bms_capacity(chip), vbatt, chip->last_ocv_uv,
			chip->r_sense_uohm, warm_reset);
	return 0;

unregister_dc:
	chip->bms_psy_registered = false;
	power_supply_unregister(&chip->bms_psy);
error_setup:
	dev_set_drvdata(&spmi->dev, NULL);
	wakeup_source_trash(&chip->soc_wake_source.source);
	wake_lock_destroy(&chip->low_voltage_wake_lock);
	wake_lock_destroy(&chip->cv_wake_lock);
error_resource:
error_read:
	return rc;
}

static int qpnp_bms_remove(struct spmi_device *spmi)
{
	dev_set_drvdata(&spmi->dev, NULL);
	return 0;
}

static int bms_suspend(struct device *dev)
{
	struct qpnp_bms_chip *chip = dev_get_drvdata(dev);

	cancel_delayed_work_sync(&chip->calculate_soc_delayed_work);
	chip->was_charging_at_sleep = is_battery_charging(chip);
	return 0;
}

static int bms_resume(struct device *dev)
{
	int rc;
	int soc_calc_period;
	int time_until_next_recalc = 0;
	unsigned long time_since_last_recalc;
	unsigned long tm_now_sec;
	struct qpnp_bms_chip *chip = dev_get_drvdata(dev);

	rc = get_current_time(&tm_now_sec);
	if (rc) {
		pr_err("Could not read current time: %d\n", rc);
	} else {
		soc_calc_period = get_calculation_delay_ms(chip);
		time_since_last_recalc = tm_now_sec - chip->last_recalc_time;
		pr_debug("Time since last recalc: %lu\n",
				time_since_last_recalc);
		time_until_next_recalc = max(0, soc_calc_period
				- (int)(time_since_last_recalc * 1000));
	}

	if (time_until_next_recalc == 0)
		bms_stay_awake(&chip->soc_wake_source);
	schedule_delayed_work(&chip->calculate_soc_delayed_work,
		round_jiffies_relative(msecs_to_jiffies
		(time_until_next_recalc)));
	return 0;
}

static const struct dev_pm_ops qpnp_bms_pm_ops = {
	.resume		= bms_resume,
	.suspend	= bms_suspend,
};

static struct spmi_driver qpnp_bms_driver = {
	.probe		= qpnp_bms_probe,
	.remove		= __devexit_p(qpnp_bms_remove),
	.driver		= {
		.name		= QPNP_BMS_DEV_NAME,
		.owner		= THIS_MODULE,
		.of_match_table	= qpnp_bms_match_table,
		.pm		= &qpnp_bms_pm_ops,
	},
};

static int __init qpnp_bms_init(void)
{
	pr_info("QPNP BMS INIT\n");
	return spmi_driver_register(&qpnp_bms_driver);
}

static void __exit qpnp_bms_exit(void)
{
	pr_info("QPNP BMS EXIT\n");
	return spmi_driver_unregister(&qpnp_bms_driver);
}

module_init(qpnp_bms_init);
module_exit(qpnp_bms_exit);

MODULE_DESCRIPTION("QPNP BMS Driver");
MODULE_LICENSE("GPL v2");
MODULE_ALIAS("platform:" QPNP_BMS_DEV_NAME);<|MERGE_RESOLUTION|>--- conflicted
+++ resolved
@@ -775,19 +775,6 @@
 	union power_supply_propval ret = {0,};
 	int rc;
 	u8 batt_pres;
-<<<<<<< HEAD
-
-	/* first try to use the batt_pres register if given */
-	if (chip->batt_pres_addr) {
-		rc = qpnp_read_wrapper(chip, &batt_pres,
-				chip->batt_pres_addr, 1);
-		if (!rc && (batt_pres & BAT_PRES_BIT))
-			return true;
-		else
-			return false;
-	}
-=======
->>>>>>> 22d99072
 
 	/* first try to use the batt_pres register if given */
 	if (chip->batt_pres_addr) {
