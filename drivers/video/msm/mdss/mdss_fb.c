--- conflicted
+++ resolved
@@ -2421,18 +2421,6 @@
 		return -EEXIST;
 	}
 
-<<<<<<< HEAD
-	if (((fb_pdata->panel_info.type != MIPI_VIDEO_PANEL) ||
-		(pdata->panel_info.type != MIPI_VIDEO_PANEL)) &&
-		((fb_pdata->panel_info.type != MIPI_CMD_PANEL) ||
-		(pdata->panel_info.type != MIPI_CMD_PANEL))) {
-		pr_err("Split panel not supported for panel type %d\n",
-				pdata->panel_info.type);
-		return -EINVAL;
-	}
-
-=======
->>>>>>> b9116eaf
 	fb_pdata->next = pdata;
 
 	return 0;
