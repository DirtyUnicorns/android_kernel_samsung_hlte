--- conflicted
+++ resolved
@@ -18,11 +18,8 @@
 #include <linux/platform_device.h>
 #include <linux/dma-mapping.h>
 #include <linux/delay.h>
-<<<<<<< HEAD
-=======
 #include <linux/sort.h>
 
->>>>>>> b9116eaf
 #include "mdss_fb.h"
 #include "mdss_mdp.h"
 
@@ -33,24 +30,19 @@
 	return result;
 }
 
-#define AB_FUDGE_FACTOR(val)		fudge_factor((val),		\
-	(mdss_res->ab_factor.numer), (mdss_res->ab_factor.denom))
-
-<<<<<<< HEAD
-#define MDSS_MDP_PERF_UPDATE_CLK BIT(0)
-#define MDSS_MDP_PERF_UPDATE_BUS BIT(1)
-#define MDSS_MDP_PERF_UPDATE_ALL -1
 #ifdef CONFIG_VIDEO_MHL_V2
 extern int hdmi_hpd_status(void);
 #endif
-=======
-#define IB_FUDGE_FACTOR(val)		fudge_factor((val),		\
+
+#define AB_FUDGE_FACTOR(val)	    fudge_factor((val),	    \
+	(mdss_res->ab_factor.numer), (mdss_res->ab_factor.denom))
+
+#define IB_FUDGE_FACTOR(val)	    fudge_factor((val),	    \
 	(mdss_res->ib_factor.numer), (mdss_res->ib_factor.denom))
 
 #define CLK_FUDGE_FACTOR(val)		fudge_factor((val),		\
 	(mdss_res->clk_factor.numer), (mdss_res->clk_factor.denom))
 
->>>>>>> b9116eaf
 static DEFINE_MUTEX(mdss_mdp_ctl_lock);
 
 static int mdss_mdp_mixer_free(struct mdss_mdp_mixer *mixer);
@@ -146,29 +138,6 @@
 		}
 	}
 
-<<<<<<< HEAD
-#if !defined(CONFIG_FB_MSM_MIPI_SAMSUNG_OCTA_CMD_FULL_HD_PT_PANEL) && !defined (CONFIG_FB_MSM_MIPI_SAMSUNG_OCTA_CMD_WQHD_PT_PANEL)\
-	&& !defined(CONFIG_FB_MSM_MIPI_SAMSUNG_YOUM_CMD_FULL_HD_PT_PANEL)
-	*ab_quota = MDSS_MDP_BUS_FUDGE_FACTOR_AB(*ab_quota);
-	if (npipe > 1)
-		*ib_quota = MDSS_MDP_BUS_FUDGE_FACTOR_HIGH_IB(*ib_quota);
-	else
-		*ib_quota = MDSS_MDP_BUS_FUDGE_FACTOR_IB(*ib_quota);
-#elif defined(CONFIG_VIDEO_MHL_V2)
-	if (hdmi_hpd_status()) {
-		pr_info("%s: hdmi_hpd_status fuction was called @ %d\n", __func__, __LINE__);
-		*ab_quota = MDSS_MDP_BUS_FUDGE_FACTOR_AB(*ab_quota);
-		if (npipe > 1)
-			*ib_quota = MDSS_MDP_BUS_FUDGE_FACTOR_HIGH_IB(*ib_quota);
-		else
-			*ib_quota = MDSS_MDP_BUS_FUDGE_FACTOR_IB(*ib_quota);
-		}
-#endif
-	if (ovrd && (*ib_quota < MDSS_MDP_BUS_FLOOR_BW)) {
-		*ib_quota = MDSS_MDP_BUS_FLOOR_BW;
-		pr_debug("forcing the BIMC clock to 200 MHz : %llu bytes",
-			*ib_quota);
-=======
 	return y_scaler_bytes;
 }
 
@@ -188,7 +157,6 @@
 			latency_buf_bytes = ALIGN(params->src_w * params->bpp *
 				latency_lines, mdata->smp_mb_size) * 2;
 		}
->>>>>>> b9116eaf
 	} else {
 		if (params->is_tile) {
 			latency_lines = 8;
@@ -489,19 +457,6 @@
 		} else {
 			v_total = mixer->height;
 		}
-<<<<<<< HEAD
-		*clk_rate = mixer->width * v_total * fps;
-		if ((pinfo && pinfo->lcdc.v_back_porch < MDP_MIN_VBP)
-				&& (pinfo->type == MIPI_VIDEO_PANEL))
-			*clk_rate = MDSS_MDP_CLK_FUDGE_FACTOR(*clk_rate);
-
-		if (!pinfo) {
-			/* perf for bus writeback */
-			*bus_ab_quota = fps * mixer->width * mixer->height * 3;
-			*bus_ab_quota >>= MDSS_MDP_BUS_FACTOR_SHIFT;
-			*bus_ib_quota = *bus_ab_quota;
-		}
-=======
 
 		perf->mdp_clk_rate = mixer->width * v_total * fps;
 		perf->mdp_clk_rate =
@@ -510,7 +465,6 @@
 		if (!pinfo)	/* perf for bus writeback */
 			perf->bw_overlap =
 				fps * mixer->width * mixer->height * 3;
->>>>>>> b9116eaf
 	}
 
 	memset(bw_overlap, 0, sizeof(u64) * MDSS_MDP_MAX_STAGE);
