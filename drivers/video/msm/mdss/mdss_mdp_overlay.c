/* Copyright (c) 2012-2014, The Linux Foundation. All rights reserved.
 *
 * This program is free software; you can redistribute it and/or modify
 * it under the terms of the GNU General Public License version 2 and
 * only version 2 as published by the Free Software Foundation.
 *
 * This program is distributed in the hope that it will be useful,
 * but WITHOUT ANY WARRANTY; without even the implied warranty of
 * MERCHANTABILITY or FITNESS FOR A PARTICULAR PURPOSE.  See the
 * GNU General Public License for more details.
 *
 */

#define pr_fmt(fmt)	"%s: " fmt, __func__

#include <linux/dma-mapping.h>
#include <linux/errno.h>
#include <linux/kernel.h>
#include <linux/major.h>
#include <linux/module.h>
#include <linux/pm_runtime.h>
#include <linux/uaccess.h>
#include <linux/delay.h>
#include <linux/msm_mdp.h>
#include <linux/memblock.h>

#include <mach/iommu_domains.h>
#include <mach/event_timer.h>
#include <mach/msm_bus.h>
#include <mach/scm.h>
#include "mdss.h"
#include "mdss_debug.h"
#include "mdss_fb.h"
#include "mdss_mdp.h"
#include "mdss_mdp_rotator.h"

#include "splash.h"

#define VSYNC_PERIOD 16
#define BORDERFILL_NDX	0x0BF000BF
#define CHECK_BOUNDS(offset, size, max_size) \
	(((size) > (max_size)) || ((offset) > ((max_size) - (size))))

#define PP_CLK_CFG_OFF 0
#define PP_CLK_CFG_ON 1

#ifdef CONFIG_FB_MSM_CAMERA_CSC
u8 pre_csc_update = 0xFF;
#endif

#define MEM_PROTECT_SD_CTRL 0xF

#define INVALID_PIPE_INDEX 0xFFFF

struct sd_ctrl_req {
	unsigned int enable;
} __attribute__ ((__packed__));

#if defined (CONFIG_FB_MSM_MDSS_DBG_SEQ_TICK)
static struct mdss_tick_debug mdss_dbg_tick;
#endif
struct list_head *pipes_used_dbg;

DEFINE_MUTEX(free_list_purge_mutex);

static atomic_t ov_active_panels = ATOMIC_INIT(0);
static int mdss_mdp_overlay_free_fb_pipe(struct msm_fb_data_type *mfd);
static int mdss_mdp_overlay_fb_parse_dt(struct msm_fb_data_type *mfd);
static int mdss_mdp_overlay_off(struct msm_fb_data_type *mfd);
static int mdss_mdp_overlay_splash_parse_dt(struct msm_fb_data_type *mfd);

static int mdss_mdp_overlay_sd_ctrl(struct msm_fb_data_type *mfd,
					unsigned int enable)
{
	struct sd_ctrl_req request;
	unsigned int resp = -1;
	int ret = 0;
	pr_debug("sd_ctrl %u\n", enable);

	request.enable = enable;

	ret = scm_call(SCM_SVC_MP, MEM_PROTECT_SD_CTRL,
		&request, sizeof(request), &resp, sizeof(resp));
	pr_debug("scm_call MEM_PROTECT_SD_CTRL(%u): ret=%d, resp=%x",
				enable, ret, resp);
	if (ret)
		return ret;

	return resp;
}

static int mdss_mdp_overlay_get(struct msm_fb_data_type *mfd,
				struct mdp_overlay *req)
{
	struct mdss_mdp_pipe *pipe;
	struct mdss_data_type *mdata = mfd_to_mdata(mfd);

	pipe = mdss_mdp_pipe_get(mdata, req->id);
	if (IS_ERR_OR_NULL(pipe)) {
		pr_err("invalid pipe ndx=%x\n", req->id);
		return pipe ? PTR_ERR(pipe) : -ENODEV;
	}

	*req = pipe->req_data;
	mdss_mdp_pipe_unmap(pipe);

	return 0;
}

int mdss_mdp_overlay_req_check(struct msm_fb_data_type *mfd,
			       struct mdp_overlay *req,
			       struct mdss_mdp_format_params *fmt)
{
	u32 xres, yres;
	u32 min_src_size, min_dst_size;
	int content_secure;
	struct mdss_data_type *mdata = mfd_to_mdata(mfd);
	struct mdss_mdp_ctl *ctl = mfd_to_ctl(mfd);

	xres = mfd->fbi->var.xres;
	yres = mfd->fbi->var.yres;

	content_secure = (req->flags & MDP_SECURE_OVERLAY_SESSION);
	if (!ctl->is_secure && content_secure &&
				 (mfd->panel.type == WRITEBACK_PANEL)) {
		pr_debug("return due to security concerns\n");
		return -EPERM;
	}
	if (mdata->mdp_rev >= MDSS_MDP_HW_REV_102) {
		min_src_size = fmt->is_yuv ? 2 : 1;
		min_dst_size = 1;
	} else {
		min_src_size = fmt->is_yuv ? 10 : 5;
		min_dst_size = 2;
	}

	if (req->z_order >= MDSS_MDP_MAX_STAGE) {
		pr_err("zorder %d out of range\n", req->z_order);
		return -ERANGE;
	}

	if (req->src.width > MAX_IMG_WIDTH ||
	    req->src.height > MAX_IMG_HEIGHT ||
	    req->src_rect.w < min_src_size || req->src_rect.h < min_src_size ||
	    CHECK_BOUNDS(req->src_rect.x, req->src_rect.w, req->src.width) ||
	    CHECK_BOUNDS(req->src_rect.y, req->src_rect.h, req->src.height)) {
		pr_err("invalid source image img wh=%dx%d rect=%d,%d,%d,%d\n",
		       req->src.width, req->src.height,
		       req->src_rect.x, req->src_rect.y,
		       req->src_rect.w, req->src_rect.h);
		return -EOVERFLOW;
	}

	if (req->dst_rect.w < min_dst_size || req->dst_rect.h < min_dst_size) {
		pr_err("invalid destination resolution (%dx%d)",
		       req->dst_rect.w, req->dst_rect.h);
		return -EOVERFLOW;
	}

	if (req->horz_deci || req->vert_deci) {
		if (!mdata->has_decimation) {
			pr_err("No Decimation in MDP V=%x\n", mdata->mdp_rev);
			return -EINVAL;
		} else if ((req->horz_deci > MAX_DECIMATION) ||
				(req->vert_deci > MAX_DECIMATION))  {
			pr_err("Invalid decimation factors horz=%d vert=%d\n",
					req->horz_deci, req->vert_deci);
			return -EINVAL;
		}
	}

	if (!(req->flags & MDSS_MDP_ROT_ONLY)) {
		u32 src_w, src_h, dst_w, dst_h;

		if ((CHECK_BOUNDS(req->dst_rect.x, req->dst_rect.w, xres) ||
		     CHECK_BOUNDS(req->dst_rect.y, req->dst_rect.h, yres))) {
			pr_err("invalid destination rect=%d,%d,%d,%d\n",
			       req->dst_rect.x, req->dst_rect.y,
			       req->dst_rect.w, req->dst_rect.h);
			return -EOVERFLOW;
		}

		if (req->flags & MDP_ROT_90) {
			dst_h = req->dst_rect.w;
			dst_w = req->dst_rect.h;
		} else {
			dst_w = req->dst_rect.w;
			dst_h = req->dst_rect.h;
		}

		src_w = req->src_rect.w >> req->horz_deci;
		src_h = req->src_rect.h >> req->vert_deci;

		if (src_w > MAX_MIXER_WIDTH) {
			pr_err("invalid source width=%d HDec=%d\n",
					req->src_rect.w, req->horz_deci);
			return -EINVAL;
		}

		if ((src_w * MAX_UPSCALE_RATIO) < dst_w) {
			pr_err("too much upscaling Width %d->%d\n",
			       req->src_rect.w, req->dst_rect.w);
			return -EINVAL;
		}

		if ((src_h * MAX_UPSCALE_RATIO) < dst_h) {
			pr_err("too much upscaling. Height %d->%d\n",
			       req->src_rect.h, req->dst_rect.h);
			return -EINVAL;
		}

		if (src_w > (dst_w * MAX_DOWNSCALE_RATIO)) {
			pr_err("too much downscaling. Width %d->%d H Dec=%d\n",
			       src_w, req->dst_rect.w, req->horz_deci);
			return -EINVAL;
		}

		if (src_h > (dst_h * MAX_DOWNSCALE_RATIO)) {
			pr_err("too much downscaling. Height %d->%d V Dec=%d\n",
			       src_h, req->dst_rect.h, req->vert_deci);
			return -EINVAL;
		}

		if (req->flags & MDP_BWC_EN) {
			if ((req->src.width != req->src_rect.w) ||
			    (req->src.height != req->src_rect.h)) {
				pr_err("BWC: unequal src img and rect w,h\n");
				return -EINVAL;
			}

			if (req->flags & MDP_DECIMATION_EN) {
				pr_err("Can't enable BWC decode && decimate\n");
				return -EINVAL;
			}
		}

		if (req->flags & MDP_DEINTERLACE) {
			if (req->flags & MDP_SOURCE_ROTATED_90) {
				if ((req->src_rect.w % 4) != 0) {
					pr_err("interlaced rect not h/4\n");
					return -EINVAL;
				}
			} else if ((req->src_rect.h % 4) != 0) {
				pr_err("interlaced rect not h/4\n");
				return -EINVAL;
			}
		}
	} else {
		if (req->flags & MDP_DEINTERLACE) {
			if ((req->src_rect.h % 4) != 0) {
				pr_err("interlaced rect h not multiple of 4\n");
				return -EINVAL;
			}
		}
	}

	if (fmt->is_yuv) {
		if ((req->src_rect.x & 0x1) || (req->src_rect.y & 0x1) ||
		    (req->src_rect.w & 0x1) || (req->src_rect.h & 0x1)) {
			pr_err("invalid odd src resolution or coordinates\n");
			return -EINVAL;
		}
	}

	return 0;
}

static int __mdp_pipe_tune_perf(struct mdss_mdp_pipe *pipe)
{
	struct mdss_data_type *mdata = pipe->mixer->ctl->mdata;
	struct mdss_mdp_perf_params perf;
	int rc;

	for (;;) {
		rc = mdss_mdp_perf_calc_pipe(pipe, &perf);

		if (!rc && (perf.mdp_clk_rate <= mdata->max_mdp_clk_rate))
			break;

		/*
		 * if decimation is available try to reduce minimum clock rate
		 * requirement by applying vertical decimation and reduce
		 * mdp clock requirement
		 */
		if (mdata->has_decimation && (pipe->vert_deci < MAX_DECIMATION))
			pipe->vert_deci++;
		else
			return -EPERM;
	}

	return 0;
}

static int __mdss_mdp_overlay_setup_scaling(struct mdss_mdp_pipe *pipe)
{
	u32 src;
	int rc;

	src = pipe->src.w >> pipe->horz_deci;

	if (pipe->scale.enable_pxl_ext)
		return 0;
	memset(&pipe->scale, 0, sizeof(struct mdp_scale_data));
	rc = mdss_mdp_calc_phase_step(src, pipe->dst.w,
			&pipe->scale.phase_step_x[0]);
	if (rc == -EOVERFLOW) {
		/* overflow on horizontal direction is acceptable */
		rc = 0;
	} else if (rc) {
		pr_err("Horizontal scaling calculation failed=%d! %d->%d\n",
				rc, src, pipe->dst.w);
		return rc;
	}

	src = pipe->src.h >> pipe->vert_deci;
	rc = mdss_mdp_calc_phase_step(src, pipe->dst.h,
			&pipe->scale.phase_step_y[0]);

	if ((rc == -EOVERFLOW) && (pipe->type == MDSS_MDP_PIPE_TYPE_VIG)) {
		/* overflow on Qseed2 scaler is acceptable */
		rc = 0;
	} else if (rc) {
		pr_err("Vertical scaling calculation failed=%d! %d->%d\n",
				rc, src, pipe->dst.h);
		return rc;
	}
	pipe->scale.init_phase_x[0] = (pipe->scale.phase_step_x[0] -
					(1 << PHASE_STEP_SHIFT)) / 2;
	pipe->scale.init_phase_y[0] = (pipe->scale.phase_step_y[0] -
					(1 << PHASE_STEP_SHIFT)) / 2;
	return rc;
}

static inline void __mdss_mdp_overlay_set_chroma_sample(
	struct mdss_mdp_pipe *pipe)
{
	pipe->chroma_sample_v = pipe->chroma_sample_h = 0;

	switch (pipe->src_fmt->chroma_sample) {
	case MDSS_MDP_CHROMA_H1V2:
		pipe->chroma_sample_v = 1;
		break;
	case MDSS_MDP_CHROMA_H2V1:
		pipe->chroma_sample_h = 1;
		break;
	case MDSS_MDP_CHROMA_420:
		pipe->chroma_sample_v = 1;
		pipe->chroma_sample_h = 1;
		break;
	}
	if (pipe->horz_deci)
		pipe->chroma_sample_h = 0;
	if (pipe->vert_deci)
		pipe->chroma_sample_v = 0;
}

static int mdss_mdp_overlay_pipe_setup(struct msm_fb_data_type *mfd,
				       struct mdp_overlay *req,
				       struct mdss_mdp_pipe **ppipe)
{
	struct mdss_mdp_format_params *fmt;
	struct mdss_mdp_pipe *pipe;
	struct mdss_mdp_mixer *mixer = NULL;
	u32 pipe_type, mixer_mux, len;
	struct mdss_overlay_private *mdp5_data = mfd_to_mdp5_data(mfd);
	struct mdp_histogram_start_req hist;
	int ret;
	u32 bwc_enabled;

	if (mdp5_data->ctl == NULL)
		return -ENODEV;

	if (req->flags & MDP_ROT_90) {
		pr_err("unsupported inline rotation\n");
		return -ENOTSUPP;
	}

	if ((req->dst_rect.w > MAX_DST_W) || (req->dst_rect.h > MAX_DST_H)) {
		pr_err("exceeded max mixer supported resolution %dx%d\n",
				req->dst_rect.w, req->dst_rect.h);
		return -EOVERFLOW;
	}

	if (req->flags & MDSS_MDP_RIGHT_MIXER)
		mixer_mux = MDSS_MDP_MIXER_MUX_RIGHT;
	else
		mixer_mux = MDSS_MDP_MIXER_MUX_LEFT;

	pr_debug("pipe ctl=%u req id=%x mux=%d\n", mdp5_data->ctl->num, req->id,
			mixer_mux);

	if (req->flags & (MDP_SOURCE_ROTATED_90 | MDP_BWC_EN))
		req->src.format =
			mdss_mdp_get_rotator_dst_format(req->src.format, 1);

	fmt = mdss_mdp_get_format_params(req->src.format);
	if (!fmt) {
		pr_err("invalid pipe format %d\n", req->src.format);
		return -EINVAL;
	}

	ret = mdss_mdp_overlay_req_check(mfd, req, fmt);
	if (ret)
		return ret;

	pipe = mdss_mdp_mixer_stage_pipe(mdp5_data->ctl, mixer_mux,
					req->z_order);
	if (pipe && pipe->ndx != req->id) {
		pr_debug("replacing pnum=%d at stage=%d mux=%d\n",
				pipe->num, req->z_order, mixer_mux);
		mdss_mdp_mixer_pipe_unstage(pipe);
	}

	mixer = mdss_mdp_mixer_get(mdp5_data->ctl, mixer_mux);
	if (!mixer) {
		pr_err("unable to get mixer\n");
		return -ENODEV;
	}

	if (req->id == MSMFB_NEW_REQUEST) {
		if (req->flags & MDP_OV_PIPE_FORCE_DMA)
			pipe_type = MDSS_MDP_PIPE_TYPE_DMA;
		else if (fmt->is_yuv || (req->flags & MDP_OV_PIPE_SHARE))
			pipe_type = MDSS_MDP_PIPE_TYPE_VIG;
		else
			pipe_type = MDSS_MDP_PIPE_TYPE_RGB;

		pipe = mdss_mdp_pipe_alloc(mixer, pipe_type);

		/* VIG pipes can also support RGB format */
		if (!pipe && pipe_type == MDSS_MDP_PIPE_TYPE_RGB) {
			pipe_type = MDSS_MDP_PIPE_TYPE_VIG;
			pipe = mdss_mdp_pipe_alloc(mixer, pipe_type);
		}

		if (pipe == NULL) {
			pr_err("error allocating pipe\n");
			return -ENOMEM;
		}

		ret = mdss_mdp_pipe_map(pipe);
		if (ret) {
			pr_err("unable to map pipe=%d\n", pipe->num);
			return ret;
		}

		mutex_lock(&mfd->lock);
		list_add(&pipe->used_list, &mdp5_data->pipes_used);
		mutex_unlock(&mfd->lock);
		pipe->mixer = mixer;
		pipe->mfd = mfd;
		pipe->pid = current->tgid;
		pipe->play_cnt = 0;
	} else {
		pipe = mdss_mdp_pipe_get(mdp5_data->mdata, req->id);
		if (IS_ERR_OR_NULL(pipe)) {
			pr_err("invalid pipe ndx=%x\n", req->id);
			return pipe ? PTR_ERR(pipe) : -ENODEV;
		}

		if (pipe->mixer != mixer) {
			if (!mixer->ctl || (mixer->ctl->mfd != mfd)) {
				pr_err("Can't switch mixer %d->%d pnum %d!\n",
						pipe->mixer->num, mixer->num,
						pipe->num);
				ret = -EINVAL;
				goto exit_fail;
			}
			pr_debug("switching pipe mixer %d->%d pnum %d\n",
					pipe->mixer->num, mixer->num,
					pipe->num);
			mdss_mdp_mixer_pipe_unstage(pipe);
			pipe->mixer = mixer;
		}
	}

	pipe->flags = req->flags;
	bwc_enabled = req->flags & MDP_BWC_EN;
	if (bwc_enabled  &&  !mdp5_data->mdata->has_bwc) {
		pr_err("BWC is not supported in MDP version %x\n",
			mdp5_data->mdata->mdp_rev);
		pipe->bwc_mode = 0;
	} else {
		pipe->bwc_mode = pipe->mixer->rotator_mode ?
			0 : (bwc_enabled ? 1 : 0) ;
	}
	pipe->img_width = req->src.width & 0x3fff;
	pipe->img_height = req->src.height & 0x3fff;
	pipe->src.x = req->src_rect.x;
	pipe->src.y = req->src_rect.y;
	pipe->src.w = req->src_rect.w;
	pipe->src.h = req->src_rect.h;
	pipe->dst.x = req->dst_rect.x;
	pipe->dst.y = req->dst_rect.y;
	pipe->dst.w = req->dst_rect.w;
	pipe->dst.h = req->dst_rect.h;
	pipe->horz_deci = req->horz_deci;
	pipe->vert_deci = req->vert_deci;

	memcpy(&pipe->scale, &req->scale, sizeof(struct mdp_scale_data));
	pipe->src_fmt = fmt;
	__mdss_mdp_overlay_set_chroma_sample(pipe);

	if((pipe->src.h > 2500) && (pipe->src.h > pipe->dst.h)
				&& (pipe->src.h - 2 <= pipe->dst.h)){ 
			pr_debug("[QCT_TEST] mixer_height : %d, width : %d \n",pipe->mixer->height,pipe->mixer->width); 

			pipe->dst.h= pipe->src.h; 
			if(pipe->dst.h+pipe->dst.y > pipe->mixer->height) 
				pipe->dst.y -= (pipe->dst.h + pipe->dst.y - pipe->mixer->height); 
	} 
	pipe->mixer_stage = req->z_order;
	pipe->is_fg = req->is_fg;
	pipe->alpha = req->alpha;
	pipe->transp = req->transp_mask;
	pipe->blend_op = req->blend_op;
	if (pipe->blend_op == BLEND_OP_NOT_DEFINED)
		pipe->blend_op = fmt->alpha_enable ?
					BLEND_OP_PREMULTIPLIED :
					BLEND_OP_OPAQUE;

	if (!fmt->alpha_enable && (pipe->blend_op != BLEND_OP_OPAQUE))
		pr_debug("Unintended blend_op %d on layer with no alpha plane\n",
			pipe->blend_op);

	if (fmt->is_yuv && !(pipe->flags & MDP_SOURCE_ROTATED_90) &&
			!pipe->scale.enable_pxl_ext) {
		pipe->overfetch_disable = OVERFETCH_DISABLE_BOTTOM;

		if (!(pipe->flags & MDSS_MDP_DUAL_PIPE) ||
				(pipe->flags & MDSS_MDP_RIGHT_MIXER))
			pipe->overfetch_disable |= OVERFETCH_DISABLE_RIGHT;
		pr_debug("overfetch flags=%x\n", pipe->overfetch_disable);
	} else {
		pipe->overfetch_disable = 0;
	}
	pipe->bg_color = req->bg_color;

	req->id = pipe->ndx;
	pipe->req_data = *req;

	if (pipe->flags & MDP_OVERLAY_PP_CFG_EN) {
		memcpy(&pipe->pp_cfg, &req->overlay_pp_cfg,
					sizeof(struct mdp_overlay_pp_params));
		len = pipe->pp_cfg.igc_cfg.len;
		if ((pipe->pp_cfg.config_ops & MDP_OVERLAY_PP_IGC_CFG) &&
						(len == IGC_LUT_ENTRIES)) {
			ret = copy_from_user(pipe->pp_res.igc_c0_c1,
					pipe->pp_cfg.igc_cfg.c0_c1_data,
					sizeof(uint32_t) * len);
			if (ret) {
				ret = -ENOMEM;
				goto exit_fail;
			}
			ret = copy_from_user(pipe->pp_res.igc_c2,
					pipe->pp_cfg.igc_cfg.c2_data,
					sizeof(uint32_t) * len);
			if (ret) {
				ret = -ENOMEM;
				goto exit_fail;
			}
			pipe->pp_cfg.igc_cfg.c0_c1_data =
							pipe->pp_res.igc_c0_c1;
			pipe->pp_cfg.igc_cfg.c2_data = pipe->pp_res.igc_c2;
		}
		if (pipe->pp_cfg.config_ops & MDP_OVERLAY_PP_HIST_CFG) {
			if (pipe->pp_cfg.hist_cfg.ops & MDP_PP_OPS_ENABLE) {
				hist.block = pipe->pp_cfg.hist_cfg.block;
				hist.frame_cnt =
					pipe->pp_cfg.hist_cfg.frame_cnt;
				hist.bit_mask = pipe->pp_cfg.hist_cfg.bit_mask;
				hist.num_bins = pipe->pp_cfg.hist_cfg.num_bins;
				mdss_mdp_hist_start(&hist);
			} else if (pipe->pp_cfg.hist_cfg.ops &
							MDP_PP_OPS_DISABLE) {
				mdss_mdp_hist_stop(pipe->pp_cfg.hist_cfg.block);
			}
		}
		len = pipe->pp_cfg.hist_lut_cfg.len;
		if ((pipe->pp_cfg.config_ops & MDP_OVERLAY_PP_HIST_LUT_CFG) &&
						(len == ENHIST_LUT_ENTRIES)) {
			ret = copy_from_user(pipe->pp_res.hist_lut,
					pipe->pp_cfg.hist_lut_cfg.data,
					sizeof(uint32_t) * len);
			if (ret) {
				ret = -ENOMEM;
				goto exit_fail;
			}
			pipe->pp_cfg.hist_lut_cfg.data = pipe->pp_res.hist_lut;
		}
	}

	if (pipe->flags & MDP_DEINTERLACE && !pipe->scale.enable_pxl_ext) {
		if (pipe->flags & MDP_SOURCE_ROTATED_90) {
			pipe->src.x = DIV_ROUND_UP(pipe->src.x, 2);
			pipe->src.x &= ~1;
			pipe->src.w /= 2;
			pipe->img_width /= 2;
		} else {
			pipe->src.h /= 2;
			pipe->src.y = DIV_ROUND_UP(pipe->src.y, 2);
			pipe->src.y &= ~1;
		}
	}

	ret = __mdp_pipe_tune_perf(pipe);
	if (ret) {
		pr_debug("unable to satisfy performance. ret=%d\n", ret);
		goto exit_fail;
	}

	ret = __mdss_mdp_overlay_setup_scaling(pipe);
	if (ret)
		goto exit_fail;

	if ((mixer->type == MDSS_MDP_MIXER_TYPE_WRITEBACK) &&
		!mdp5_data->mdata->has_wfd_blk)
		mdss_mdp_smp_release(pipe);

	/*
	 * Clear previous SMP reservations and reserve according to the
	 * latest configuration
	 */
	mdss_mdp_smp_unreserve(pipe);

	ret = mdss_mdp_smp_reserve(pipe);
	if (ret) {
		pr_debug("mdss_mdp_smp_reserve failed. ret=%d\n", ret);
		goto exit_fail;
	}

	pipe->params_changed++;

	req->vert_deci = pipe->vert_deci;

	*ppipe = pipe;

	mdss_mdp_pipe_unmap(pipe);

	pr_debug("mixer:%d pipe:%s z_order:%d rotate90 : %d src.x:%d y:%d w:%d h:%d "
		"des_rect.x:%d y:%d w:%d h:%d\n", mixer_mux,
			pipe->ndx == BIT(0) ? "VG0" : pipe->ndx == BIT(1) ? "VG1" :
			pipe->ndx == BIT(2) ? "VG2" : pipe->ndx == BIT(3) ? "RGB0" :
			pipe->ndx == BIT(4) ? "RGB1" : pipe->ndx == BIT(5) ? "RGB2" :
			pipe->ndx == BIT(6) ? "DMA0" : "DMA1" ,
			req->z_order-MDSS_MDP_STAGE_0,
			req->flags & (MDP_SOURCE_ROTATED_90) ? 1 : 0,
			req->src_rect.x, req->src_rect.y, req->src_rect.w,
			req->src_rect.h, req->dst_rect.x, req->dst_rect.y,
			req->dst_rect.w, req->dst_rect.h);

	return ret;

exit_fail:
	mdss_mdp_pipe_unmap(pipe);

	mutex_lock(&mfd->lock);
	if (pipe->play_cnt == 0) {
		pr_debug("failed for pipe %d\n", pipe->num);
		if (!list_empty(&pipe->used_list))
			list_del_init(&pipe->used_list);
		mdss_mdp_pipe_destroy(pipe);
	}

	/* invalidate any overlays in this framebuffer after failure */
	list_for_each_entry(pipe, &mdp5_data->pipes_used, used_list) {
		pr_debug("freeing allocations for pipe %d\n", pipe->num);
		mdss_mdp_smp_unreserve(pipe);
		pipe->params_changed = 0;
	}
	mutex_unlock(&mfd->lock);
	return ret;
}

static int mdss_mdp_overlay_set(struct msm_fb_data_type *mfd,
				struct mdp_overlay *req)
{
	struct mdss_overlay_private *mdp5_data = mfd_to_mdp5_data(mfd);
	int ret;

	ret = mutex_lock_interruptible(&mdp5_data->ov_lock);
	if (ret)
		return ret;

	if (!mfd->panel_power_on) {
		mutex_unlock(&mdp5_data->ov_lock);
		return -EPERM;
	}

	if (req->flags & MDSS_MDP_ROT_ONLY) {
		ret = mdss_mdp_rotator_setup(mfd, req);
	} else if (req->src.format == MDP_RGB_BORDERFILL) {
		req->id = BORDERFILL_NDX;
	} else {
		struct mdss_mdp_pipe *pipe;

		/* userspace zorder start with stage 0 */
		req->z_order += MDSS_MDP_STAGE_0;

		ret = mdss_mdp_overlay_pipe_setup(mfd, req, &pipe);

		req->z_order -= MDSS_MDP_STAGE_0;
	}

	mutex_unlock(&mdp5_data->ov_lock);

	return ret;
}

int mdss_mdp_overlay_get_buf(struct msm_fb_data_type *mfd,
					   struct mdss_mdp_data *data,
					   struct msmfb_data *planes,
					   int num_planes,
					   u32 flags)
{
	int i, rc = 0;

	if ((num_planes <= 0) || (num_planes > MAX_PLANES))
		return -EINVAL;

	memset(data, 0, sizeof(*data));
	for (i = 0; i < num_planes; i++) {
		data->p[i].flags = flags;
		rc = mdss_mdp_get_img(&planes[i], &data->p[i]);
		if (rc) {
			pr_err("failed to map buf p=%d flags=%x\n", i, flags);
			while (i > 0) {
				i--;
				mdss_mdp_put_img(&data->p[i]);
			}
			break;
		}
	}

	data->num_planes = i;

	return rc;
}

int mdss_mdp_overlay_free_buf(struct mdss_mdp_data *data)
{
	int i;
	for (i = 0; i < data->num_planes && data->p[i].len; i++)
		mdss_mdp_put_img(&data->p[i]);

	data->num_planes = 0;

	return 0;
}

/**
 * __mdss_mdp_overlay_free_list_purge() - clear free list of buffers
 * @mfd:	Msm frame buffer data structure for the associated fb
 *
 * Frees memory and clears current list of buffers which are pending free
 */
static void __mdss_mdp_overlay_free_list_purge(struct msm_fb_data_type *mfd)
{
	struct mdss_overlay_private *mdp5_data = mfd_to_mdp5_data(mfd);
	int i;

	mutex_lock(&free_list_purge_mutex);

	pr_debug("purging fb%d free list\n", mfd->index);
	for (i = 0; i < mdp5_data->free_list_size; i++)
		mdss_mdp_overlay_free_buf(&mdp5_data->free_list[i]);
	mdp5_data->free_list_size = 0;

	mutex_unlock(&free_list_purge_mutex);
}

/**
 * __mdss_mdp_overlay_free_list_add() - add a buffer to free list
 * @mfd:	Msm frame buffer data structure for the associated fb
 */
static void __mdss_mdp_overlay_free_list_add(struct msm_fb_data_type *mfd,
		struct mdss_mdp_data *buf)
{
	struct mdss_overlay_private *mdp5_data = mfd_to_mdp5_data(mfd);
	int i;

	/* if holding too many buffers free current list */
	if (mdp5_data->free_list_size >= MAX_FREE_LIST_SIZE) {
		pr_warn("max free list size for fb%d, purging\n", mfd->index);
		__mdss_mdp_overlay_free_list_purge(mfd);
	}

	BUG_ON(mdp5_data->free_list_size >= MAX_FREE_LIST_SIZE);
	i = mdp5_data->free_list_size++;
	mdp5_data->free_list[i] = *buf;
	memset(buf, 0, sizeof(*buf));
}

static void mdss_mdp_overlay_cleanup(struct msm_fb_data_type *mfd)
{
	struct mdss_mdp_pipe *pipe, *tmp;
	struct mdss_overlay_private *mdp5_data = mfd_to_mdp5_data(mfd);
	LIST_HEAD(destroy_pipes);

	mutex_lock(&mfd->lock);
	__mdss_mdp_overlay_free_list_purge(mfd);

	list_for_each_entry_safe(pipe, tmp, &mdp5_data->pipes_cleanup,
				cleanup_list) {
		list_move(&pipe->cleanup_list, &destroy_pipes);
		mdss_mdp_pipe_fetch_halt(pipe);
		mdss_mdp_overlay_free_buf(&pipe->back_buf);
		__mdss_mdp_overlay_free_list_add(mfd, &pipe->front_buf);
		pipe->mfd = NULL;
	}

	list_for_each_entry(pipe, &mdp5_data->pipes_used, used_list) {
		if (pipe->back_buf.num_planes) {
			/* make back buffer active */
			__mdss_mdp_overlay_free_list_add(mfd, &pipe->front_buf);
			swap(pipe->back_buf, pipe->front_buf);
		}
	}
	mutex_unlock(&mfd->lock);
	list_for_each_entry_safe(pipe, tmp, &destroy_pipes, cleanup_list)
		mdss_mdp_pipe_destroy(pipe);
}

static void __mdss_mdp_handoff_cleanup_pipes(struct msm_fb_data_type *mfd,
	u32 type)
{
	u32 i, npipes;
	struct mdss_mdp_pipe *pipes;
	struct mdss_mdp_pipe *pipe;
	struct mdss_overlay_private *mdp5_data = mfd_to_mdp5_data(mfd);
	struct mdss_data_type *mdata = mfd_to_mdata(mfd);

	switch (type) {
	case MDSS_MDP_PIPE_TYPE_VIG:
		pipes = mdata->vig_pipes;
		npipes = mdata->nvig_pipes;
		break;
	case MDSS_MDP_PIPE_TYPE_RGB:
		pipes = mdata->rgb_pipes;
		npipes = mdata->nrgb_pipes;
		break;
	case MDSS_MDP_PIPE_TYPE_DMA:
		pipes = mdata->dma_pipes;
		npipes = mdata->ndma_pipes;
		break;
	default:
		return;
	}

	for (i = 0; i < npipes; i++) {
		pipe = &pipes[i];
		if (pipe->is_handed_off) {
			pr_debug("Unmapping handed off pipe %d\n", pipe->num);
			list_add(&pipe->cleanup_list,
				&mdp5_data->pipes_cleanup);
			mdss_mdp_mixer_pipe_unstage(pipe);
			pipe->is_handed_off = false;
		}
	}
}

/**
 * mdss_mdp_overlay_start() - Programs the MDP control data path to hardware
 * @mfd: Msm frame buffer structure associated with fb device.
 *
 * Program the MDP hardware with the control settings for the framebuffer
 * device. In addition to this, this function also handles the transition
 * from the the splash screen to the android boot animation when the
 * continuous splash screen feature is enabled.
 */
static int mdss_mdp_overlay_start(struct msm_fb_data_type *mfd)
{
	int rc;
	struct mdss_overlay_private *mdp5_data = mfd_to_mdp5_data(mfd);
	struct mdss_mdp_ctl *ctl = mdp5_data->ctl;

	if (!ctl) {
		pr_err("%s unable to access ctrl\n", __func__);
		return -ENODEV;
	}

	if (ctl->power_on) {
		if (!mdp5_data->mdata->batfet)
			mdss_mdp_batfet_ctrl(mdp5_data->mdata, true);
<<<<<<< HEAD
		if (!is_mdss_iommu_attached() &&
				!mfd->panel_info->cont_splash_enabled)
=======
		if (!mfd->panel_info->cont_splash_enabled)
>>>>>>> 5e18edfe
			mdss_iommu_attach(mdp5_data->mdata);
		return 0;
	}

	pr_debug("starting fb%d overlay\n", mfd->index);

	rc = pm_runtime_get_sync(&mfd->pdev->dev);
	if (IS_ERR_VALUE(rc)) {
		pr_err("unable to resume with pm_runtime_get_sync rc=%d\n", rc);
		return rc;
	}

	/*
	 * We need to do hw init before any hw programming.
	 * Also, hw init involves programming the VBIF registers which
	 * should be done only after attaching IOMMU which in turn would call
	 * in to TZ to restore security configs on the VBIF registers.
	 * This is not needed when continuous splash screen is enabled since
	 * we would have called in to TZ to restore security configs from LK.
	 */
	if (!is_mdss_iommu_attached()) {
		if (!mfd->panel_info->cont_splash_enabled)
			mdss_iommu_attach(mdss_res);
		mdss_hw_init(mdss_res);
	}

	rc = mdss_mdp_ctl_start(ctl, false);
	if (rc == 0) {
		atomic_inc(&ov_active_panels);

		mdss_mdp_ctl_notifier_register(mdp5_data->ctl,
				&mfd->mdp_sync_pt_data.notifier);
	} else {
		pr_err("mdp ctl start failed.\n");
		goto error;
	}

	if (mfd->panel_info->cont_splash_enabled) {
		if (mdp5_data->handoff) {
			/*
			 * Set up border-fill on the handed off pipes.
			 * This is needed to ensure that there are no memory
			 * accesses prior to attaching iommu during continuous
			 * splash screen case. However, for command mode
			 * displays, this is not necessary since the panels can
			 * refresh from their internal memory if no data is sent
			 * out on the dsi lanes.
			 */
			if (ctl && ctl->is_video_mode) {
				rc = mdss_mdp_display_commit(ctl, NULL);
				if (!IS_ERR_VALUE(rc)) {
					mdss_mdp_display_wait4comp(ctl);
				} else {
					/*
					 * Since border-fill setup failed, we
					 * need to ensure that we turn off the
					 * MDP timing generator before attaching
					 * iommu
					 */
					pr_err("failed to set BF at handoff\n");
					mdp5_data->handoff = false;
					rc = 0;
				}
			}

			/* Add all the handed off pipes to the cleanup list */
			__mdss_mdp_handoff_cleanup_pipes(mfd,
				MDSS_MDP_PIPE_TYPE_RGB);
			__mdss_mdp_handoff_cleanup_pipes(mfd,
				MDSS_MDP_PIPE_TYPE_VIG);
			__mdss_mdp_handoff_cleanup_pipes(mfd,
				MDSS_MDP_PIPE_TYPE_DMA);
		}
		rc = mdss_mdp_ctl_splash_finish(ctl, mdp5_data->handoff);
		/*
		 * Remove the vote for footswitch even if above function
		 * returned error
		 */
		mdss_mdp_footswitch_ctrl_splash(0);
		if (rc)
			goto error;

		if (!is_mdss_iommu_attached())
			mdss_iommu_attach(mdss_res);
	}

error:
	if (rc) {
		mdss_mdp_ctl_destroy(ctl);
		mdp5_data->ctl = NULL;
		pm_runtime_put(&mfd->pdev->dev);
	}

	return rc;
}

static void mdss_mdp_overlay_update_pm(struct mdss_overlay_private *mdp5_data)
{
	ktime_t wakeup_time;

	if (!mdp5_data->cpu_pm_hdl)
		return;

	if (mdss_mdp_display_wakeup_time(mdp5_data->ctl, &wakeup_time))
		return;

	activate_event_timer(mdp5_data->cpu_pm_hdl, wakeup_time);
}

#if defined(CONFIG_MDNIE_LITE_TUNING)
#if defined(CONFIG_FB_MSM_MIPI_SAMSUNG_OCTA_CMD_FULL_HD_PT_PANEL) \
		|| defined(CONFIG_FB_MSM_MIPI_SAMSUNG_YOUM_CMD_FULL_HD_PT_PANEL)
static bool mdss_first_init = true;
#endif
#endif

int mdss_mdp_overlay_kickoff(struct msm_fb_data_type *mfd,
				struct mdp_display_commit *data)
{
	struct mdss_overlay_private *mdp5_data = mfd_to_mdp5_data(mfd);
	struct mdss_mdp_pipe *pipe;
	struct mdss_mdp_ctl *ctl = mfd_to_ctl(mfd);
	struct mdss_mdp_ctl *tmp;
	int ret = 0;
	int sd_in_pipe = 0;

<<<<<<< HEAD
	if (!is_mdss_iommu_attached() && !mfd->panel_info->cont_splash_enabled)
		mdss_iommu_attach(mdp5_data->mdata);
=======
>>>>>>> 5e18edfe
	if (ctl->shared_lock)
		mutex_lock(ctl->shared_lock);

	mutex_lock(&mdp5_data->ov_lock);
	mutex_lock(&mfd->lock);

	/*
	 * check if there is a secure display session
	 */
	list_for_each_entry(pipe, &mdp5_data->pipes_used, used_list) {
		if (pipe->flags & MDP_SECURE_DISPLAY_OVERLAY_SESSION) {
			sd_in_pipe |= 1;
			pr_debug("Secure pipe: %u : %08X\n",
					pipe->num, pipe->flags);
		}
	}
	/*
	 * If there is no secure display session and sd_enabled, disable the
	 * secure display session
	 */
	if (!sd_in_pipe && mdp5_data->sd_enabled) {
		if (0 == mdss_mdp_overlay_sd_ctrl(mfd, 0))
			mdp5_data->sd_enabled = 0;
	}

	mdss_mdp_ctl_notify(ctl, MDP_NOTIFY_FRAME_BEGIN);
	mdss_mdp_clk_ctrl(MDP_BLOCK_POWER_ON, false);

	if (data)
		mdss_mdp_set_roi(ctl, data);

	pipes_used_dbg = &mdp5_data->pipes_used;
	list_for_each_entry(pipe, &mdp5_data->pipes_used, used_list) {
		struct mdss_mdp_data *buf;
		/*
		 * When secure display is enabled, if there is a non secure
		 * display pipe, skip that
		 */
		if ((mdp5_data->sd_enabled) &&
			!(pipe->flags & MDP_SECURE_DISPLAY_OVERLAY_SESSION)) {
			pr_warn("Non secure pipe during secure display: %u: %08X, skip\n",
					pipe->num, pipe->flags);
			continue;
		}
		/*
		 * When external is connected and no dedicated wfd is present,
		 * reprogram DMA pipe before kickoff to clear out any previous
		 * block mode configuration.
		 */
#ifdef CONFIG_FB_MSM_CAMERA_CSC
		if (pre_csc_update != csc_update) {
			if (pipe->type == MDSS_MDP_PIPE_TYPE_VIG)
				pipe->params_changed = 1;
		}
#endif
		if ((pipe->type == MDSS_MDP_PIPE_TYPE_DMA) &&
		    (ctl->shared_lock && !ctl->mdata->has_wfd_blk)) {
			if (ctl->mdata->mixer_switched) {
				ret = mdss_mdp_overlay_pipe_setup(mfd,
						&pipe->req_data, &pipe);
				pr_debug("reseting DMA pipe for ctl=%d",
					 ctl->num);
			}
			if (ret) {
				pr_err("can't reset DMA pipe ret=%d ctl=%d\n",
					ret, ctl->num);
				mutex_unlock(&mfd->lock);
				goto commit_fail;
			}

			tmp = mdss_mdp_ctl_mixer_switch(ctl,
					MDSS_MDP_WB_CTL_TYPE_LINE);
			if (!tmp) {
				mutex_unlock(&mfd->lock);
				ret = -EINVAL;
				goto commit_fail;
			}
			pipe->mixer = mdss_mdp_mixer_get(tmp,
					MDSS_MDP_MIXER_MUX_DEFAULT);
		}
		if (pipe->back_buf.num_planes) {
			buf = &pipe->back_buf;
		} else if (ctl->play_cnt == 0 && pipe->front_buf.num_planes) {
			pipe->params_changed++;
			buf = &pipe->front_buf;
		} else if (!pipe->params_changed) {
			continue;
		} else if (pipe->front_buf.num_planes) {
			buf = &pipe->front_buf;
		} else {
			pr_debug("no buf detected pnum=%d use solid fill\n",
					pipe->num);
			buf = NULL;
		}

		ret = mdss_mdp_pipe_queue_data(pipe, buf);
		if (IS_ERR_VALUE(ret)) {
			pr_warn("Unable to queue data for pnum=%d\n",
					pipe->num);
			mdss_mdp_mixer_pipe_unstage(pipe);
		}

	}

#ifdef CONFIG_FB_MSM_CAMERA_CSC
	if (pre_csc_update != csc_update)
			pre_csc_update = csc_update;
#endif
	if (mfd->panel.type == WRITEBACK_PANEL)
		ret = mdss_mdp_wb_kickoff(mfd);
	else
		ret = mdss_mdp_display_commit(mdp5_data->ctl, NULL);

	mutex_unlock(&mfd->lock);

	if (IS_ERR_VALUE(ret))
		goto commit_fail;

	mdss_mdp_overlay_update_pm(mdp5_data);

	ret = mdss_mdp_display_wait4comp(mdp5_data->ctl);

	if (ret == 0) {
		mutex_lock(&mfd->lock);
		if (!mdp5_data->sd_enabled && (sd_in_pipe == 1)) {
			ret = mdss_mdp_overlay_sd_ctrl(mfd, 1);
			if (ret == 0)
				mdp5_data->sd_enabled = 1;
		}
		mutex_unlock(&mfd->lock);
	}

	mdss_fb_update_notify_update(mfd);

#if defined(CONFIG_MDNIE_LITE_TUNING)
#if defined(CONFIG_FB_MSM_MIPI_SAMSUNG_OCTA_CMD_FULL_HD_PT_PANEL) \
		|| defined(CONFIG_FB_MSM_MIPI_SAMSUNG_YOUM_CMD_FULL_HD_PT_PANEL)
	if(mdss_first_init)
	{
		mdss_mdp_ctl_intf_event(mdp5_data->ctl, MDSS_EVENT_MDNIE_DEFAULT_UPDATE, NULL);
		mdss_first_init = false;
	}
#endif
#endif

#if defined(CONFIG_FB_MSM_MIPI_SAMSUNG_OCTA_CMD_FULL_HD_PT_PANEL) || defined (CONFIG_FB_MSM_MIPI_SAMSUNG_OCTA_CMD_WQHD_PT_PANEL)\
	|| defined(CONFIG_FB_MSM_MIPI_SAMSUNG_YOUM_CMD_FULL_HD_PT_PANEL)
	mdss_mdp_ctl_intf_event(mdp5_data->ctl, MDSS_EVENT_FRAME_UPDATE, NULL);
#endif
commit_fail:
	mdss_mdp_overlay_cleanup(mfd);
	mdss_mdp_clk_ctrl(MDP_BLOCK_POWER_OFF, false);
	mdss_mdp_ctl_notify(ctl, MDP_NOTIFY_FRAME_FLUSHED);

	mutex_unlock(&mdp5_data->ov_lock);
	if (ctl->shared_lock)
		mutex_unlock(ctl->shared_lock);

	return ret;
}

static int mdss_mdp_overlay_release(struct msm_fb_data_type *mfd, int ndx)
{
	struct mdss_mdp_pipe *pipe;
	struct mdss_overlay_private *mdp5_data = mfd_to_mdp5_data(mfd);
	u32 pipe_ndx, unset_ndx = 0;
	int i;

	for (i = 0; unset_ndx != ndx && i < MDSS_MDP_MAX_SSPP; i++) {
		pipe_ndx = BIT(i);
		if (pipe_ndx & ndx) {
			unset_ndx |= pipe_ndx;
			pipe = mdss_mdp_pipe_get(mdp5_data->mdata, pipe_ndx);
			if (IS_ERR_OR_NULL(pipe)) {
				pr_warn("unknown pipe ndx=%x\n", pipe_ndx);
				continue;
			}
			mutex_lock(&mfd->lock);
			pipe->pid = 0;
			if (!list_empty(&pipe->used_list)) {
				list_del_init(&pipe->used_list);
				list_add(&pipe->cleanup_list,
					&mdp5_data->pipes_cleanup);
			}
			mutex_unlock(&mfd->lock);
			mdss_mdp_mixer_pipe_unstage(pipe);
			mdss_mdp_pipe_unmap(pipe);
		}
	}
	return 0;
}

static int mdss_mdp_overlay_unset(struct msm_fb_data_type *mfd, int ndx)
{
	int ret = 0;
	struct mdss_overlay_private *mdp5_data;

	if (!mfd)
		return -ENODEV;

	mdp5_data = mfd_to_mdp5_data(mfd);

	if (!mdp5_data || !mdp5_data->ctl)
		return -ENODEV;

	ret = mutex_lock_interruptible(&mdp5_data->ov_lock);
	if (ret)
		return ret;

	if (ndx == BORDERFILL_NDX) {
		pr_debug("borderfill disable\n");
		mdp5_data->borderfill_enable = false;
		ret = 0;
		goto done;
	}

	if (!mfd->panel_power_on) {
		ret = -EPERM;
		goto done;
	}

	pr_debug("unset ndx=%x\n", ndx);

	if (ndx & MDSS_MDP_ROT_SESSION_MASK) {
		ret = mdss_mdp_rotator_unset(ndx);
	} else {
		ret = mdss_mdp_overlay_release(mfd, ndx);
	}

done:
	mutex_unlock(&mdp5_data->ov_lock);

	return ret;
}

/**
 * mdss_mdp_overlay_release_all() - release any overlays associated with fb dev
 * @mfd:	Msm frame buffer structure associated with fb device
 * @release_all: ignore pid and release all the pipes
 *
 * @release_all: ignore pid and release all the pipes
 * Release any resources allocated by calling process, this can be called
 * on fb_release to release any overlays/rotator sessions left open.
 */
static int __mdss_mdp_overlay_release_all(struct msm_fb_data_type *mfd,
	bool release_all)
{
	struct mdss_mdp_pipe *pipe;
	struct mdss_mdp_rotator_session *rot, *tmp;
	struct mdss_overlay_private *mdp5_data = mfd_to_mdp5_data(mfd);
	u32 unset_ndx = 0;
	int cnt = 0;
	int pid = current->tgid;

	pr_debug("releasing all resources for fb%d pid=%d\n", mfd->index, pid);

	mutex_lock(&mdp5_data->ov_lock);
	mutex_lock(&mfd->lock);
	list_for_each_entry(pipe, &mdp5_data->pipes_used, used_list) {
		if (release_all || (pipe->pid == pid)) {
			unset_ndx |= pipe->ndx;
			cnt++;
		}
	}

	if (cnt == 0 && !list_empty(&mdp5_data->pipes_cleanup)) {
		pr_debug("overlay release on fb%d called without commit!",
			mfd->index);
		cnt++;
	}

	pr_debug("release_all=%d mfd->ref_cnt=%d unset_ndx=0x%x cnt=%d\n",
		release_all, mfd->ref_cnt, unset_ndx, cnt);

	mutex_unlock(&mfd->lock);

	if (unset_ndx) {
		pr_debug("%d pipes need cleanup (%x)\n", cnt, unset_ndx);
		mdss_mdp_overlay_release(mfd, unset_ndx);
	}
	mutex_unlock(&mdp5_data->ov_lock);

	if (cnt)
		mfd->mdp.kickoff_fnc(mfd, NULL);

	list_for_each_entry_safe(rot, tmp, &mdp5_data->rot_proc_list, list) {
		if (rot->pid == pid) {
			if (!list_empty(&rot->list))
				list_del_init(&rot->list);
			mdss_mdp_rotator_release(rot);
		}
	}

	return 0;
}

static int mdss_mdp_overlay_play_wait(struct msm_fb_data_type *mfd,
				      struct msmfb_overlay_data *req)
{
	int ret = 0;

	if (!mfd)
		return -ENODEV;

	ret = mfd->mdp.kickoff_fnc(mfd, NULL);
	if (!ret)
		pr_err("error displaying\n");

	return ret;
}

static int mdss_mdp_overlay_queue(struct msm_fb_data_type *mfd,
				  struct msmfb_overlay_data *req)
{
	struct mdss_mdp_pipe *pipe;
	struct mdss_mdp_data *src_data;
	int ret;
	u32 flags;
	struct mdss_data_type *mdata = mfd_to_mdata(mfd);

	pipe = mdss_mdp_pipe_get(mdata, req->id);
	if (IS_ERR_OR_NULL(pipe)) {
		pr_err("pipe ndx=%x doesn't exist\n", req->id);
		return pipe ? PTR_ERR(pipe) : -ENODEV;
	}

	pr_debug("ov queue pnum=%d\n", pipe->num);

	if (pipe->flags & MDP_SOLID_FILL)
		pr_warn("Unexpected buffer queue to a solid fill pipe\n");

	flags = (pipe->flags & MDP_SECURE_OVERLAY_SESSION);
	flags |= (pipe->flags & MDP_SECURE_DISPLAY_OVERLAY_SESSION);

	if (!mfd->panel_info->cont_splash_enabled)
		mdss_iommu_attach(mdata);

	src_data = &pipe->back_buf;
	if (src_data->num_planes) {
		pr_warn("dropped buffer pnum=%d play=%d addr=0x%x\n",
			pipe->num, pipe->play_cnt, src_data->p[0].addr);
		mdss_mdp_overlay_free_buf(src_data);
	}

	ret = mdss_mdp_overlay_get_buf(mfd, src_data, &req->data, 1, flags);
	if (IS_ERR_VALUE(ret)) {
		pr_err("src_data pmem error\n");
	}
	mdss_mdp_pipe_unmap(pipe);

	return ret;
}

static void mdss_mdp_overlay_force_cleanup(struct msm_fb_data_type *mfd)
{
	struct mdss_overlay_private *mdp5_data = mfd_to_mdp5_data(mfd);
	struct mdss_mdp_ctl *ctl = mdp5_data->ctl;
	int ret;

	pr_debug("forcing cleanup to unset dma pipes on fb%d\n", mfd->index);

	/*
	 * video mode panels require the layer to be unstaged and wait for
	 * vsync to be able to release buffer.
	 */
	if (ctl && ctl->is_video_mode) {
		ret = mdss_mdp_display_commit(ctl, NULL);
		if (!IS_ERR_VALUE(ret))
			mdss_mdp_display_wait4comp(ctl);
	}

	mdss_mdp_overlay_cleanup(mfd);
}

static void mdss_mdp_overlay_force_dma_cleanup(struct mdss_data_type *mdata)
{
	struct mdss_mdp_pipe *pipe;
	int i;

	for (i = 0; i < mdata->ndma_pipes; i++) {
		pipe = mdata->dma_pipes + i;
		if (atomic_read(&pipe->ref_cnt) && pipe->mfd)
			mdss_mdp_overlay_force_cleanup(pipe->mfd);
	}
}

static int mdss_mdp_overlay_play(struct msm_fb_data_type *mfd,
				 struct msmfb_overlay_data *req)
{
	struct mdss_overlay_private *mdp5_data = mfd_to_mdp5_data(mfd);
	int ret = 0;

	pr_debug("play req id=%x\n", req->id);

	ret = mutex_lock_interruptible(&mdp5_data->ov_lock);
	if (ret)
		return ret;

	if (!mfd->panel_power_on) {
		ret = -EPERM;
		goto done;
	}

	ret = mdss_mdp_overlay_start(mfd);
	if (ret) {
		pr_err("unable to start overlay %d (%d)\n", mfd->index, ret);
		goto done;
	}

	if (req->id & MDSS_MDP_ROT_SESSION_MASK) {
		mdss_mdp_overlay_force_dma_cleanup(mfd_to_mdata(mfd));

		ret = mdss_mdp_rotator_play(mfd, req);
	} else if (req->id == BORDERFILL_NDX) {
		pr_debug("borderfill enable\n");
		mdp5_data->borderfill_enable = true;
		ret = mdss_mdp_overlay_free_fb_pipe(mfd);
	} else {
		ret = mdss_mdp_overlay_queue(mfd, req);
	}

done:
	mutex_unlock(&mdp5_data->ov_lock);

	return ret;
}

static int mdss_mdp_overlay_free_fb_pipe(struct msm_fb_data_type *mfd)
{
	struct mdss_mdp_pipe *pipe;
	u32 fb_ndx = 0;
	struct mdss_overlay_private *mdp5_data = mfd_to_mdp5_data(mfd);

	pipe = mdss_mdp_mixer_stage_pipe(mdp5_data->ctl,
					MDSS_MDP_MIXER_MUX_LEFT,
					 MDSS_MDP_STAGE_BASE);
	if (pipe)
		fb_ndx |= pipe->ndx;

	pipe = mdss_mdp_mixer_stage_pipe(mdp5_data->ctl,
					MDSS_MDP_MIXER_MUX_RIGHT,
					 MDSS_MDP_STAGE_BASE);
	if (pipe)
		fb_ndx |= pipe->ndx;

	if (fb_ndx) {
		pr_debug("unstaging framebuffer pipes %x\n", fb_ndx);
		mdss_mdp_overlay_release(mfd, fb_ndx);
	}
	return 0;
}

static int mdss_mdp_overlay_get_fb_pipe(struct msm_fb_data_type *mfd,
					struct mdss_mdp_pipe **ppipe,
					int mixer_mux,
					struct mdp_overlay *req_ov)
{
	struct mdss_overlay_private *mdp5_data = mfd_to_mdp5_data(mfd);
	struct mdss_mdp_pipe *pipe;
	int ret;

	pipe = mdss_mdp_mixer_stage_pipe(mdp5_data->ctl, mixer_mux,
					 MDSS_MDP_STAGE_BASE);

	if (pipe == NULL) {
		struct mdss_mdp_mixer *mixer;

		mixer = mdss_mdp_mixer_get(mdp5_data->ctl,
					MDSS_MDP_MIXER_MUX_LEFT);
		if (!mixer) {
			pr_err("unable to retrieve mixer\n");
			return -ENODEV;
		}

		if (req_ov == NULL) {
			struct mdp_overlay req;
			struct fb_info *fbi = mfd->fbi;
			int bpp;

			memset(&req, 0, sizeof(req));

			bpp = fbi->var.bits_per_pixel / 8;
			req.id = MSMFB_NEW_REQUEST;
			req.src.format = mfd->fb_imgType;
			req.src.height = fbi->var.yres;
			req.src.width = fbi->fix.line_length / bpp;
			if (mixer_mux == MDSS_MDP_MIXER_MUX_RIGHT) {
				if (req.src.width <= mixer->width) {
					pr_warn("right fb pipe not needed\n");
					return -EINVAL;
				}

				req.flags |= MDSS_MDP_RIGHT_MIXER;
				req.src_rect.x = mixer->width;
				req.src_rect.w = fbi->var.xres - mixer->width;
			} else {
				req.src_rect.x = 0;
				req.src_rect.w = MIN(fbi->var.xres,
								mixer->width);
			}

			req.src_rect.y = 0;
			req.src_rect.h = req.src.height;
			req.dst_rect.x = 0;
			req.dst_rect.y = 0;
			req.dst_rect.w = req.src_rect.w;
			req.dst_rect.h = req.src_rect.h;
			req.z_order = MDSS_MDP_STAGE_BASE;

			pr_debug("allocating base pipe mux=%d\n", mixer_mux);

			ret = mdss_mdp_overlay_pipe_setup(mfd, &req, &pipe);
			if (ret)
				return ret;
		} else {
			if (mixer_mux == MDSS_MDP_MIXER_MUX_RIGHT) {
				req_ov->id = MSMFB_NEW_REQUEST;
				req_ov->flags |= MDSS_MDP_RIGHT_MIXER;
				req_ov->src_rect.w = MIN(mixer->width,
						req_ov->src_rect.w >> 1);
				req_ov->dst_rect.w = req_ov->src_rect.w;
				req_ov->src_rect.x = req_ov->src_rect.w;
				req_ov->dst_rect.x = 0;
			}

			ret = mdss_mdp_overlay_pipe_setup(mfd, req_ov, &pipe);
			if (ret)
				return ret;
		}
	}

	pr_debug("ctl=%d pnum=%d\n", mdp5_data->ctl->num, pipe->num);

	*ppipe = pipe;
	return 0;
}

static void mdss_mdp_overlay_pan_display(struct msm_fb_data_type *mfd,
					struct mdp_overlay *req,
					int image_size,
					int *pipe_ndx)
{
	struct mdss_mdp_data *buf;
	struct mdss_mdp_pipe *pipe;
	struct fb_info *fbi;
	struct mdss_overlay_private *mdp5_data;
	u32 offset;
	int bpp, ret;

	if (!mfd)
		return;

	fbi = mfd->fbi;
	mdp5_data = mfd_to_mdp5_data(mfd);

	if (!mdp5_data || !mdp5_data->ctl)
		return;

	if (!fbi->fix.smem_start || fbi->fix.smem_len == 0 ||
	     mdp5_data->borderfill_enable) {
		mfd->mdp.kickoff_fnc(mfd, NULL);
		return;
	}

	if (mutex_lock_interruptible(&mdp5_data->ov_lock))
		return;

	if (!mfd->panel_power_on) {
		mutex_unlock(&mdp5_data->ov_lock);
		return;
	}

	bpp = fbi->var.bits_per_pixel / 8;
	offset = fbi->var.xoffset * bpp +
		 fbi->var.yoffset * fbi->fix.line_length;

	if (offset > fbi->fix.smem_len) {
		pr_err("invalid fb offset=%u total length=%u\n",
		       offset, fbi->fix.smem_len);
		goto pan_display_error;
	}

	ret = mdss_mdp_overlay_start(mfd);
	if (ret) {
		pr_err("unable to start overlay %d (%d)\n", mfd->index, ret);
		goto pan_display_error;
	}

	ret = mdss_mdp_overlay_get_fb_pipe(mfd, &pipe,
					MDSS_MDP_MIXER_MUX_LEFT, req);
	if (ret) {
		pr_err("unable to allocate base pipe\n");
		goto pan_display_error;
	}

	if (mdss_mdp_pipe_map(pipe)) {
		pr_err("unable to map base pipe\n");
		goto pan_display_error;
	}
	if (pipe_ndx)
		pipe_ndx[0] = pipe->ndx;

	buf = &pipe->back_buf;
	if (is_mdss_iommu_attached()) {
		if (!mfd->iova) {
			pr_err("mfd iova is zero\n");
			goto attach_err;
		}
		buf->p[0].addr = mfd->iova;
	} else {
		buf->p[0].addr = fbi->fix.smem_start;
	}

	buf->p[0].addr += offset;
	if (image_size)
		buf->p[0].len = image_size;
	else
		buf->p[0].len = fbi->fix.smem_len - offset;
	buf->num_planes = 1;
	mdss_mdp_pipe_unmap(pipe);

	if (fbi->var.xres > MAX_MIXER_WIDTH || mfd->split_display) {
		ret = mdss_mdp_overlay_get_fb_pipe(mfd, &pipe,
					   MDSS_MDP_MIXER_MUX_RIGHT, req);
		if (ret) {
			pr_err("unable to allocate right base pipe\n");
			goto attach_err;
		}
		if (mdss_mdp_pipe_map(pipe)) {
			pr_err("unable to map right base pipe\n");
			goto attach_err;
		}
		if (pipe_ndx)
			pipe_ndx[1] = pipe->ndx;

		pipe->back_buf = *buf;
		mdss_mdp_pipe_unmap(pipe);
	}
	mutex_unlock(&mdp5_data->ov_lock);

	if ((fbi->var.activate & FB_ACTIVATE_VBL) ||
	    (fbi->var.activate & FB_ACTIVATE_FORCE))
		mfd->mdp.kickoff_fnc(mfd, NULL);

	return;

attach_err:
	mutex_unlock(&mdp5_data->ov_lock);
	mdss_mdp_overlay_unset(mfd, pipe->ndx);
	if (pipe_ndx)
		pipe_ndx[0] = INVALID_PIPE_INDEX;
	return;
pan_display_error:
	mutex_unlock(&mdp5_data->ov_lock);
}

/* function is called in irq context should have minimum processing */
static void mdss_mdp_overlay_handle_vsync(struct mdss_mdp_ctl *ctl,
						ktime_t t)
{
	struct msm_fb_data_type *mfd = NULL;
	struct mdss_overlay_private *mdp5_data = NULL;

	if (!ctl) {
		pr_err("ctl is NULL\n");
		return;
	}

	mfd = ctl->mfd;
	if (!mfd || !mfd->mdp.private1) {
		pr_warn("Invalid handle for vsync\n");
		return;
	}

	mdp5_data = mfd_to_mdp5_data(mfd);
	if (!mdp5_data) {
		pr_err("mdp5_data is NULL\n");
		return;
	}

	pr_debug("vsync on fb%d play_cnt=%d\n", mfd->index, ctl->play_cnt);

	mdp5_data->vsync_time = t;
	sysfs_notify_dirent(mdp5_data->vsync_event_sd);
}

int mdss_mdp_overlay_vsync_ctrl(struct msm_fb_data_type *mfd, int en)
{
	struct mdss_mdp_ctl *ctl = mfd_to_ctl(mfd);
	int rc;

	if (!ctl)
		return -ENODEV;
	if (!ctl->add_vsync_handler || !ctl->remove_vsync_handler)
		return -EOPNOTSUPP;
	if (!ctl->panel_data->panel_info.cont_splash_enabled
			&& !ctl->power_on) {
		pr_debug("fb%d vsync pending first update en=%d\n",
				mfd->index, en);
		return -EPERM;
	}

	pr_debug("fb%d vsync en=%d\n", mfd->index, en);

	mdss_mdp_clk_ctrl(MDP_BLOCK_POWER_ON, false);
	if (en)
		rc = ctl->add_vsync_handler(ctl, &ctl->vsync_handler);
	else
		rc = ctl->remove_vsync_handler(ctl, &ctl->vsync_handler);
	mdss_mdp_clk_ctrl(MDP_BLOCK_POWER_OFF, false);

	return rc;
}

static ssize_t dynamic_fps_sysfs_rda_dfps(struct device *dev,
	struct device_attribute *attr, char *buf)
{
	ssize_t ret;
	struct mdss_panel_data *pdata;
	struct fb_info *fbi = dev_get_drvdata(dev);
	struct msm_fb_data_type *mfd = (struct msm_fb_data_type *)fbi->par;
	struct mdss_overlay_private *mdp5_data = mfd_to_mdp5_data(mfd);

	if (!mdp5_data->ctl || !mdp5_data->ctl->power_on)
		return 0;

	pdata = dev_get_platdata(&mfd->pdev->dev);
	if (!pdata) {
		pr_err("no panel connected for fb%d\n", mfd->index);
		return -ENODEV;
	}

	ret = snprintf(buf, PAGE_SIZE, "%d\n",
		       pdata->panel_info.mipi.frame_rate);
	pr_debug("%s: '%d'\n", __func__,
		pdata->panel_info.mipi.frame_rate);

	return ret;
} /* dynamic_fps_sysfs_rda_dfps */

static ssize_t dynamic_fps_sysfs_wta_dfps(struct device *dev,
	struct device_attribute *attr, const char *buf, size_t count)
{
	int dfps, rc = 0;
	struct mdss_panel_data *pdata;
	struct fb_info *fbi = dev_get_drvdata(dev);
	struct msm_fb_data_type *mfd = (struct msm_fb_data_type *)fbi->par;
	struct mdss_overlay_private *mdp5_data = mfd_to_mdp5_data(mfd);

	rc = kstrtoint(buf, 10, &dfps);
	if (rc) {
		pr_err("%s: kstrtoint failed. rc=%d\n", __func__, rc);
		return rc;
	}

	if (!mdp5_data->ctl || !mdp5_data->ctl->power_on)
		return 0;

	pdata = dev_get_platdata(&mfd->pdev->dev);
	if (!pdata) {
		pr_err("no panel connected for fb%d\n", mfd->index);
		return -ENODEV;
	}

	if (dfps == pdata->panel_info.mipi.frame_rate) {
		pr_debug("%s: FPS is already %d\n",
			__func__, dfps);
		return count;
	}

	if (dfps < 30) {
		pr_err("Unsupported FPS. Configuring to min_fps = 30\n");
		dfps = 30;
		rc = mdss_mdp_ctl_update_fps(mdp5_data->ctl, dfps);
	} else if (dfps > 60) {
		pr_err("Unsupported FPS. Configuring to max_fps = 60\n");
		dfps = 60;
		rc = mdss_mdp_ctl_update_fps(mdp5_data->ctl, dfps);
	} else {
		rc = mdss_mdp_ctl_update_fps(mdp5_data->ctl, dfps);
	}
	if (!rc) {
		pr_info("%s: configured to '%d' FPS\n", __func__, dfps);
	} else {
		pr_err("Failed to configure '%d' FPS. rc = %d\n",
							dfps, rc);
		return rc;
	}
	pdata->panel_info.new_fps = dfps;
	return count;
} /* dynamic_fps_sysfs_wta_dfps */


static DEVICE_ATTR(dynamic_fps, S_IRUGO | S_IWUSR, dynamic_fps_sysfs_rda_dfps,
	dynamic_fps_sysfs_wta_dfps);

static struct attribute *dynamic_fps_fs_attrs[] = {
	&dev_attr_dynamic_fps.attr,
	NULL,
};
static struct attribute_group dynamic_fps_fs_attrs_group = {
	.attrs = dynamic_fps_fs_attrs,
};

static ssize_t mdss_mdp_vsync_show_event(struct device *dev,
		struct device_attribute *attr, char *buf)
{
	struct fb_info *fbi = dev_get_drvdata(dev);
	struct msm_fb_data_type *mfd = (struct msm_fb_data_type *)fbi->par;
	struct mdss_overlay_private *mdp5_data = mfd_to_mdp5_data(mfd);
	u64 vsync_ticks;
	int ret;

	if (!mdp5_data->ctl ||
		(!mdp5_data->ctl->panel_data->panel_info.cont_splash_enabled
			&& !mdp5_data->ctl->power_on))
		return -EAGAIN;

	vsync_ticks = ktime_to_ns(mdp5_data->vsync_time);

	pr_debug("fb%d vsync=%llu", mfd->index, vsync_ticks);
	ret = scnprintf(buf, PAGE_SIZE, "VSYNC=%llu", vsync_ticks);

	return ret;
}

static inline int mdss_mdp_ad_is_supported(struct msm_fb_data_type *mfd)
{
	struct mdss_mdp_ctl *ctl = mfd_to_ctl(mfd);
	struct mdss_mdp_mixer *mixer;

	if (!ctl) {
		pr_debug("there is no ctl attached to fb\n");
		return 0;
	}

	mixer = mdss_mdp_mixer_get(ctl, MDSS_MDP_MIXER_MUX_LEFT);
	if (mixer && (mixer->num > ctl->mdata->nad_cfgs)) {
		if (!mixer)
			pr_warn("there is no mixer attached to fb\n");
		else
			pr_debug("mixer attached (%d) doesnt support ad\n",
				 mixer->num);
		return 0;
	}

	mixer = mdss_mdp_mixer_get(ctl, MDSS_MDP_MIXER_MUX_RIGHT);
	if (mixer && (mixer->num > ctl->mdata->nad_cfgs))
		return 0;

	return 1;
}

static ssize_t mdss_mdp_ad_show(struct device *dev,
		struct device_attribute *attr, char *buf)
{
	struct fb_info *fbi = dev_get_drvdata(dev);
	struct msm_fb_data_type *mfd = fbi->par;
	struct mdss_overlay_private *mdp5_data = mfd_to_mdp5_data(mfd);
	int ret, state;

	state = mdss_mdp_ad_is_supported(mfd) ? mdp5_data->ad_state : -1;

	ret = scnprintf(buf, PAGE_SIZE, "%d", state);

	return ret;
}

static ssize_t mdss_mdp_ad_store(struct device *dev,
		struct device_attribute *attr, const char *buf, size_t count)
{
	struct fb_info *fbi = dev_get_drvdata(dev);
	struct msm_fb_data_type *mfd = fbi->par;
	struct mdss_overlay_private *mdp5_data = mfd_to_mdp5_data(mfd);
	int ret, ad;

	ret = kstrtoint(buf, 10, &ad);
	if (ret) {
		pr_err("Invalid input for ad\n");
		return -EINVAL;
	}

	mdp5_data->ad_state = ad;
	sysfs_notify(&dev->kobj, NULL, "ad");

	return count;
}


static DEVICE_ATTR(vsync_event, S_IRUGO, mdss_mdp_vsync_show_event, NULL);
static DEVICE_ATTR(ad, S_IRUGO | S_IWUSR | S_IWGRP, mdss_mdp_ad_show,
	mdss_mdp_ad_store);

static struct attribute *mdp_overlay_sysfs_attrs[] = {
	&dev_attr_vsync_event.attr,
	&dev_attr_ad.attr,
	NULL,
};

static struct attribute_group mdp_overlay_sysfs_group = {
	.attrs = mdp_overlay_sysfs_attrs,
};

static int mdss_mdp_hw_cursor_update(struct msm_fb_data_type *mfd,
				     struct fb_cursor *cursor)
{
	struct mdss_overlay_private *mdp5_data = mfd_to_mdp5_data(mfd);
	struct mdss_mdp_mixer *mixer;
	struct fb_image *img = &cursor->image;
	u32 blendcfg;
	int off, ret = 0;

	if (!mfd->cursor_buf && (cursor->set & FB_CUR_SETIMAGE)) {
		mfd->cursor_buf = dma_alloc_coherent(NULL, MDSS_MDP_CURSOR_SIZE,
					(dma_addr_t *) &mfd->cursor_buf_phys,
					GFP_KERNEL);
		if (!mfd->cursor_buf) {
			pr_err("can't allocate cursor buffer\n");
			return -ENOMEM;
		}

		ret = msm_iommu_map_contig_buffer(mfd->cursor_buf_phys,
			mdss_get_iommu_domain(MDSS_IOMMU_DOMAIN_UNSECURE),
			0, MDSS_MDP_CURSOR_SIZE, SZ_4K, 0,
			&(mfd->cursor_buf_iova));
		if (IS_ERR_VALUE(ret)) {
			dma_free_coherent(NULL, MDSS_MDP_CURSOR_SIZE,
					  mfd->cursor_buf,
					  (dma_addr_t) mfd->cursor_buf_phys);
			pr_err("unable to map cursor buffer to iommu(%d)\n",
			       ret);
			return -ENOMEM;
		}
	}

	mixer = mdss_mdp_mixer_get(mdp5_data->ctl, MDSS_MDP_MIXER_MUX_DEFAULT);
	off = MDSS_MDP_REG_LM_OFFSET(mixer->num);

	if ((img->width > MDSS_MDP_CURSOR_WIDTH) ||
		(img->height > MDSS_MDP_CURSOR_HEIGHT) ||
		(img->depth != 32))
		return -EINVAL;

	pr_debug("mixer=%d enable=%x set=%x\n", mixer->num, cursor->enable,
			cursor->set);

	mdss_mdp_clk_ctrl(MDP_BLOCK_POWER_ON, false);
	blendcfg = MDSS_MDP_REG_READ(off + MDSS_MDP_REG_LM_CURSOR_BLEND_CONFIG);

	if (cursor->set & FB_CUR_SETPOS)
		MDSS_MDP_REG_WRITE(off + MDSS_MDP_REG_LM_CURSOR_START_XY,
				   (img->dy << 16) | img->dx);

	if (cursor->set & FB_CUR_SETIMAGE) {
		int calpha_en, transp_en, alpha, size, cursor_addr;
		ret = copy_from_user(mfd->cursor_buf, img->data,
				     img->width * img->height * 4);
		if (ret)
			return ret;

		if (is_mdss_iommu_attached())
			cursor_addr = mfd->cursor_buf_iova;
		else
			cursor_addr = mfd->cursor_buf_phys;

		if (img->bg_color == 0xffffffff)
			transp_en = 0;
		else
			transp_en = 1;

		alpha = (img->fg_color & 0xff000000) >> 24;

		if (alpha)
			calpha_en = 0x0; /* xrgb */
		else
			calpha_en = 0x2; /* argb */

		size = (img->height << 16) | img->width;
		MDSS_MDP_REG_WRITE(off + MDSS_MDP_REG_LM_CURSOR_IMG_SIZE, size);
		MDSS_MDP_REG_WRITE(off + MDSS_MDP_REG_LM_CURSOR_SIZE, size);
		MDSS_MDP_REG_WRITE(off + MDSS_MDP_REG_LM_CURSOR_STRIDE,
				   img->width * 4);
		MDSS_MDP_REG_WRITE(off + MDSS_MDP_REG_LM_CURSOR_BASE_ADDR,
				   cursor_addr);

		wmb();

		blendcfg &= ~0x1;
		blendcfg |= (transp_en << 3) | (calpha_en << 1);
		MDSS_MDP_REG_WRITE(off + MDSS_MDP_REG_LM_CURSOR_BLEND_CONFIG,
				   blendcfg);
		if (calpha_en)
			MDSS_MDP_REG_WRITE(off +
					   MDSS_MDP_REG_LM_CURSOR_BLEND_PARAM,
					   alpha);

		if (transp_en) {
			MDSS_MDP_REG_WRITE(off +
				   MDSS_MDP_REG_LM_CURSOR_BLEND_TRANSP_LOW0,
				   ((img->bg_color & 0xff00) << 8) |
				   (img->bg_color & 0xff));
			MDSS_MDP_REG_WRITE(off +
				   MDSS_MDP_REG_LM_CURSOR_BLEND_TRANSP_LOW1,
				   ((img->bg_color & 0xff0000) >> 16));
			MDSS_MDP_REG_WRITE(off +
				   MDSS_MDP_REG_LM_CURSOR_BLEND_TRANSP_HIGH0,
				   ((img->bg_color & 0xff00) << 8) |
				   (img->bg_color & 0xff));
			MDSS_MDP_REG_WRITE(off +
				   MDSS_MDP_REG_LM_CURSOR_BLEND_TRANSP_HIGH1,
				   ((img->bg_color & 0xff0000) >> 16));
		}
	}

	if (!cursor->enable != !(blendcfg & 0x1)) {
		if (cursor->enable) {
			pr_debug("enable hw cursor on mixer=%d\n", mixer->num);
			blendcfg |= 0x1;
		} else {
			pr_debug("disable hw cursor on mixer=%d\n", mixer->num);
			blendcfg &= ~0x1;
		}

		MDSS_MDP_REG_WRITE(off + MDSS_MDP_REG_LM_CURSOR_BLEND_CONFIG,
				   blendcfg);

		mixer->cursor_enabled = cursor->enable;
		mixer->params_changed++;
	}

	mixer->ctl->flush_bits |= BIT(6) << mixer->num;
	mdss_mdp_clk_ctrl(MDP_BLOCK_POWER_OFF, false);

	return 0;
}

static int mdss_bl_scale_config(struct msm_fb_data_type *mfd,
						struct mdp_bl_scale_data *data)
{
	int ret = 0;
	int curr_bl;
	mutex_lock(&mfd->bl_lock);
	curr_bl = mfd->bl_level;
	mfd->bl_scale = data->scale;
	mfd->bl_min_lvl = data->min_lvl;
	pr_debug("update scale = %d, min_lvl = %d\n", mfd->bl_scale,
							mfd->bl_min_lvl);

	/* update current backlight to use new scaling*/
	mdss_fb_set_backlight(mfd, curr_bl);
	mutex_unlock(&mfd->bl_lock);
	return ret;
}

static int mdss_mdp_pp_ioctl(struct msm_fb_data_type *mfd,
				void __user *argp)
{
	int ret;
	struct msmfb_mdp_pp mdp_pp;
	u32 copyback = 0;
	u32 copy_from_kernel = 0;

	ret = copy_from_user(&mdp_pp, argp, sizeof(mdp_pp));
	if (ret)
		return ret;

	/* Supprt only MDP register read/write and
	exit_dcm in DCM state*/
	if (mfd->dcm_state == DCM_ENTER &&
			(mdp_pp.op != mdp_op_calib_buffer &&
			mdp_pp.op != mdp_op_calib_dcm_state))
		return -EPERM;

	switch (mdp_pp.op) {
	case mdp_op_pa_cfg:
		ret = mdss_mdp_pa_config(&mdp_pp.data.pa_cfg_data,
					&copyback);
		break;

	case mdp_op_pa_v2_cfg:
		ret = mdss_mdp_pa_v2_config(&mdp_pp.data.pa_v2_cfg_data,
					&copyback);
		break;

	case mdp_op_pcc_cfg:
		ret = mdss_mdp_pcc_config(&mdp_pp.data.pcc_cfg_data,
					&copyback);
		break;

	case mdp_op_lut_cfg:
		switch (mdp_pp.data.lut_cfg_data.lut_type) {
		case mdp_lut_igc:
			ret = mdss_mdp_igc_lut_config(
					(struct mdp_igc_lut_data *)
					&mdp_pp.data.lut_cfg_data.data,
					&copyback, copy_from_kernel);
			break;

		case mdp_lut_pgc:
			ret = mdss_mdp_argc_config(
				&mdp_pp.data.lut_cfg_data.data.pgc_lut_data,
				&copyback);
			break;

		case mdp_lut_hist:
			ret = mdss_mdp_hist_lut_config(
				(struct mdp_hist_lut_data *)
				&mdp_pp.data.lut_cfg_data.data, &copyback);
			break;

		default:
			ret = -ENOTSUPP;
			break;
		}
		break;
	case mdp_op_dither_cfg:
		ret = mdss_mdp_dither_config(
				&mdp_pp.data.dither_cfg_data,
				&copyback);
		break;
	case mdp_op_gamut_cfg:
		ret = mdss_mdp_gamut_config(
				&mdp_pp.data.gamut_cfg_data,
				&copyback);
		break;
	case mdp_bl_scale_cfg:
		ret = mdss_bl_scale_config(mfd, (struct mdp_bl_scale_data *)
						&mdp_pp.data.bl_scale_data);
		break;
	case mdp_op_ad_cfg:
		ret = mdss_mdp_ad_config(mfd, &mdp_pp.data.ad_init_cfg);
		break;
	case mdp_op_ad_input:
		ret = mdss_mdp_ad_input(mfd, &mdp_pp.data.ad_input, 1);
		if (ret > 0) {
			ret = 0;
			copyback = 1;
		}
		break;
	case mdp_op_calib_cfg:
		ret = mdss_mdp_calib_config((struct mdp_calib_config_data *)
					 &mdp_pp.data.calib_cfg, &copyback);
		break;
	case mdp_op_calib_mode:
		ret = mdss_mdp_calib_mode(mfd, &mdp_pp.data.mdss_calib_cfg);
		break;
	case mdp_op_calib_buffer:
		ret = mdss_mdp_calib_config_buffer(
				(struct mdp_calib_config_buffer *)
				 &mdp_pp.data.calib_buffer, &copyback);
		break;
	case mdp_op_calib_dcm_state:
		ret = mdss_fb_dcm(mfd, mdp_pp.data.calib_dcm.dcm_state);
		break;
	default:
		pr_err("Unsupported request to MDP_PP IOCTL. %d = op\n",
								mdp_pp.op);
		ret = -EINVAL;
		break;
	}
	if ((ret == 0) && copyback)
		ret = copy_to_user(argp, &mdp_pp, sizeof(struct msmfb_mdp_pp));
	return ret;
}

static int mdss_mdp_histo_ioctl(struct msm_fb_data_type *mfd, u32 cmd,
				void __user *argp)
{
	int ret = -ENOSYS;
	struct mdp_histogram_data hist;
	struct mdp_histogram_start_req hist_req;
	u32 block;
	u32 pp_bus_handle;
	static int req = -1;

	switch (cmd) {
	case MSMFB_HISTOGRAM_START:
		if (!mfd->panel_power_on)
			return -EPERM;

		pp_bus_handle = mdss_mdp_get_mdata()->pp_bus_hdl;
		req = msm_bus_scale_client_update_request(pp_bus_handle,
				PP_CLK_CFG_ON);
		if (req)
			pr_err("Updated pp_bus_scale failed, ret = %d", req);

		ret = copy_from_user(&hist_req, argp, sizeof(hist_req));
		if (ret)
			return ret;

		ret = mdss_mdp_hist_start(&hist_req);
		break;

	case MSMFB_HISTOGRAM_STOP:
		ret = copy_from_user(&block, argp, sizeof(int));
		if (ret)
			return ret;

		ret = mdss_mdp_hist_stop(block);
		if (ret)
			return ret;

		if (!req) {
			pp_bus_handle = mdss_mdp_get_mdata()->pp_bus_hdl;
			req = msm_bus_scale_client_update_request(pp_bus_handle,
				 PP_CLK_CFG_OFF);
			if (req)
				pr_err("Updated pp_bus_scale failed, ret = %d",
					req);
		}
		break;

	case MSMFB_HISTOGRAM:
		if (!mfd->panel_power_on)
			return -EPERM;

		ret = copy_from_user(&hist, argp, sizeof(hist));
		if (ret)
			return ret;

		ret = mdss_mdp_hist_collect(&hist);
		if (!ret)
			ret = copy_to_user(argp, &hist, sizeof(hist));
		break;
	default:
		break;
	}
	return ret;
}

static int mdss_fb_set_metadata(struct msm_fb_data_type *mfd,
				struct msmfb_metadata *metadata)
{
	struct mdss_data_type *mdata = mfd_to_mdata(mfd);
	struct mdss_mdp_ctl *ctl = mfd_to_ctl(mfd);
	int ret = 0;
	if (!ctl)
		return  -EPERM;
	switch (metadata->op) {
	case metadata_op_vic:
		if (mfd->panel_info)
			mfd->panel_info->vic =
				metadata->data.video_info_code;
		else
			ret = -EINVAL;
		break;
	case metadata_op_crc:
		if (!mfd->panel_power_on)
			return -EPERM;
		ret = mdss_misr_set(mdata, &metadata->data.misr_request, ctl);
		break;
	case metadata_op_wb_format:
		ret = mdss_mdp_wb_set_format(mfd, metadata->data.mixer_cfg.writeback_format);
		break;
	case metadata_op_wb_secure:
		ret = mdss_mdp_wb_set_secure(mfd, metadata->data.secure_en);
		break;
	default:
		pr_warn("unsupported request to MDP META IOCTL\n");
		ret = -EINVAL;
		break;
	}
	return ret;
}

static int mdss_fb_get_hw_caps(struct msm_fb_data_type *mfd,
		struct mdss_hw_caps *caps)
{
	struct mdss_data_type *mdata = mfd_to_mdata(mfd);
	caps->mdp_rev = mdata->mdp_rev;
	caps->vig_pipes = mdata->nvig_pipes;
	caps->rgb_pipes = mdata->nrgb_pipes;
	caps->dma_pipes = mdata->ndma_pipes;
	if (mdata->has_bwc)
		caps->features |= MDP_BWC_EN;
	if (mdata->has_decimation)
		caps->features |= MDP_DECIMATION_EN;
	return 0;
}

static int mdss_fb_get_metadata(struct msm_fb_data_type *mfd,
				struct msmfb_metadata *metadata)
{
	struct mdss_data_type *mdata = mfd_to_mdata(mfd);
	struct mdss_mdp_ctl *ctl = mfd_to_ctl(mfd);
	int ret = 0;
	if (!ctl)
		return -EPERM;
	switch (metadata->op) {
	case metadata_op_frame_rate:
		metadata->data.panel_frame_rate =
			mdss_panel_get_framerate(mfd->panel_info);
		break;
	case metadata_op_get_caps:
		ret = mdss_fb_get_hw_caps(mfd, &metadata->data.caps);
		break;
	case metadata_op_crc:
		if (!mfd->panel_power_on)
			return -EPERM;
		ret = mdss_misr_get(mdata, &metadata->data.misr_request, ctl);
		break;
	case metadata_op_wb_format:
		ret = mdss_mdp_wb_get_format(mfd, &metadata->data.mixer_cfg);
		break;
	case metadata_op_wb_secure:
		ret = mdss_mdp_wb_get_secure(mfd, &metadata->data.secure_en);
		break;
	default:
		pr_warn("Unsupported request to MDP META IOCTL.\n");
		ret = -EINVAL;
		break;
	}
	return ret;
}

static int mdss_mdp_overlay_ioctl_handler(struct msm_fb_data_type *mfd,
					  u32 cmd, void __user *argp)
{
	struct mdss_overlay_private *mdp5_data = mfd_to_mdp5_data(mfd);
	struct mdp_overlay *req = NULL;
	int val, ret = -ENOSYS;
	struct msmfb_metadata metadata;

	switch (cmd) {
	case MSMFB_MDP_PP:
		ret = mdss_mdp_pp_ioctl(mfd, argp);
		break;

	case MSMFB_HISTOGRAM_START:
	case MSMFB_HISTOGRAM_STOP:
	case MSMFB_HISTOGRAM:
		ret = mdss_mdp_histo_ioctl(mfd, cmd, argp);
		break;

	case MSMFB_OVERLAY_GET:
		req = kmalloc(sizeof(struct mdp_overlay), GFP_KERNEL);
		if (!req)
			return -ENOMEM;
		ret = copy_from_user(req, argp, sizeof(*req));
		if (!ret) {
			ret = mdss_mdp_overlay_get(mfd, req);

			if (!IS_ERR_VALUE(ret))
				ret = copy_to_user(argp, req, sizeof(*req));
		}

		if (ret)
			pr_debug("OVERLAY_GET failed (%d)\n", ret);
		break;

	case MSMFB_OVERLAY_SET:
		req = kmalloc(sizeof(struct mdp_overlay), GFP_KERNEL);
		if (!req)
			return -ENOMEM;
		ret = copy_from_user(req, argp, sizeof(*req));
		if (!ret) {
			ret = mdss_mdp_overlay_set(mfd, req);

			if (!IS_ERR_VALUE(ret))
				ret = copy_to_user(argp, req, sizeof(*req));
		}
		if (ret)
			pr_debug("OVERLAY_SET failed (%d)\n", ret);
		break;


	case MSMFB_OVERLAY_UNSET:
		if (!IS_ERR_VALUE(copy_from_user(&val, argp, sizeof(val))))
			ret = mdss_mdp_overlay_unset(mfd, val);
		break;

	case MSMFB_OVERLAY_PLAY_ENABLE:
		if (!copy_from_user(&val, argp, sizeof(val))) {
			mdp5_data->overlay_play_enable = val;
			ret = 0;
		} else {
			pr_err("OVERLAY_PLAY_ENABLE failed (%d)\n", ret);
			ret = -EFAULT;
		}
		break;

	case MSMFB_OVERLAY_PLAY:
		if (mdp5_data->overlay_play_enable) {
			struct msmfb_overlay_data data;

			ret = copy_from_user(&data, argp, sizeof(data));
			if (!ret)
				ret = mdss_mdp_overlay_play(mfd, &data);

			if (ret)
				pr_debug("OVERLAY_PLAY failed (%d)\n", ret);
		} else {
			ret = 0;
		}
		break;

	case MSMFB_OVERLAY_PLAY_WAIT:
		if (mdp5_data->overlay_play_enable) {
			struct msmfb_overlay_data data;

			ret = copy_from_user(&data, argp, sizeof(data));
			if (!ret)
				ret = mdss_mdp_overlay_play_wait(mfd, &data);

			if (ret)
				pr_err("OVERLAY_PLAY_WAIT failed (%d)\n", ret);
		} else {
			ret = 0;
		}
		break;

	case MSMFB_VSYNC_CTRL:
	case MSMFB_OVERLAY_VSYNC_CTRL:
		if (!copy_from_user(&val, argp, sizeof(val))) {
			ret = mdss_mdp_overlay_vsync_ctrl(mfd, val);
		} else {
			pr_err("MSMFB_OVERLAY_VSYNC_CTRL failed (%d)\n", ret);
			ret = -EFAULT;
		}
		break;
	case MSMFB_OVERLAY_COMMIT:
		mdss_fb_wait_for_fence(&(mfd->mdp_sync_pt_data));
		ret = mfd->mdp.kickoff_fnc(mfd, NULL);
		break;
	case MSMFB_METADATA_SET:
		ret = copy_from_user(&metadata, argp, sizeof(metadata));
		if (ret)
			return ret;
		ret = mdss_fb_set_metadata(mfd, &metadata);
		break;
	case MSMFB_METADATA_GET:
		ret = copy_from_user(&metadata, argp, sizeof(metadata));
		if (ret)
			return ret;
		ret = mdss_fb_get_metadata(mfd, &metadata);
		if (!ret)
			ret = copy_to_user(argp, &metadata, sizeof(metadata));
		break;
	default:
		if (mfd->panel.type == WRITEBACK_PANEL)
			ret = mdss_mdp_wb_ioctl_handler(mfd, cmd, argp);
		break;
	}

	kfree(req);
	return ret;
}

/**
 * __mdss_mdp_overlay_ctl_init - Helper function to intialize control structure
 * @mfd: msm frame buffer data structure associated with the fb device.
 *
 * Helper function that allocates and initializes the mdp control structure
 * for a frame buffer device. Whenver applicable, this function will also setup
 * the control for the split display path as well.
 *
 * Return: pointer to the newly allocated control structure.
 */
static struct mdss_mdp_ctl *__mdss_mdp_overlay_ctl_init(
	struct msm_fb_data_type *mfd)
{
	int rc = 0;
	struct mdss_mdp_ctl *ctl;
	struct mdss_panel_data *pdata;

	if (!mfd)
		return ERR_PTR(-EINVAL);

	pdata = dev_get_platdata(&mfd->pdev->dev);
	if (!pdata) {
		pr_err("no panel connected for fb%d\n", mfd->index);
		rc = -ENODEV;
		goto error;
	}

	ctl = mdss_mdp_ctl_init(pdata, mfd);
	if (IS_ERR_OR_NULL(ctl)) {
		pr_err("Unable to initialize ctl for fb%d\n",
			mfd->index);
		rc = PTR_ERR(ctl);
		goto error;
	}
	ctl->vsync_handler.vsync_handler =
					mdss_mdp_overlay_handle_vsync;
	ctl->vsync_handler.cmd_post_flush = false;

	if (mfd->split_display && pdata->next) {
		/* enable split display */
		rc = mdss_mdp_ctl_split_display_setup(ctl, pdata->next);
		if (rc) {
			mdss_mdp_ctl_destroy(ctl);
			goto error;
		}
	}

error:
	if (rc)
		return ERR_PTR(rc);
	else
		return ctl;
}

static int mdss_mdp_overlay_on(struct msm_fb_data_type *mfd)
{
	int rc;
	struct mdss_overlay_private *mdp5_data;
	struct mdss_mdp_ctl *ctl = NULL;
	struct mdss_panel_info *pinfo = mfd->panel_info;

	if (!mfd)
		return -ENODEV;

	if (mfd->key != MFD_KEY)
		return -EINVAL;

	pr_info("%s: ++ \n",__func__);
	mdp5_data = mfd_to_mdp5_data(mfd);
	if (!mdp5_data)
		return -EINVAL;

	if (!mdp5_data->ctl) {
		ctl = __mdss_mdp_overlay_ctl_init(mfd);
		if (IS_ERR_OR_NULL(ctl))
			return PTR_ERR(ctl);
		mdp5_data->ctl = ctl;
	}

	if (!mfd->panel_info->cont_splash_enabled &&
		(mfd->panel_info->type != DTV_PANEL) &&
		(mfd->panel_info->type != WRITEBACK_PANEL) &&
		!(pinfo->alpm_event && pinfo->alpm_event(CHECK_PREVIOUS_STATUS))) {
		rc = mdss_mdp_overlay_start(mfd);
		if (!IS_ERR_VALUE(rc))
			rc = mdss_mdp_overlay_kickoff(mfd, NULL);
	} else {
		rc = mdss_mdp_ctl_setup(mdp5_data->ctl);
		if (rc)
			return rc;
	}

	if (IS_ERR_VALUE(rc)) {
		pr_err("Failed to turn on fb%d\n", mfd->index);
		mdss_mdp_overlay_off(mfd);
	}

	pr_info("%s: -- \n",__func__);

	return rc;
}

static int mdss_mdp_overlay_off(struct msm_fb_data_type *mfd)
{
	int rc;
	struct mdss_overlay_private *mdp5_data;
	struct mdss_mdp_mixer *mixer;
	int need_cleanup;
	struct mdss_panel_info *pinfo;

	if (!mfd)
		return -ENODEV;

	if (mfd->key != MFD_KEY)
		return -EINVAL;

	pinfo = mfd->panel_info;

	mdp5_data = mfd_to_mdp5_data(mfd);

	if (!mdp5_data || !mdp5_data->ctl) {
		pr_err("ctl not initialized\n");
		return -ENODEV;
	}

	if (!mdp5_data->ctl->power_on)
		return 0;

	mdss_mdp_overlay_free_fb_pipe(mfd);

	mixer = mdss_mdp_mixer_get(mdp5_data->ctl, MDSS_MDP_MIXER_MUX_LEFT);
	if (mixer)
		mixer->cursor_enabled = 0;

	mixer = mdss_mdp_mixer_get(mdp5_data->ctl, MDSS_MDP_MIXER_MUX_RIGHT);
	if (mixer)
		mixer->cursor_enabled = 0;

	mutex_lock(&mfd->lock);
	need_cleanup = !list_empty(&mdp5_data->pipes_cleanup);
	mutex_unlock(&mfd->lock);

	if (need_cleanup) {
		if (pinfo->alpm_event && pinfo->alpm_event(CHECK_CURRENT_STATUS)) {
			pr_debug("[ALPM_DEBUG] %s, Skip cleanup pipes on fb%d\n",\
				 __func__, mfd->index);
		} else {
			pr_debug("cleaning up pipes on fb%d\n", mfd->index);
			mdss_mdp_overlay_kickoff(mfd, NULL);
		}
	}

	rc = mdss_mdp_ctl_stop(mdp5_data->ctl);
	if (rc == 0) {
		__mdss_mdp_overlay_free_list_purge(mfd);
		mdss_mdp_ctl_notifier_unregister(mdp5_data->ctl,
				&mfd->mdp_sync_pt_data.notifier);

		if (!mfd->ref_cnt) {
			mdp5_data->borderfill_enable = false;
			mdss_mdp_ctl_destroy(mdp5_data->ctl);
			mdp5_data->ctl = NULL;
		}

		if (atomic_dec_return(&ov_active_panels) == 0)
			mdss_mdp_rotator_release_all();

		rc = pm_runtime_put(&mfd->pdev->dev);
		if (rc)
			pr_err("unable to suspend w/pm_runtime_put (%d)\n", rc);
	}

	return rc;
}

int mdss_panel_register_done(struct mdss_panel_data *pdata)
{
	/*
	 * Clocks are already on if continuous splash is enabled,
	 * increasing ref_cnt to help balance clocks once done.
	 */
	if (pdata->panel_info.cont_splash_enabled) {
		mdss_mdp_clk_ctrl(MDP_BLOCK_POWER_ON, false);
		mdss_mdp_footswitch_ctrl_splash(1);
#ifdef CONFIG_FB_MSM_EDP_SAMSUNG
		mdss_mdp_clk_ctrl(MDP_BLOCK_POWER_OFF, false);
#endif

	}
	return 0;
}

/**
 * mdss_mdp_overlay_handoff() - Read MDP registers to handoff an active ctl path
 * @mfd: Msm frame buffer structure associated with the fb device.
 *
 * This function populates the MDP software structures with the current state of
 * the MDP hardware to handoff any active control path for the framebuffer
 * device. This is needed to identify any ctl, mixers and pipes being set up by
 * the bootloader to display the splash screen when the continuous splash screen
 * feature is enabled in kernel.
 */
static int mdss_mdp_overlay_handoff(struct msm_fb_data_type *mfd)
{
	int rc = 0;
	struct mdss_data_type *mdata = mfd_to_mdata(mfd);
	struct mdss_overlay_private *mdp5_data = mfd_to_mdp5_data(mfd);
	int i, j;
	u32 reg;
	struct mdss_mdp_pipe *pipe = NULL;
	struct mdss_mdp_ctl *ctl = NULL;

	if (!mdp5_data->ctl) {
		ctl = __mdss_mdp_overlay_ctl_init(mfd);
		if (IS_ERR_OR_NULL(ctl)) {
			rc = PTR_ERR(ctl);
			goto error;
		}
		mdp5_data->ctl = ctl;
	}

	/*
	 * vsync interrupt needs on during continuous splash, this is
	 * to initialize necessary ctl members here.
	 */
	rc = mdss_mdp_ctl_start(ctl, true);
	if (rc) {
		pr_err("Failed to initialize ctl\n");
		goto error;
	}

	ctl->clk_rate = mdss_mdp_get_clk_rate(MDSS_CLK_MDP_SRC);
	pr_debug("Set the ctl clock rate to %d Hz\n", ctl->clk_rate);

	for (i = 0; i < mdata->nmixers_intf; i++) {
		reg = mdss_mdp_ctl_read(ctl, MDSS_MDP_REG_CTL_LAYER(i));
		pr_debug("for lm%d reg = 0x%09x\n", i, reg);
		for (j = MDSS_MDP_SSPP_VIG0; j < MDSS_MDP_MAX_SSPP; j++) {
			u32 cfg = j * 3;
			if ((j == MDSS_MDP_SSPP_VIG3) ||
				(j == MDSS_MDP_SSPP_RGB3)) {
				/* Add 2 to account for Cursor & Border bits */
				cfg += 2;
			}
			if (reg & (0x7 << cfg)) {
				pr_debug("Pipe %d staged\n", j);
				pipe = mdss_mdp_pipe_search(mdata, BIT(j));
				if (!pipe) {
					pr_warn("Invalid pipe %d staged\n", j);
					continue;
				}

				rc = mdss_mdp_pipe_handoff(pipe);
				if (rc) {
					pr_err("Failed to handoff pipe num %d\n"
						, pipe->num);
					goto error;
				}

				rc = mdss_mdp_mixer_handoff(ctl, i, pipe);
				if (rc) {
					pr_err("failed to handoff mixer num %d\n"
						, i);
					goto error;
				}
			}
		}
	}

	rc = mdss_mdp_smp_handoff(mdata);
	if (rc)
		pr_err("Failed to handoff smps\n");

#if defined(CONFIG_FB_MSM_MIPI_SAMSUNG_TFT_VIDEO_WQXGA_PT_PANEL)
	mdp5_data->handoff = false;
#else
	mdp5_data->handoff = true;
#endif

error:
	if (rc && ctl) {
		__mdss_mdp_handoff_cleanup_pipes(mfd, MDSS_MDP_PIPE_TYPE_RGB);
		__mdss_mdp_handoff_cleanup_pipes(mfd, MDSS_MDP_PIPE_TYPE_VIG);
		__mdss_mdp_handoff_cleanup_pipes(mfd, MDSS_MDP_PIPE_TYPE_DMA);
		mdss_mdp_ctl_destroy(ctl);
		mdp5_data->ctl = NULL;
		mdp5_data->handoff = false;
	}

	return rc;
}

static int mdss_mdp_overlay_splash_image(struct msm_fb_data_type *mfd,
						int *pipe_ndx, int splash_event)
{
	struct mdp_overlay req;
	int rc = 0;
	struct fb_info *fbi = NULL;
	int image_len = 0;

	if (!mfd || !mfd->fbi || !mfd->fbi->screen_base || !pipe_ndx) {
		pr_err("Invalid input parameter\n");
		return -EINVAL;
	}

	fbi = mfd->fbi;
	image_len = SPLASH_IMAGE_WIDTH * SPLASH_IMAGE_HEIGHT * SPLASH_IMAGE_BPP;

	if (SPLASH_IMAGE_WIDTH > fbi->var.xres ||
			SPLASH_IMAGE_HEIGHT > fbi->var.yres ||
			SPLASH_IMAGE_BPP > fbi->var.bits_per_pixel / 8 ||
			image_len > fbi->fix.smem_len) {
		pr_err("Invalid splash parameter configuration\n");
		return -EINVAL;
	}

	if (splash_event == MDP_CREATE_SPLASH_OV) {
		pipe_ndx[0] = INVALID_PIPE_INDEX;
		pipe_ndx[1] = INVALID_PIPE_INDEX;

		memset(&req, 0, sizeof(struct mdp_overlay));
		req.src.width = req.dst_rect.w = req.src_rect.w =
				SPLASH_IMAGE_WIDTH;
		req.src.height = req.dst_rect.h = req.src_rect.h =
				SPLASH_IMAGE_HEIGHT;
		req.src.format = SPLASH_IMAGE_FORMAT;
		req.id = MSMFB_NEW_REQUEST;
		req.z_order = MDSS_MDP_STAGE_0;
		req.is_fg = 1;
		req.alpha = 0xff;
		req.transp_mask = MDP_TRANSP_NOP;
		req.dst_rect.x =
			(fbi->var.xres >> 1) - (SPLASH_IMAGE_WIDTH >> 1);
		req.dst_rect.y =
			(fbi->var.yres >> 1) - (SPLASH_IMAGE_HEIGHT >> 1);

		memcpy(fbi->screen_base, splash_bgr888_image, image_len);
		mdss_mdp_overlay_pan_display(mfd, &req, image_len, pipe_ndx);

	} else if (splash_event == MDP_REMOVE_SPLASH_OV) {
		if (pipe_ndx[0] != INVALID_PIPE_INDEX)
			mdss_mdp_overlay_unset(mfd, pipe_ndx[0]);
		if (pipe_ndx[1] != INVALID_PIPE_INDEX)
			mdss_mdp_overlay_unset(mfd, pipe_ndx[1]);
	}

	return rc;
}

int mdss_mdp_overlay_init(struct msm_fb_data_type *mfd)
{
	struct device *dev = mfd->fbi->dev;
	struct msm_mdp_interface *mdp5_interface = &mfd->mdp;
	struct mdss_overlay_private *mdp5_data = NULL;
	int rc;

	mdp5_interface->on_fnc = mdss_mdp_overlay_on;
	mdp5_interface->off_fnc = mdss_mdp_overlay_off;
	mdp5_interface->release_fnc = __mdss_mdp_overlay_release_all;
	mdp5_interface->do_histogram = NULL;
	mdp5_interface->cursor_update = mdss_mdp_hw_cursor_update;
	mdp5_interface->dma_fnc = mdss_mdp_overlay_pan_display;
	mdp5_interface->ioctl_handler = mdss_mdp_overlay_ioctl_handler;
	mdp5_interface->panel_register_done = mdss_panel_register_done;
	mdp5_interface->kickoff_fnc = mdss_mdp_overlay_kickoff;
	mdp5_interface->get_sync_fnc = mdss_mdp_rotator_sync_pt_get;
	mdp5_interface->splash_fnc = mdss_mdp_overlay_splash_image;

	mdp5_data = kmalloc(sizeof(struct mdss_overlay_private), GFP_KERNEL);
	if (!mdp5_data) {
		pr_err("fail to allocate mdp5 private data structure");
		return -ENOMEM;
	}
	memset(mdp5_data, 0, sizeof(struct mdss_overlay_private));

	INIT_LIST_HEAD(&mdp5_data->pipes_used);
	INIT_LIST_HEAD(&mdp5_data->pipes_cleanup);
	INIT_LIST_HEAD(&mdp5_data->rot_proc_list);
	mutex_init(&mdp5_data->ov_lock);
	mdp5_data->hw_refresh = true;
	mdp5_data->overlay_play_enable = true;

	mdp5_data->mdata = dev_get_drvdata(mfd->pdev->dev.parent);
	if (!mdp5_data->mdata) {
		pr_err("unable to initialize overlay for fb%d\n", mfd->index);
		rc = -ENODEV;
		goto init_fail;
	}
	mfd->mdp.private1 = mdp5_data;

	rc = mdss_mdp_overlay_fb_parse_dt(mfd);
	if (rc)
		return rc;

	rc = sysfs_create_group(&dev->kobj, &mdp_overlay_sysfs_group);
	if (rc) {
		pr_err("vsync sysfs group creation failed, ret=%d\n", rc);
		goto init_fail;
	}

	mdp5_data->vsync_event_sd = sysfs_get_dirent(dev->kobj.sd, NULL,
						     "vsync_event");
	if (!mdp5_data->vsync_event_sd) {
		pr_err("vsync_event sysfs lookup failed\n");
		rc = -ENODEV;
		goto init_fail;
	}

	if (mfd->panel_info->type == MIPI_VIDEO_PANEL) {
		rc = sysfs_create_group(&dev->kobj,
			&dynamic_fps_fs_attrs_group);
		if (rc) {
			pr_err("Error dfps sysfs creation ret=%d\n", rc);
			goto init_fail;
		}
	}
	mfd->mdp_sync_pt_data.async_wait_fences = true;
	rc = sysfs_create_link_nowarn(&dev->kobj,
			&mdp5_data->mdata->pdev->dev.kobj, "mdp");
	if (rc)
		pr_warn("problem creating link to mdp sysfs\n");

	pm_runtime_set_suspended(&mfd->pdev->dev);
	pm_runtime_enable(&mfd->pdev->dev);

	kobject_uevent(&dev->kobj, KOBJ_ADD);
	pr_debug("vsync kobject_uevent(KOBJ_ADD)\n");

	mdp5_data->cpu_pm_hdl = add_event_timer(NULL, (void *)mdp5_data);
	if (!mdp5_data->cpu_pm_hdl)
		pr_warn("%s: unable to add event timer\n", __func__);

	if (mfd->panel_info->cont_splash_enabled) {
		rc = mdss_mdp_overlay_handoff(mfd);
		if (rc) {
			/*
			 * Even though handoff failed, it is not fatal.
			 * MDP can continue, just that we would have a longer
			 * delay in transitioning from splash screen to boot
			 * animation
			 */
			pr_warn("Overlay handoff failed for fb%d. rc=%d\n",
				mfd->index, rc);
			rc = 0;
		}
	}

	return rc;
init_fail:
	kfree(mdp5_data);
	return rc;
}

static __ref int mdss_mdp_overlay_splash_parse_dt(struct msm_fb_data_type *mfd)
{
	struct platform_device *pdev = mfd->pdev;
	struct mdss_overlay_private *mdp5_mdata = mfd_to_mdp5_data(mfd);
	int len = 0, rc = 0;
	u32 offsets[2];

	of_find_property(pdev->dev.of_node, "qcom,memblock-reserve", &len);

	if (len < 1) {
		pr_info("mem reservation for splash screen fb not present\n");
		rc = -EINVAL;
		goto error;
	}

	len = len/sizeof(u32);

	rc = of_property_read_u32_array(pdev->dev.of_node,
			"qcom,memblock-reserve", offsets, len);
	if (rc) {
		pr_info("Error reading mem reserve settings for fb\n");
		goto error;
	}

	if (!memblock_is_reserved(offsets[0])) {
		pr_info("failed to reserve memory for fb splash\n");
		rc = -EINVAL;
		goto error;
	}

	mdp5_mdata->splash_mem_addr = offsets[0];
	mdp5_mdata->splash_mem_size = offsets[1];
	pr_info("memaddr=%x size=%x\n", mdp5_mdata->splash_mem_addr,
		mdp5_mdata->splash_mem_size);

error:
	return rc;
}

static int mdss_mdp_overlay_fb_parse_dt(struct msm_fb_data_type *mfd)
{
	int rc = 0;
	struct platform_device *pdev = mfd->pdev;
	struct mdss_overlay_private *mdp5_mdata = mfd_to_mdp5_data(mfd);

	mdp5_mdata->mixer_swap = of_property_read_bool(pdev->dev.of_node,
					   "qcom,mdss-mixer-swap");
	if (mdp5_mdata->mixer_swap) {
		pr_info("mixer swap is enabled for fb device=%s\n",
			pdev->name);
	}

	rc = mdss_mdp_overlay_splash_parse_dt(mfd);
	if (rc && mfd->panel_info->cont_splash_enabled) {
		pr_err("No rsvd mem found in DT for splash screen\n");
	} else {
		pr_debug("Mem reservation not reqd if cont splash diasbled\n");
		rc = 0;
	}

	return rc;
}

#if defined (CONFIG_FB_MSM_MDSS_DBG_SEQ_TICK)
void mdss_dbg_tick_save(int op_name)
{
	ktime_t tick;
	tick = ktime_get();

	switch(op_name)
	{
		case COMMIT :
			mdss_dbg_tick.commit[mdss_dbg_tick.commit_cnt] = ktime_to_ns(tick);
			mdss_dbg_tick.commit_cnt++;
			if(mdss_dbg_tick.commit_cnt > 9)
				mdss_dbg_tick.commit_cnt = 0;
			break;
		case KICKOFF :
			mdss_dbg_tick.kickoff[mdss_dbg_tick.kickoff_cnt] = ktime_to_ns(tick);
			mdss_dbg_tick.kickoff_cnt++;
			if(mdss_dbg_tick.kickoff_cnt > 9)
				mdss_dbg_tick.kickoff_cnt = 0;
			break;
		case PP_DONE :
			mdss_dbg_tick.pingpong_done[mdss_dbg_tick.pingpong_done_cnt] = ktime_to_ns(tick);
			mdss_dbg_tick.pingpong_done_cnt++;
			if(mdss_dbg_tick.pingpong_done_cnt > 9)
				mdss_dbg_tick.pingpong_done_cnt = 0;
			break;
	}
}

#endif
/*
 * [srcx,srcy,srcw,srch]->[dstx,dsty,dstw,dsth][flags]|src_format|bpp|pipe_ndx|
 * mdp_clk = %ld, bus_ab = %llu, bus_ib = %llu
 */
void mdss_mdp_underrun_dump_info(void)
{
	struct mdss_mdp_pipe *pipe;

	pr_info(" ============ dump_start ===========\n");
	if (pipes_used_dbg)
		list_for_each_entry(pipe, pipes_used_dbg, used_list) {
			pr_info(" [%4d, %4d, %4d, %4d] -> [%4d, %4d, %4d, %4d]"
					"|flags = %8d|src_format = %2d|bpp = %2d|ndx = %3d|\n",
			pipe->src.x, pipe->src.y, pipe->src.w, pipe->src.h,
			pipe->dst.x, pipe->dst.y, pipe->dst.w, pipe->dst.h,
			pipe->flags, pipe->src_fmt->format, pipe->src_fmt->bpp,
			pipe->ndx);
			pr_info("pipe addr : %p\n", pipe);
		}
	mdss_mdp_underrun_clk_info();
	pr_info(" ============ dump_end =========== \n");
}
<|MERGE_RESOLUTION|>--- conflicted
+++ resolved
@@ -882,12 +882,8 @@
 	if (ctl->power_on) {
 		if (!mdp5_data->mdata->batfet)
 			mdss_mdp_batfet_ctrl(mdp5_data->mdata, true);
-<<<<<<< HEAD
 		if (!is_mdss_iommu_attached() &&
 				!mfd->panel_info->cont_splash_enabled)
-=======
-		if (!mfd->panel_info->cont_splash_enabled)
->>>>>>> 5e18edfe
 			mdss_iommu_attach(mdp5_data->mdata);
 		return 0;
 	}
@@ -1014,11 +1010,6 @@
 	int ret = 0;
 	int sd_in_pipe = 0;
 
-<<<<<<< HEAD
-	if (!is_mdss_iommu_attached() && !mfd->panel_info->cont_splash_enabled)
-		mdss_iommu_attach(mdp5_data->mdata);
-=======
->>>>>>> 5e18edfe
 	if (ctl->shared_lock)
 		mutex_lock(ctl->shared_lock);
 
