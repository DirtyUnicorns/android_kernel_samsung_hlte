/* Copyright (c) 2012-2013, The Linux Foundation. All rights reserved.
 *
 * This program is free software; you can redistribute it and/or modify
 * it under the terms of the GNU General Public License version 2 and
 * only version 2 as published by the Free Software Foundation.
 *
 * This program is distributed in the hope that it will be useful,
 * but WITHOUT ANY WARRANTY; without even the implied warranty of
 * MERCHANTABILITY or FITNESS FOR A PARTICULAR PURPOSE.  See the
 * GNU General Public License for more details.
 *
 */
#include <linux/kernel.h>
#include <linux/sched.h>
#include <linux/clk.h>
#include <linux/interrupt.h>
#include <linux/delay.h>
#include <linux/err.h>
#include <linux/io.h>

#include <mach/clk.h>
#include <mach/msm_iomap.h>
#include <mach/clk-provider.h>

#include "mdss.h"
#include "mdss_dsi.h"
#include "mdss_edp.h"

#define SW_RESET BIT(2)
#define SW_RESET_PLL BIT(0)
#define PWRDN_B BIT(7)

static struct mdss_dsi_ctrl_pdata *left_ctrl;
static struct dsi_clk_desc dsi_pclk;

int mdss_dsi_clk_init(struct platform_device *pdev,
	struct mdss_dsi_ctrl_pdata *ctrl_pdata)
{
	struct device *dev = NULL;
	int rc = 0;

	if (!pdev) {
		pr_err("%s: Invalid pdev\n", __func__);
		goto mdss_dsi_clk_err;
	}

	dev = &pdev->dev;
	ctrl_pdata->mdp_core_clk = clk_get(dev, "mdp_core_clk");
	if (IS_ERR(ctrl_pdata->mdp_core_clk)) {
		rc = PTR_ERR(ctrl_pdata->mdp_core_clk);
		pr_err("%s: Unable to get mdp core clk. rc=%d\n",
			__func__, rc);
		goto mdss_dsi_clk_err;
	}

	ctrl_pdata->ahb_clk = clk_get(dev, "iface_clk");
	if (IS_ERR(ctrl_pdata->ahb_clk)) {
		rc = PTR_ERR(ctrl_pdata->ahb_clk);
		pr_err("%s: Unable to get mdss ahb clk. rc=%d\n",
			__func__, rc);
		goto mdss_dsi_clk_err;
	}

	ctrl_pdata->axi_clk = clk_get(dev, "bus_clk");
	if (IS_ERR(ctrl_pdata->axi_clk)) {
		rc = PTR_ERR(ctrl_pdata->axi_clk);
		pr_err("%s: Unable to get axi bus clk. rc=%d\n",
			__func__, rc);
		goto mdss_dsi_clk_err;
	}

	ctrl_pdata->byte_clk = clk_get(dev, "byte_clk");
	if (IS_ERR(ctrl_pdata->byte_clk)) {
		rc = PTR_ERR(ctrl_pdata->byte_clk);
		pr_err("%s: can't find dsi_byte_clk. rc=%d\n",
			__func__, rc);
		ctrl_pdata->byte_clk = NULL;
		goto mdss_dsi_clk_err;
	}

	ctrl_pdata->pixel_clk = clk_get(dev, "pixel_clk");
	if (IS_ERR(ctrl_pdata->pixel_clk)) {
		rc = PTR_ERR(ctrl_pdata->pixel_clk);
		pr_err("%s: can't find dsi_pixel_clk. rc=%d\n",
			__func__, rc);
		ctrl_pdata->pixel_clk = NULL;
		goto mdss_dsi_clk_err;
	}

	ctrl_pdata->esc_clk = clk_get(dev, "core_clk");
	if (IS_ERR(ctrl_pdata->esc_clk)) {
		rc = PTR_ERR(ctrl_pdata->esc_clk);
		pr_err("%s: can't find dsi_esc_clk. rc=%d\n",
			__func__, rc);
		ctrl_pdata->esc_clk = NULL;
		goto mdss_dsi_clk_err;
	}

	if (ctrl_pdata->shared_pdata.broadcast_enable) {
		if (ctrl_pdata->panel_data.panel_info.pdest
					== DISPLAY_1) {
			pr_info("%s: Broadcast mode enabled.\n",
				 __func__);
			left_ctrl = ctrl_pdata;
		}
	}
mdss_dsi_clk_err:
	if (rc)
		mdss_dsi_clk_deinit(ctrl_pdata);
	return rc;
}

void mdss_dsi_clk_deinit(struct mdss_dsi_ctrl_pdata  *ctrl_pdata)
{
	if (ctrl_pdata->byte_clk)
		clk_put(ctrl_pdata->byte_clk);
	if (ctrl_pdata->esc_clk)
		clk_put(ctrl_pdata->esc_clk);
	if (ctrl_pdata->pixel_clk)
		clk_put(ctrl_pdata->pixel_clk);
	if (ctrl_pdata->axi_clk)
		clk_put(ctrl_pdata->axi_clk);
	if (ctrl_pdata->ahb_clk)
		clk_put(ctrl_pdata->ahb_clk);
	if (ctrl_pdata->mdp_core_clk)
		clk_put(ctrl_pdata->mdp_core_clk);
}

#define PREF_DIV_RATIO 27
struct dsiphy_pll_divider_config pll_divider_config;

int mdss_dsi_clk_div_config(struct mdss_panel_info *panel_info,
			    int frame_rate)
{
	u32 fb_divider, rate, vco;
	u32 div_ratio = 0;
	u32 pll_analog_posDiv = 1;
	u32 h_period, v_period;
	u32 dsi_pclk_rate;
	u8 lanes = 0, bpp;
	struct dsi_clk_mnd_table const *mnd_entry = mnd_table;

	if (panel_info->mipi.data_lane3)
		lanes += 1;
	if (panel_info->mipi.data_lane2)
		lanes += 1;
	if (panel_info->mipi.data_lane1)
		lanes += 1;
	if (panel_info->mipi.data_lane0)
		lanes += 1;

	switch (panel_info->mipi.dst_format) {
	case DSI_CMD_DST_FORMAT_RGB888:
	case DSI_VIDEO_DST_FORMAT_RGB888:
	case DSI_VIDEO_DST_FORMAT_RGB666_LOOSE:
		bpp = 3;
		break;
	case DSI_CMD_DST_FORMAT_RGB565:
	case DSI_VIDEO_DST_FORMAT_RGB565:
		bpp = 2;
		break;
	default:
		bpp = 3;	/* Default format set to RGB888 */
		break;
	}

	h_period = mdss_panel_get_htotal(panel_info);
	v_period = mdss_panel_get_vtotal(panel_info);

	if ((frame_rate !=
	     panel_info->mipi.frame_rate) ||
	    (!panel_info->clk_rate)) {
		h_period += panel_info->lcdc.xres_pad;
		v_period += panel_info->lcdc.yres_pad;

		if (lanes > 0) {
			panel_info->clk_rate =
			((h_period * v_period *
			  frame_rate * bpp * 8)
			   / lanes);
		} else {
			pr_err("%s: forcing mdss_dsi lanes to 1\n", __func__);
			panel_info->clk_rate =
				(h_period * v_period * frame_rate * bpp * 8);
		}
	}
	pll_divider_config.clk_rate = panel_info->clk_rate;


	if (pll_divider_config.clk_rate == 0)
		pll_divider_config.clk_rate = 454000000;

	rate = (pll_divider_config.clk_rate / 2)
			 / 1000000; /* Half Bit Clock In Mhz */

	if (rate < 43) {
		vco = rate * 16;
		div_ratio = 16;
		pll_analog_posDiv = 8;
	} else if (rate < 85) {
		vco = rate * 8;
		div_ratio = 8;
		pll_analog_posDiv = 4;
	} else if (rate < 170) {
		vco = rate * 4;
		div_ratio = 4;
		pll_analog_posDiv = 2;
	} else if (rate < 340) {
		vco = rate * 2;
		div_ratio = 2;
		pll_analog_posDiv = 1;
	} else {
		/* DSI PLL Direct path configuration */
		vco = rate * 1;
		div_ratio = 1;
		pll_analog_posDiv = 1;
	}

	/* find the mnd settings from mnd_table entry */
	for (; mnd_entry != mnd_table + ARRAY_SIZE(mnd_table); ++mnd_entry) {
		if (((mnd_entry->lanes) == lanes) &&
			((mnd_entry->bpp) == bpp))
			break;
	}

	if (mnd_entry == mnd_table + ARRAY_SIZE(mnd_table)) {
		pr_err("%s: requested Lanes, %u & BPP, %u, not supported\n",
			__func__, lanes, bpp);
		return -EINVAL;
	}
	fb_divider = ((vco * PREF_DIV_RATIO) / 27);
	pll_divider_config.fb_divider = fb_divider;
	pll_divider_config.ref_divider_ratio = PREF_DIV_RATIO;
	pll_divider_config.bit_clk_divider = div_ratio;
	pll_divider_config.byte_clk_divider =
			pll_divider_config.bit_clk_divider * 8;
	pll_divider_config.analog_posDiv = pll_analog_posDiv;
	pll_divider_config.digital_posDiv =
			(mnd_entry->pll_digital_posDiv) * div_ratio;

	if ((mnd_entry->pclk_d == 0)
		|| (mnd_entry->pclk_m == 1)) {
		dsi_pclk.mnd_mode = 0;
		dsi_pclk.src = 0x3;
		dsi_pclk.pre_div_func = (mnd_entry->pclk_n - 1);
	} else {
		dsi_pclk.mnd_mode = 2;
		dsi_pclk.src = 0x3;
		dsi_pclk.m = mnd_entry->pclk_m;
		dsi_pclk.n = mnd_entry->pclk_n;
		dsi_pclk.d = mnd_entry->pclk_d;
	}
	dsi_pclk_rate = (((pll_divider_config.clk_rate) * lanes)
				      / (8 * bpp));

	if ((dsi_pclk_rate < 3300000) || (dsi_pclk_rate > 250000000))
		dsi_pclk_rate = 35000000;
	panel_info->mipi.dsi_pclk_rate = dsi_pclk_rate;

	return 0;
}

int mdss_dsi_enable_bus_clocks(struct mdss_dsi_ctrl_pdata *ctrl_pdata)
{
	int rc = 0;

	rc = clk_prepare_enable(ctrl_pdata->mdp_core_clk);
	if (rc) {
		pr_err("%s: failed to enable mdp_core_clock. rc=%d\n",
							 __func__, rc);
		goto error;
	}

	rc = clk_prepare_enable(ctrl_pdata->ahb_clk);
	if (rc) {
		pr_err("%s: failed to enable ahb clock. rc=%d\n", __func__, rc);
		clk_disable_unprepare(ctrl_pdata->mdp_core_clk);
		goto error;
	}

	rc = clk_prepare_enable(ctrl_pdata->axi_clk);
	if (rc) {
		pr_err("%s: failed to enable ahb clock. rc=%d\n", __func__, rc);
		clk_disable_unprepare(ctrl_pdata->ahb_clk);
		clk_disable_unprepare(ctrl_pdata->mdp_core_clk);
		goto error;
	}

error:
	return rc;
}

void mdss_dsi_disable_bus_clocks(struct mdss_dsi_ctrl_pdata *ctrl_pdata)
{
	clk_disable_unprepare(ctrl_pdata->axi_clk);
	clk_disable_unprepare(ctrl_pdata->ahb_clk);
	clk_disable_unprepare(ctrl_pdata->mdp_core_clk);
}

static int mdss_dsi_clk_prepare(struct mdss_dsi_ctrl_pdata *ctrl_pdata)
{
	int rc = 0;

#ifdef DSI_CLK_DEBUG
	printk("[QCT_TEST] ++ [dsi %d][prepare] %d %d %d\n",
		ctrl_pdata->ndx,
		ctrl_pdata->esc_clk->prepare_count,
		ctrl_pdata->byte_clk->prepare_count,
		ctrl_pdata->pixel_clk->prepare_count); 
#endif

	rc = clk_prepare(ctrl_pdata->esc_clk);
	if (rc) {
		pr_err("%s: Failed to prepare dsi esc clk\n", __func__);
		goto esc_clk_err;
	}

	rc = clk_prepare(ctrl_pdata->byte_clk);
	if (rc) {
		pr_err("%s: Failed to prepare dsi byte clk\n", __func__);
		goto byte_clk_err;
	}

	rc = clk_prepare(ctrl_pdata->pixel_clk);
	if (rc) {
		pr_err("%s: Failed to prepare dsi pixel clk\n", __func__);
		goto pixel_clk_err;
	}

#ifdef DSI_CLK_DEBUG
	printk("[QCT_TEST] -- [dsi %d][prepare] %d %d %d\n",
			ctrl_pdata->ndx,
			ctrl_pdata->esc_clk->prepare_count,
			ctrl_pdata->byte_clk->prepare_count,
			ctrl_pdata->pixel_clk->prepare_count); 
#endif

	return rc;

pixel_clk_err:
	clk_unprepare(ctrl_pdata->byte_clk);
byte_clk_err:
	clk_unprepare(ctrl_pdata->esc_clk);
esc_clk_err:
	return rc;
}

static void mdss_dsi_clk_unprepare(struct mdss_dsi_ctrl_pdata *ctrl_pdata)
{
	if (!ctrl_pdata) {
		pr_err("%s: Invalid input data\n", __func__);
		return;
	}

#ifdef DSI_CLK_DEBUG
	printk("[QCT_TEST] ++ [dsi %d][unprepare] %d %d %d\n",
		ctrl_pdata->ndx,
		ctrl_pdata->esc_clk->prepare_count,
		ctrl_pdata->byte_clk->prepare_count,
		ctrl_pdata->pixel_clk->prepare_count);
#endif

	clk_unprepare(ctrl_pdata->pixel_clk);
	clk_unprepare(ctrl_pdata->byte_clk);
	clk_unprepare(ctrl_pdata->esc_clk);

#ifdef DSI_CLK_DEBUG
	printk("[QCT_TEST] -- [dsi %d][unprepare] %d %d %d\n",
		ctrl_pdata->ndx,
		ctrl_pdata->esc_clk->prepare_count,
		ctrl_pdata->byte_clk->prepare_count,
		ctrl_pdata->pixel_clk->prepare_count);
#endif

}

static int mdss_dsi_clk_set_rate(struct mdss_dsi_ctrl_pdata *ctrl_pdata)
{
	u32 esc_clk_rate = 19200000;
	int rc = 0;

	if (!ctrl_pdata) {
		pr_err("%s: Invalid input data\n", __func__);
		return -EINVAL;
	}

	if (!ctrl_pdata->panel_data.panel_info.cont_splash_enabled) {
		pr_debug("%s: Set clk rates: pclk=%d, byteclk=%d escclk=%d\n",
			__func__, ctrl_pdata->pclk_rate,
			ctrl_pdata->byte_clk_rate, esc_clk_rate);
		rc = clk_set_rate(ctrl_pdata->esc_clk, esc_clk_rate);
		if (rc) {
			pr_err("%s: dsi_esc_clk - clk_set_rate failed\n",
				__func__);
			goto error;
		}

		rc =  clk_set_rate(ctrl_pdata->byte_clk,
			ctrl_pdata->byte_clk_rate);
		if (rc) {
			pr_err("%s: dsi_byte_clk - clk_set_rate failed\n",
				__func__);
			goto error;
		}

		rc = clk_set_rate(ctrl_pdata->pixel_clk, ctrl_pdata->pclk_rate);
		if (rc) {
			pr_err("%s: dsi_pixel_clk - clk_set_rate failed\n",
				__func__);
			goto error;
		}
	}

error:
	return rc;
}

static int mdss_dsi_clk_enable(struct mdss_dsi_ctrl_pdata *ctrl_pdata)
{
	int rc = 0;

	if (!ctrl_pdata) {
		pr_err("%s: Invalid input data\n", __func__);
		return -EINVAL;
	}

	if (ctrl_pdata->mdss_dsi_clk_on) {
		pr_info("%s: mdss_dsi_clks already ON\n", __func__);
		return 0;
	}

	rc = clk_enable(ctrl_pdata->esc_clk);
	if (rc) {
		pr_err("%s: Failed to enable dsi esc clk\n", __func__);
		goto esc_clk_err;
	}

	rc = clk_enable(ctrl_pdata->byte_clk);
	if (rc) {
		pr_err("%s: Failed to enable dsi byte clk\n", __func__);
		goto byte_clk_err;
	}

	rc = clk_enable(ctrl_pdata->pixel_clk);
	if (rc) {
		pr_err("%s: Failed to enable dsi pixel clk\n", __func__);
		goto pixel_clk_err;
	}

	ctrl_pdata->mdss_dsi_clk_on = 1;

	return rc;

pixel_clk_err:
	clk_disable(ctrl_pdata->byte_clk);
byte_clk_err:
	clk_disable(ctrl_pdata->esc_clk);
esc_clk_err:
	return rc;
}

static void mdss_dsi_clk_disable(struct mdss_dsi_ctrl_pdata *ctrl_pdata)
{
	if (!ctrl_pdata) {
		pr_err("%s: Invalid input data\n", __func__);
		return;
	}

	if (ctrl_pdata->mdss_dsi_clk_on == 0) {
		pr_info("%s: mdss_dsi_clks already OFF\n", __func__);
		return;
	}

	clk_disable(ctrl_pdata->esc_clk);
	clk_disable(ctrl_pdata->pixel_clk);
	clk_disable(ctrl_pdata->byte_clk);

	ctrl_pdata->mdss_dsi_clk_on = 0;
}

static int mdss_dsi_enable_clks(struct mdss_dsi_ctrl_pdata *ctrl)
{
	int rc = 0;

			rc = mdss_dsi_enable_bus_clocks(ctrl);
			if (rc) {
				pr_err("%s: failed to enable bus clks. rc=%d\n",
					__func__, rc);
				goto error;
			}

			rc = mdss_dsi_clk_set_rate(ctrl);
			if (rc) {
				pr_err("%s: failed to set clk rates. rc=%d\n",
					__func__, rc);
				mdss_dsi_disable_bus_clocks(ctrl);
				goto error;
			}

			rc = mdss_dsi_clk_prepare(ctrl);
			if (rc) {
				pr_err("%s: failed to prepare clks. rc=%d\n",
					__func__, rc);
				mdss_dsi_disable_bus_clocks(ctrl);
				goto error;
			}

			rc = mdss_dsi_clk_enable(ctrl);
			if (rc) {
				pr_err("%s: failed to enable clks. rc=%d\n",
					__func__, rc);
				mdss_dsi_clk_unprepare(ctrl);
				mdss_dsi_disable_bus_clocks(ctrl);
				goto error;
			}

error:
	return rc;
}

extern struct mdss_dsi_ctrl_pdata *left_ctrl_pdata;
extern struct mdss_dsi_ctrl_pdata *right_ctrl_pdata;

extern struct mutex dual_clk_lock;

#if 0
int mdss_dsi_clk_ctrl(struct mdss_dsi_ctrl_pdata *ctrl, int enable)
{
	int rc = 0;

//	mutex_lock(&ctrl->mutex);
	mutex_lock(&dual_clk_lock);

	if (enable) {
#ifdef DSI_CLK_DEBUG
		pr_err("[QCT_TEST] enable ++ : %d , (%d) (%d) \n",
				ctrl->ndx, left_ctrl->clk_cnt, right_ctrl_pdata->clk_cnt);
#endif
		if (ctrl->ndx == DSI_CTRL_1 &&
			ctrl->shared_pdata.broadcast_enable) {
			if(left_ctrl->clk_cnt==0){
				mdss_dsi_enable_clks(left_ctrl);
				left_ctrl->clk_cnt++;
			}
		}
		if (ctrl->clk_cnt == 0) {
			rc = mdss_dsi_enable_clks(ctrl);
			if (rc)		
			goto error;
		}
		ctrl->clk_cnt++;
#ifdef DSI_CLK_DEBUG
		pr_err("[QCT_TEST] enable -- : %d , (%d) (%d)\n",
				ctrl->ndx, left_ctrl->clk_cnt, right_ctrl_pdata->clk_cnt); 
#endif
	} else {
#ifdef DSI_CLK_DEBUG
		pr_err("[QCT_TEST] disable ++ : %d , (%d) (%d)\n",
				ctrl->ndx, left_ctrl->clk_cnt, right_ctrl_pdata->clk_cnt); 
#endif
		if (ctrl->clk_cnt) {
			ctrl->clk_cnt--;
			if (ctrl->clk_cnt == 0) {
				if (ctrl->ndx == DSI_CTRL_1 &&
					ctrl->shared_pdata.broadcast_enable) {					
					if(left_ctrl->clk_cnt){
						left_ctrl->clk_cnt--;
						if(!left_ctrl->clk_cnt){
							mdss_dsi_clk_disable(left_ctrl);
							mdss_dsi_clk_unprepare(left_ctrl);
							mdss_dsi_disable_bus_clocks(left_ctrl);							
						}
					}									
				}			
				mdss_dsi_clk_disable(ctrl);
				mdss_dsi_clk_unprepare(ctrl);
				mdss_dsi_disable_bus_clocks(ctrl);
			}
		}
#ifdef DSI_CLK_DEBUG
		pr_err("[QCT_TEST] disable -- : %d , (%d) (%d)\n",
				ctrl->ndx, left_ctrl->clk_cnt, right_ctrl_pdata->clk_cnt); 
#endif
	}
#ifdef XXX
	if (ctrl->shared_pdata.broadcast_enable) {
		pr_err("%s: ctrl ndx=%d enabled=%d clk_cnt=%d\n",
			__func__, left_ctrl->ndx, enable, left_ctrl->clk_cnt);
		pr_err("%s: DSI%d Byte rcnt=%d pcnt=%d\n", 
			__func__, left_ctrl->ndx,(int)left_ctrl->byte_clk->count, (int)left_ctrl->byte_clk->prepare_count);
	}
	pr_err("%s: ctrl ndx=%d enabled=%d clk_cnt=%d\n",
			__func__, ctrl->ndx, enable, ctrl->clk_cnt);
	pr_err("%s: DSI%d Byte rcnt=%d pcnt=%d\n", __func__, ctrl->ndx,(int)ctrl->byte_clk->count, (int)ctrl->byte_clk->prepare_count);
#endif

error:
	//mutex_unlock(&ctrl->mutex);	
	mutex_unlock(&dual_clk_lock);
	return rc;
}
#else
int mdss_dsi_clk_ctrl(struct mdss_dsi_ctrl_pdata *ctrl, int enable)
{
	int rc = 0;

//	mutex_lock(&ctrl->mutex);
	mutex_lock(&dual_clk_lock);

#if defined(CONFIG_FB_MSM_MDSS_DSI_DBG)
#if defined(CONFIG_FB_MSM_MIPI_SAMSUNG_OCTA_CMD_WQHD_PT_PANEL)
	if (ctrl->shared_pdata.broadcast_enable)
		xlog(__func__, ctrl->ndx, enable, ctrl->clk_cnt, left_ctrl->clk_cnt, left_ctrl->clk_cnt_by_dsi1, right_ctrl_pdata->clk_cnt); 
#endif
#endif

	if (enable) {
#ifdef DSI_CLK_DEBUG
	if (ctrl->shared_pdata.broadcast_enable)
		pr_err("[QCT_TEST] enable ++ : %d , (%d) (%d) , by(%d)\n",
				ctrl->ndx, left_ctrl->clk_cnt, right_ctrl_pdata->clk_cnt,left_ctrl->clk_cnt_by_dsi1);
#endif
		if (ctrl->ndx == DSI_CTRL_1 &&
			ctrl->shared_pdata.broadcast_enable) {
			if (left_ctrl->clk_cnt == 0 && left_ctrl->clk_cnt_by_dsi1 == 0) {
				mdss_dsi_enable_clks(left_ctrl);
			}
			left_ctrl->clk_cnt_by_dsi1++;

			if (ctrl->clk_cnt == 0) {
				rc = mdss_dsi_enable_clks(ctrl);
				if (rc) 	
				goto error;
			}

		} else if (ctrl->ndx == DSI_CTRL_0) {
			if (left_ctrl) {
				if (ctrl->clk_cnt == 0 && left_ctrl->clk_cnt_by_dsi1 == 0) {
					rc = mdss_dsi_enable_clks(ctrl);
					if (rc) 	
						goto error;
				}
			} else {
				if (ctrl->clk_cnt == 0) {
					rc = mdss_dsi_enable_clks(ctrl);
					if (rc) 	
						goto error;
				}
			}
		}

		ctrl->clk_cnt++;

#ifdef DSI_CLK_DEBUG
	if (ctrl->shared_pdata.broadcast_enable)
		pr_err("[QCT_TEST] enable -- : %d , (%d) (%d) , by(%d)\n",
				ctrl->ndx, left_ctrl->clk_cnt, right_ctrl_pdata->clk_cnt,left_ctrl->clk_cnt_by_dsi1); 
#endif
	} else {
#ifdef DSI_CLK_DEBUG
	if (ctrl->shared_pdata.broadcast_enable)
		pr_err("[QCT_TEST] disable ++ : %d , (%d) (%d) , by(%d)\n",
				ctrl->ndx, left_ctrl->clk_cnt, right_ctrl_pdata->clk_cnt,left_ctrl->clk_cnt_by_dsi1); 
#endif

		if (ctrl->ndx == DSI_CTRL_1 &&
			ctrl->shared_pdata.broadcast_enable) {
			
				if(left_ctrl->clk_cnt_by_dsi1) {
					left_ctrl->clk_cnt_by_dsi1--;
					if(left_ctrl->clk_cnt_by_dsi1 == 0 && left_ctrl->clk_cnt == 0 ) {
						mdss_dsi_clk_disable(left_ctrl);
						mdss_dsi_clk_unprepare(left_ctrl);
						mdss_dsi_disable_bus_clocks(left_ctrl);
					}
				}

				if (ctrl->clk_cnt) {
					ctrl->clk_cnt--;
					if (ctrl->clk_cnt == 0) {
						mdss_dsi_clk_disable(ctrl);
						mdss_dsi_clk_unprepare(ctrl);
						mdss_dsi_disable_bus_clocks(ctrl);
					}
				}
		} 
		else if (ctrl->ndx == DSI_CTRL_0) {
			if(ctrl->clk_cnt) {
				ctrl->clk_cnt--;
				if (left_ctrl) {
					if (ctrl->clk_cnt == 0 && left_ctrl->clk_cnt_by_dsi1 == 0) {
						mdss_dsi_clk_disable(ctrl);
						mdss_dsi_clk_unprepare(ctrl);
						mdss_dsi_disable_bus_clocks(ctrl);
					}
				} else {
					if (ctrl->clk_cnt == 0) {
						mdss_dsi_clk_disable(ctrl);
						mdss_dsi_clk_unprepare(ctrl);
						mdss_dsi_disable_bus_clocks(ctrl);
					}
				}
			}
		}

#ifdef DSI_CLK_DEBUG
	if (ctrl->shared_pdata.broadcast_enable)
		pr_err("[QCT_TEST] disable -- : %d , (%d) (%d) , by(%d)\n",
				ctrl->ndx, left_ctrl->clk_cnt, right_ctrl_pdata->clk_cnt,left_ctrl->clk_cnt_by_dsi1); 
#endif
	}
#ifdef XXX
	if (ctrl->shared_pdata.broadcast_enable) {
		pr_err("%s: ctrl ndx=%d enabled=%d clk_cnt=%d\n",
			__func__, left_ctrl->ndx, enable, left_ctrl->clk_cnt);
		pr_err("%s: DSI%d Byte rcnt=%d pcnt=%d\n", 
			__func__, left_ctrl->ndx,(int)left_ctrl->byte_clk->count, (int)left_ctrl->byte_clk->prepare_count);
	}
	pr_err("%s: ctrl ndx=%d enabled=%d clk_cnt=%d\n",
			__func__, ctrl->ndx, enable, ctrl->clk_cnt);
	pr_err("%s: DSI%d Byte rcnt=%d pcnt=%d\n", __func__, ctrl->ndx,(int)ctrl->byte_clk->count, (int)ctrl->byte_clk->prepare_count);
#endif

error:
	//mutex_unlock(&ctrl->mutex);	
	mutex_unlock(&dual_clk_lock);
	return rc;
}


#endif

void mdss_dsi_phy_sw_reset(unsigned char *ctrl_base)
{
	/* start phy sw reset */
	MIPI_OUTP(ctrl_base + 0x12c, 0x0001);
	udelay(1000);
	wmb();
	/* end phy sw reset */
	MIPI_OUTP(ctrl_base + 0x12c, 0x0000);
	udelay(100);
	wmb();
}

void mdss_dsi_phy_enable(struct mdss_dsi_ctrl_pdata *ctrl, int on)
{
	static struct mdss_dsi_ctrl_pdata *left_ctrl;

	if (ctrl == NULL) {
		pr_err("%s: Invalid input data\n", __func__);
		return;
	}

	if (!left_ctrl
		&& ctrl->shared_pdata.broadcast_enable)
		if ((ctrl->panel_data).panel_info.pdest
						== DISPLAY_1)
			left_ctrl = ctrl;

	if (on) {
		MIPI_OUTP(ctrl->ctrl_base + 0x03cc, 0x03);
		wmb();
		usleep(100);
		MIPI_OUTP(ctrl->ctrl_base + 0x0220, 0x006);
		wmb();
		usleep(100);
		MIPI_OUTP(ctrl->ctrl_base + 0x0268, 0x001);
		wmb();
		usleep(100);
		MIPI_OUTP(ctrl->ctrl_base + 0x0268, 0x000);
		wmb();
		usleep(100);
		MIPI_OUTP(ctrl->ctrl_base + 0x0220, 0x007);
		wmb();
		MIPI_OUTP(ctrl->ctrl_base + 0x03cc, 0x01);
		wmb();
		usleep(100);

		/* MMSS_DSI_0_PHY_DSIPHY_CTRL_0 */
		MIPI_OUTP(ctrl->ctrl_base + 0x0470, 0x07e);
		MIPI_OUTP(ctrl->ctrl_base + 0x0470, 0x06e);
		MIPI_OUTP(ctrl->ctrl_base + 0x0470, 0x06c);
		MIPI_OUTP(ctrl->ctrl_base + 0x0470, 0x064);
		MIPI_OUTP(ctrl->ctrl_base + 0x0470, 0x065);
		MIPI_OUTP(ctrl->ctrl_base + 0x0470, 0x075);
		MIPI_OUTP(ctrl->ctrl_base + 0x0470, 0x077);
		MIPI_OUTP(ctrl->ctrl_base + 0x0470, 0x07f);
		wmb();
	} else {
		if (left_ctrl &&
			(ctrl->panel_data.panel_info.pdest
						== DISPLAY_1))
			return;

		if (left_ctrl &&
			(ctrl->panel_data.panel_info.pdest
						== DISPLAY_2)) {
			MIPI_OUTP(left_ctrl->ctrl_base + 0x0220, 0x006);
			MIPI_OUTP(left_ctrl->ctrl_base + 0x0470, 0x000);
			MIPI_OUTP(left_ctrl->ctrl_base + 0x0598, 0x000);
		}
		MIPI_OUTP(ctrl->ctrl_base + 0x0220, 0x006);
		MIPI_OUTP(ctrl->ctrl_base + 0x0470, 0x000);
		MIPI_OUTP(ctrl->ctrl_base + 0x0598, 0x000);
		wmb();
	}
}

void mdss_dsi_phy_init(struct mdss_panel_data *pdata)
{
	struct mdss_dsi_phy_ctrl *pd;
	int i, off, ln, offset;
	struct mdss_dsi_ctrl_pdata *ctrl_pdata = NULL;

	ctrl_pdata = container_of(pdata, struct mdss_dsi_ctrl_pdata,
				panel_data);
	if (!ctrl_pdata) {
		pr_err("%s: Invalid input data\n", __func__);
		return;
	}

	pd = &(((ctrl_pdata->panel_data).panel_info.mipi).dsi_phy_db);

	/* Strength ctrl 0 */
	MIPI_OUTP((ctrl_pdata->ctrl_base) + 0x0484, pd->strength[0]);

	/* phy regulator ctrl settings. Both the DSI controller
	   have one regulator */
	if ((ctrl_pdata->panel_data).panel_info.pdest == DISPLAY_1)
		off = 0x0580;
	else
		off = 0x0580 - 0x600;

	/* Regulator ctrl 0 */
	MIPI_OUTP((ctrl_pdata->ctrl_base) + off + (4 * 0), 0x0);
	/* Regulator ctrl - CAL_PWR_CFG */
	MIPI_OUTP((ctrl_pdata->ctrl_base) + off + (4 * 6), pd->regulator[6]);

	/* Regulator ctrl - TEST */
	MIPI_OUTP((ctrl_pdata->ctrl_base) + off + (4 * 5), pd->regulator[5]);
	/* Regulator ctrl 3 */
	MIPI_OUTP((ctrl_pdata->ctrl_base) + off + (4 * 3), pd->regulator[3]);
	/* Regulator ctrl 2 */
	MIPI_OUTP((ctrl_pdata->ctrl_base) + off + (4 * 2), pd->regulator[2]);
	/* Regulator ctrl 1 */
	MIPI_OUTP((ctrl_pdata->ctrl_base) + off + (4 * 1), pd->regulator[1]);
	/* Regulator ctrl 0 */
	MIPI_OUTP((ctrl_pdata->ctrl_base) + off + (4 * 0), pd->regulator[0]);
	/* Regulator ctrl 4 */
	MIPI_OUTP((ctrl_pdata->ctrl_base) + off + (4 * 4), pd->regulator[4]);

	/* LDO ctrl 0 */
	if ((ctrl_pdata->panel_data).panel_info.pdest == DISPLAY_1)
		MIPI_OUTP((ctrl_pdata->ctrl_base) + 0x4dc, 0x00);
	else
		MIPI_OUTP((ctrl_pdata->ctrl_base) + 0x4dc, 0x00);

	off = 0x0440;	/* phy timing ctrl 0 - 11 */
	for (i = 0; i < 12; i++) {
		MIPI_OUTP((ctrl_pdata->ctrl_base) + off, pd->timing[i]);
		wmb();
		off += 4;
	}

	/* MMSS_DSI_0_PHY_DSIPHY_CTRL_1 */
	MIPI_OUTP((ctrl_pdata->ctrl_base) + 0x0474, 0x00);
	/* MMSS_DSI_0_PHY_DSIPHY_CTRL_0 */
	MIPI_OUTP((ctrl_pdata->ctrl_base) + 0x0470, 0x5f);
	wmb();

	/* Strength ctrl 1 */
	MIPI_OUTP((ctrl_pdata->ctrl_base) + 0x0488, pd->strength[1]);
	wmb();

	/* 4 lanes + clk lane configuration */
	/* lane config n * (0 - 4) & DataPath setup */
	for (ln = 0; ln < 5; ln++) {
		off = 0x0300 + (ln * 0x40);
		for (i = 0; i < 9; i++) {
			offset = i + (ln * 9);
			MIPI_OUTP((ctrl_pdata->ctrl_base) + off,
							pd->lanecfg[offset]);
			wmb();
			off += 4;
		}
	}

	/* MMSS_DSI_0_PHY_DSIPHY_CTRL_0 */
	MIPI_OUTP((ctrl_pdata->ctrl_base) + 0x0470, 0x5f);
	wmb();

	/* DSI_0_PHY_DSIPHY_GLBL_TEST_CTRL */
	if ((ctrl_pdata->panel_data).panel_info.pdest == DISPLAY_1)
		MIPI_OUTP((ctrl_pdata->ctrl_base) + 0x04d4, 0x01);
	else
		MIPI_OUTP((ctrl_pdata->ctrl_base) + 0x04d4, 0x00);
	wmb();

	off = 0x04b4;	/* phy BIST ctrl 0 - 5 */
	for (i = 0; i < 6; i++) {
		MIPI_OUTP((ctrl_pdata->ctrl_base) + off, pd->bistctrl[i]);
		wmb();
		off += 4;
	}

}

#if defined(CONFIG_FB_MSM_EDP_SAMSUNG)
/* EDP phy configuration settings */
void mdss_edp_phy_sw_reset(unsigned char *edp_base)
{
	/* phy sw reset */
	edp_write(edp_base + 0x74, 0x100); /* EDP_PHY_CTRL */
	wmb();
	usleep(1);
	edp_write(edp_base + 0x74, 0x000); /* EDP_PHY_CTRL */
	wmb();
	usleep(1);

	/* phy PLL sw reset */
	edp_write(edp_base + 0x74, 0x001); /* EDP_PHY_CTRL */
	wmb();
	usleep(1);
	edp_write(edp_base + 0x74, 0x000); /* EDP_PHY_CTRL */
	wmb();
	usleep(1);
}

void mdss_edp_hw_powerup(unsigned char *edp_base, int enable)
{
	int ret = 0;

	if (enable) {
		/* EDP_PHY_EDPPHY_GLB_PD_CTL */
		edp_write(edp_base + 0x52c, 0x3f);
		/* EDP_PHY_EDPPHY_GLB_CFG */
		edp_write(edp_base + 0x528, 0x1);
		/* EDP_PHY_PLL_UNIPHY_PLL_GLB_CFG */
		edp_write(edp_base + 0x620, 0xf);
		/* EDP_AUX_CTRL */
		ret = edp_read(edp_base + 0x300);
		edp_write(edp_base + 0x300, ret | 0x1);
	} else {
		/* EDP_PHY_EDPPHY_GLB_PD_CTL */
		edp_write(edp_base + 0x52c, 0xc0);
	}
}

void mdss_edp_pll_configure(unsigned char *edp_base, int rate)
{
	if (rate == 810000000) {
		edp_write(edp_base + 0x60c, 0x18);
		edp_write(edp_base + 0x664, 0x5);
		edp_write(edp_base + 0x600, 0x0);
		edp_write(edp_base + 0x638, 0x36);
		edp_write(edp_base + 0x63c, 0x69);
		edp_write(edp_base + 0x640, 0xff);
		edp_write(edp_base + 0x644, 0x2f);
		edp_write(edp_base + 0x648, 0x0);
		edp_write(edp_base + 0x66c, 0x0a);
		edp_write(edp_base + 0x674, 0x01);
		edp_write(edp_base + 0x684, 0x5a);
		edp_write(edp_base + 0x688, 0x0);
		edp_write(edp_base + 0x68c, 0x60);
		edp_write(edp_base + 0x690, 0x0);
		edp_write(edp_base + 0x694, 0x2a);
		edp_write(edp_base + 0x698, 0x3);
		edp_write(edp_base + 0x65c, 0x10);
		edp_write(edp_base + 0x660, 0x1a);
		edp_write(edp_base + 0x604, 0x0);
		edp_write(edp_base + 0x624, 0x0);
		edp_write(edp_base + 0x628, 0x0);

		edp_write(edp_base + 0x620, 0x1);
		edp_write(edp_base + 0x620, 0x5);
		edp_write(edp_base + 0x620, 0x7);
		edp_write(edp_base + 0x620, 0xf);
	} else if (rate >= 268500000) {
		edp_write(edp_base + 0x664, 0x5); /* UNIPHY_PLL_LKDET_CFG2 */
		edp_write(edp_base + 0x600, 0x1); /* UNIPHY_PLL_REFCLK_CFG */
		edp_write(edp_base + 0x638, 0x36); /* UNIPHY_PLL_SDM_CFG0 */
		edp_write(edp_base + 0x63c, 0x62); /* UNIPHY_PLL_SDM_CFG1 */
		edp_write(edp_base + 0x640, 0x0); /* UNIPHY_PLL_SDM_CFG2 */
		edp_write(edp_base + 0x644, 0x28); /* UNIPHY_PLL_SDM_CFG3 */
		edp_write(edp_base + 0x648, 0x0); /* UNIPHY_PLL_SDM_CFG4 */
		edp_write(edp_base + 0x64c, 0x80); /* UNIPHY_PLL_SSC_CFG0 */
		edp_write(edp_base + 0x650, 0x0); /* UNIPHY_PLL_SSC_CFG1 */
		edp_write(edp_base + 0x654, 0x0); /* UNIPHY_PLL_SSC_CFG2 */
		edp_write(edp_base + 0x658, 0x0); /* UNIPHY_PLL_SSC_CFG3 */
		edp_write(edp_base + 0x66c, 0xa); /* UNIPHY_PLL_CAL_CFG0 */
		edp_write(edp_base + 0x674, 0x1); /* UNIPHY_PLL_CAL_CFG2 */
		edp_write(edp_base + 0x684, 0x5a); /* UNIPHY_PLL_CAL_CFG6 */
		edp_write(edp_base + 0x688, 0x0); /* UNIPHY_PLL_CAL_CFG7 */
		edp_write(edp_base + 0x68c, 0x60); /* UNIPHY_PLL_CAL_CFG8 */
		edp_write(edp_base + 0x690, 0x0); /* UNIPHY_PLL_CAL_CFG9 */
		edp_write(edp_base + 0x694, 0x46); /* UNIPHY_PLL_CAL_CFG10 */
		edp_write(edp_base + 0x698, 0x5); /* UNIPHY_PLL_CAL_CFG11 */
		edp_write(edp_base + 0x65c, 0x10); /* UNIPHY_PLL_LKDET_CFG0 */
		edp_write(edp_base + 0x660, 0x1a); /* UNIPHY_PLL_LKDET_CFG1 */
		edp_write(edp_base + 0x604, 0x0); /* UNIPHY_PLL_POSTDIV1_CFG */
		edp_write(edp_base + 0x624, 0x0); /* UNIPHY_PLL_POSTDIV2_CFG */
		edp_write(edp_base + 0x628, 0x0); /* UNIPHY_PLL_POSTDIV3_CFG */

		edp_write(edp_base + 0x620, 0x1); /* UNIPHY_PLL_GLB_CFG */
		edp_write(edp_base + 0x620, 0x5); /* UNIPHY_PLL_GLB_CFG */
		edp_write(edp_base + 0x620, 0x7); /* UNIPHY_PLL_GLB_CFG */
		edp_write(edp_base + 0x620, 0xf); /* UNIPHY_PLL_GLB_CFG */
	} else {
		pr_err("%s: Unknown configuration rate\n", __func__);
	}
}

void mdss_edp_enable_aux(unsigned char *edp_base, int enable)
{
	if (!enable) {
		edp_write(edp_base + 0x300, 0); /* EDP_AUX_CTRL */
		return;
	}

	/*reset AUX */
	edp_write(edp_base + 0x300, BIT(1)); /* EDP_AUX_CTRL */
	edp_write(edp_base + 0x300, 0); /* EDP_AUX_CTRL */

	/* Enable AUX */
	edp_write(edp_base + 0x300, BIT(0)); /* EDP_AUX_CTRL */

	edp_write(edp_base + 0x550, 0x2c); /* AUX_CFG0 */
	edp_write(edp_base + 0x308, 0x24924924); /* INTR_STATUS */
	edp_write(edp_base + 0x568, 0xff); /* INTR_MASK */
}

void mdss_edp_enable_mainlink(unsigned char *edp_base, int enable)
{
	u32 data;

	data = edp_read(edp_base + 0x004);
	data &= ~BIT(0);

	if (enable) {
		data |= 0x3;
		edp_write(edp_base + 0x004, data);
		edp_write(edp_base + 0x004, 0x1);
	} else {
		data |= 0x0;
		edp_write(edp_base + 0x004, data);
	}
}

void mdss_edp_enable_lane_bist(unsigned char *edp_base, int lane, int enable)
{
	unsigned char *addr_ln_bist_cfg, *addr_ln_pd_ctrl;

	/* EDP_PHY_EDPPHY_LNn_PD_CTL */
	addr_ln_pd_ctrl = edp_base + 0x404 + (0x40 * lane);
	/* EDP_PHY_EDPPHY_LNn_BIST_CFG0 */
	addr_ln_bist_cfg = edp_base + 0x408 + (0x40 * lane);

	if (enable) {
		edp_write(addr_ln_pd_ctrl, 0x0);
		edp_write(addr_ln_bist_cfg, 0x10);

	} else {
		edp_write(addr_ln_pd_ctrl, 0xf);
		edp_write(addr_ln_bist_cfg, 0x10);
	}
}

void mdss_edp_clk_deinit(struct mdss_edp_drv_pdata *edp_drv)
{
	if (edp_drv->aux_clk)
		clk_put(edp_drv->aux_clk);
	if (edp_drv->pixel_clk)
		clk_put(edp_drv->pixel_clk);
	if (edp_drv->ahb_clk)
		clk_put(edp_drv->ahb_clk);
	if (edp_drv->link_clk)
		clk_put(edp_drv->link_clk);
	if (edp_drv->mdp_core_clk)
		clk_put(edp_drv->mdp_core_clk);
}

int mdss_edp_clk_init(struct mdss_edp_drv_pdata *edp_drv)
{
	struct device *dev = &(edp_drv->pdev->dev);

	edp_drv->aux_clk = clk_get(dev, "core_clk");
	if (IS_ERR(edp_drv->aux_clk)) {
		pr_err("%s: Can't find aux_clk", __func__);
		edp_drv->aux_clk = NULL;
		goto mdss_edp_clk_err;
	}

	edp_drv->pixel_clk = clk_get(dev, "pixel_clk");
	if (IS_ERR(edp_drv->pixel_clk)) {
		pr_err("%s: Can't find pixel_clk", __func__);
		edp_drv->pixel_clk = NULL;
		goto mdss_edp_clk_err;
	}

	edp_drv->ahb_clk = clk_get(dev, "iface_clk");
	if (IS_ERR(edp_drv->ahb_clk)) {
		pr_err("%s: Can't find ahb_clk", __func__);
		edp_drv->ahb_clk = NULL;
		goto mdss_edp_clk_err;
	}

	edp_drv->link_clk = clk_get(dev, "link_clk");
	if (IS_ERR(edp_drv->link_clk)) {
		pr_err("%s: Can't find link_clk", __func__);
		edp_drv->link_clk = NULL;
		goto mdss_edp_clk_err;
	}

	/* need mdss clock to receive irq */
	edp_drv->mdp_core_clk = clk_get(dev, "mdp_core_clk");
	if (IS_ERR(edp_drv->mdp_core_clk)) {
		pr_err("%s: Can't find mdp_core_clk", __func__);
		edp_drv->mdp_core_clk = NULL;
		goto mdss_edp_clk_err;
	}

	return 0;

mdss_edp_clk_err:
	mdss_edp_clk_deinit(edp_drv);
	return -EPERM;
}

int mdss_edp_aux_clk_enable(struct mdss_edp_drv_pdata *edp_drv)
{
	int ret;

	if (clk_set_rate(edp_drv->aux_clk, 19200000) < 0)
		pr_err("%s: aux_clk - clk_set_rate failed\n",
					__func__);

	ret = clk_enable(edp_drv->aux_clk);
	if (ret) {
		pr_err("%s: Failed to enable aux clk\n", __func__);
		goto c2;
	}

	ret = clk_enable(edp_drv->ahb_clk);
	if (ret) {
		pr_err("%s: Failed to enable ahb clk\n", __func__);
		goto c1;
	}

	/* need mdss clock to receive irq */
	ret = clk_enable(edp_drv->mdp_core_clk);
	if (ret) {
		pr_err("%s: Failed to enable mdp_core_clk\n", __func__);
		goto c0;
	}

	return 0;
c0:
	clk_disable(edp_drv->ahb_clk);
c1:
	clk_disable(edp_drv->aux_clk);
c2:
	return ret;

}

void mdss_edp_aux_clk_disable(struct mdss_edp_drv_pdata *edp_drv)
{
	clk_disable(edp_drv->aux_clk);
	clk_disable(edp_drv->ahb_clk);
	clk_disable(edp_drv->mdp_core_clk);
}

int mdss_edp_clk_enable(struct mdss_edp_drv_pdata *edp_drv)
{
	int ret;

	if (edp_drv->clk_on) {
		pr_info("%s: edp clks are already ON\n", __func__);
		return 0;
	}

	pr_info("%s: aux_rate=%d\n", __func__, edp_drv->aux_rate);
	if (clk_set_rate(edp_drv->link_clk, edp_drv->link_rate * 27000000) < 0)
		pr_err("%s: link_clk - clk_set_rate failed\n",
					__func__);

	if (clk_set_rate(edp_drv->aux_clk, edp_drv->aux_rate) < 0)
		pr_err("%s: aux_clk - clk_set_rate failed\n",
					__func__);

	if (clk_set_rate(edp_drv->pixel_clk, edp_drv->pixel_rate) < 0)
		pr_err("%s: pixel_clk - clk_set_rate failed\n",
					__func__);

	ret = clk_enable(edp_drv->aux_clk);
	if (ret) {
		pr_err("%s: Failed to enable aux clk\n", __func__);
		goto c4;
	}
	ret = clk_enable(edp_drv->pixel_clk);
	if (ret) {
		pr_err("%s: Failed to enable pixel clk\n", __func__);
		goto c3;
	}
	ret = clk_enable(edp_drv->ahb_clk);
	if (ret) {
		pr_err("%s: Failed to enable ahb clk\n", __func__);
		goto c2;
	}
	ret = clk_enable(edp_drv->link_clk);
	if (ret) {
		pr_err("%s: Failed to enable link clk\n", __func__);
		goto c1;
	}
	ret = clk_enable(edp_drv->mdp_core_clk);
	if (ret) {
		pr_err("%s: Failed to enable mdp_core_clk\n", __func__);
		goto c0;
	}

	edp_drv->clk_on = 1;

	return 0;

<<<<<<< HEAD
//c0:
=======
c0:
>>>>>>> c990cd1d
	clk_disable(edp_drv->link_clk);
c1:
	clk_disable(edp_drv->ahb_clk);
c2:
	clk_disable(edp_drv->pixel_clk);
c3:
	clk_disable(edp_drv->aux_clk);
c4:
	return ret;
}

void mdss_edp_clk_disable(struct mdss_edp_drv_pdata *edp_drv)
{
	if (edp_drv->clk_on == 0) {
		pr_info("%s: edp clks are already OFF\n", __func__);
		return;
	}

	clk_disable(edp_drv->aux_clk);
	clk_disable(edp_drv->pixel_clk);
	clk_disable(edp_drv->ahb_clk);
	clk_disable(edp_drv->link_clk);
	clk_disable(edp_drv->mdp_core_clk);

	edp_drv->clk_on = 0;
}

int mdss_edp_prepare_aux_clocks(struct mdss_edp_drv_pdata *edp_drv)
{
	int ret;

	/* ahb clock should be prepared first */
	ret = clk_prepare(edp_drv->ahb_clk);
	if (ret) {
		pr_err("%s: Failed to prepare ahb clk\n", __func__);
<<<<<<< HEAD
		goto c2;
=======
		goto c3;
>>>>>>> c990cd1d
	}
	ret = clk_prepare(edp_drv->aux_clk);
	if (ret) {
		pr_err("%s: Failed to prepare aux clk\n", __func__);
		goto c1;
	}

	/* need mdss clock to receive irq */
	ret = clk_prepare(edp_drv->mdp_core_clk);
	if (ret) {
		pr_err("%s: Failed to prepare mdp_core clk\n", __func__);
		goto c1;
	}

	return 0;
c1:
	clk_unprepare(edp_drv->aux_clk);
c2:
	clk_unprepare(edp_drv->ahb_clk);
c3:
	return ret;

}

void mdss_edp_unprepare_aux_clocks(struct mdss_edp_drv_pdata *edp_drv)
{
	clk_unprepare(edp_drv->mdp_core_clk);
	clk_unprepare(edp_drv->aux_clk);
	clk_unprepare(edp_drv->ahb_clk);
}

int mdss_edp_prepare_clocks(struct mdss_edp_drv_pdata *edp_drv)
{
	int ret;

	/* ahb clock should be prepared first */
	ret = clk_prepare(edp_drv->ahb_clk);
	if (ret) {
		pr_err("%s: Failed to prepare ahb clk\n", __func__);
		goto c4;
	}
	ret = clk_prepare(edp_drv->aux_clk);
	if (ret) {
		pr_err("%s: Failed to prepare aux clk\n", __func__);
		goto c3;
	}
	ret = clk_prepare(edp_drv->pixel_clk);
	if (ret) {
		pr_err("%s: Failed to prepare pixel clk\n", __func__);
		goto c2;
	}
	ret = clk_prepare(edp_drv->link_clk);
	if (ret) {
		pr_err("%s: Failed to prepare link clk\n", __func__);
		goto c1;
	}
	ret = clk_prepare(edp_drv->mdp_core_clk);
	if (ret) {
		pr_err("%s: Failed to prepare mdp_core clk\n", __func__);
		goto c0;
	}

	return 0;
c0:
	clk_unprepare(edp_drv->link_clk);
c1:
	clk_unprepare(edp_drv->pixel_clk);
c2:
	clk_unprepare(edp_drv->aux_clk);
c3:
	clk_unprepare(edp_drv->ahb_clk);
c4:
	return ret;
}

void mdss_edp_unprepare_clocks(struct mdss_edp_drv_pdata *edp_drv)
{
	clk_unprepare(edp_drv->mdp_core_clk);
	clk_unprepare(edp_drv->aux_clk);
	clk_unprepare(edp_drv->pixel_clk);
	clk_unprepare(edp_drv->link_clk);
	/* ahb clock should be last one to disable */
	clk_unprepare(edp_drv->ahb_clk);
}

void mdss_edp_clk_debug(unsigned char *edp_base, unsigned char *mmss_cc_base)
{
	u32 da4, da0, d32c;
	u32 dc4, dc0, d330;

	/* pixel clk */
	da0  = edp_read(mmss_cc_base + 0x0a0);
	da4  = edp_read(mmss_cc_base + 0x0a4);
	d32c = edp_read(mmss_cc_base + 0x32c);

	/* main link clk */
	dc0  = edp_read(mmss_cc_base + 0x0c0);
	dc4  = edp_read(mmss_cc_base + 0x0c4);
	d330 = edp_read(mmss_cc_base + 0x330);

	pr_err("%s: da0=%x da4=%x d32c=%x dc0=%x dc4=%x d330=%x\n", __func__,
	(int)da0, (int)da4, (int)d32c, (int)dc0, (int)dc4, (int)d330);

}
#endif<|MERGE_RESOLUTION|>--- conflicted
+++ resolved
@@ -1222,11 +1222,7 @@
 
 	return 0;
 
-<<<<<<< HEAD
-//c0:
-=======
 c0:
->>>>>>> c990cd1d
 	clk_disable(edp_drv->link_clk);
 c1:
 	clk_disable(edp_drv->ahb_clk);
@@ -1262,16 +1258,12 @@
 	ret = clk_prepare(edp_drv->ahb_clk);
 	if (ret) {
 		pr_err("%s: Failed to prepare ahb clk\n", __func__);
-<<<<<<< HEAD
+		goto c3;
+	}
+	ret = clk_prepare(edp_drv->aux_clk);
+	if (ret) {
+		pr_err("%s: Failed to prepare aux clk\n", __func__);
 		goto c2;
-=======
-		goto c3;
->>>>>>> c990cd1d
-	}
-	ret = clk_prepare(edp_drv->aux_clk);
-	if (ret) {
-		pr_err("%s: Failed to prepare aux clk\n", __func__);
-		goto c1;
 	}
 
 	/* need mdss clock to receive irq */
