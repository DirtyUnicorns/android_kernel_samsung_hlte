/*
 * MDSS MDP Interface (used by framebuffer core)
 *
 * Copyright (c) 2007-2013, The Linux Foundation. All rights reserved.
 * Copyright (C) 2007 Google Incorporated
 *
 * This software is licensed under the terms of the GNU General Public
 * License version 2, as published by the Free Software Foundation, and
 * may be copied, distributed, and modified under those terms.
 *
 * This program is distributed in the hope that it will be useful,
 * but WITHOUT ANY WARRANTY; without even the implied warranty of
 * MERCHANTABILITY or FITNESS FOR A PARTICULAR PURPOSE.  See the
 * GNU General Public License for more details.
 */

#define pr_fmt(fmt)	"%s: " fmt, __func__

#include <linux/clk.h>
#include <linux/debugfs.h>
#include <linux/delay.h>
#include <linux/hrtimer.h>
#include <linux/kernel.h>
#include <linux/init.h>
#include <linux/interrupt.h>
#include <linux/io.h>
#include <linux/iommu.h>
#include <linux/of.h>
#include <linux/of_address.h>
#include <linux/pm.h>
#include <linux/pm_runtime.h>
#include <linux/regulator/consumer.h>
#include <linux/memory_alloc.h>
#include <linux/module.h>
#include <linux/mutex.h>
#include <linux/sched.h>
#include <linux/time.h>
#include <linux/spinlock.h>
#include <linux/semaphore.h>
#include <linux/uaccess.h>

#include <mach/board.h>
#include <mach/clk.h>
#include <mach/hardware.h>
#include <mach/msm_bus.h>
#include <mach/msm_bus_board.h>
#include <mach/iommu.h>
#include <mach/iommu_domains.h>
#include <mach/memory.h>
#include <mach/msm_memtypes.h>
#include <mach/rpm-regulator-smd.h>

#include "mdss.h"
#include "mdss_fb.h"
#include "mdss_mdp.h"
#include "mdss_panel.h"
#include "mdss_debug.h"

struct mdss_data_type *mdss_res;
static int mdp_clk_cnt;

#if defined (CONFIG_FB_MSM_MDSS_DSI_DBG)
void xlog(const char *name, u32 data0, u32 data1, u32 data2, u32 data3, u32 data4, u32 data5);
#endif

static int mdss_fb_mem_get_iommu_domain(void)
{
	return mdss_get_iommu_domain(MDSS_IOMMU_DOMAIN_UNSECURE);
}

struct msm_mdp_interface mdp5 = {
	.init_fnc = mdss_mdp_overlay_init,
	.fb_mem_get_iommu_domain = mdss_fb_mem_get_iommu_domain,
	.panel_register_done = mdss_panel_register_done,
	.fb_stride = mdss_mdp_fb_stride,
};

#define DEFAULT_TOTAL_RGB_PIPES 3
#define DEFAULT_TOTAL_VIG_PIPES 3
#define DEFAULT_TOTAL_DMA_PIPES 2

#define IB_QUOTA 800000000
#define AB_QUOTA 800000000

static DEFINE_SPINLOCK(mdp_lock);
static DEFINE_MUTEX(mdp_clk_lock);
static DEFINE_MUTEX(bus_bw_lock);

#define MDP_BUS_VECTOR_ENTRY(ab_val, ib_val)		\
	{						\
		.src = MSM_BUS_MASTER_MDP_PORT0,	\
		.dst = MSM_BUS_SLAVE_EBI_CH0,		\
		.ab = (ab_val),				\
		.ib = (ib_val),				\
	}

static struct msm_bus_vectors mdp_bus_vectors[] = {
	MDP_BUS_VECTOR_ENTRY(0, 0),
	MDP_BUS_VECTOR_ENTRY(SZ_128M, SZ_256M),
	MDP_BUS_VECTOR_ENTRY(SZ_256M, SZ_512M),
};
static struct msm_bus_paths mdp_bus_usecases[ARRAY_SIZE(mdp_bus_vectors)];

static struct mdss_panel_intf pan_types[] = {
	{"dsi", MDSS_PANEL_INTF_DSI},
	{"edp", MDSS_PANEL_INTF_EDP},
	{"hdmi", MDSS_PANEL_INTF_HDMI},
};

static struct msm_bus_scale_pdata mdp_bus_scale_table = {
	.usecase = mdp_bus_usecases,
	.num_usecases = ARRAY_SIZE(mdp_bus_usecases),
	.name = "mdss_mdp",
};

struct mdss_iommu_map_type mdss_iommu_map[MDSS_IOMMU_MAX_DOMAIN] = {
	[MDSS_IOMMU_DOMAIN_UNSECURE] = {
		.client_name = "mdp_ns",
		.ctx_name = "mdp_0",
		.partitions = {
			{
				.start = SZ_128K,
				.size = SZ_1G - SZ_128K,
			},
		},
		.npartitions = 1,
	},
	[MDSS_IOMMU_DOMAIN_SECURE] = {
		.client_name = "mdp_secure",
		.ctx_name = "mdp_1",
		.partitions = {
			{
				.start = SZ_1G,
				.size = SZ_1G,
			},
		},
		.npartitions = 1,
	},
};

struct mdss_hw mdss_mdp_hw = {
	.hw_ndx = MDSS_HW_MDP,
	.ptr = NULL,
	.irq_handler = mdss_mdp_isr,
};

static DEFINE_SPINLOCK(mdss_lock);
struct mdss_hw *mdss_irq_handlers[MDSS_MAX_HW_BLK];

static void mdss_mdp_footswitch_ctrl(struct mdss_data_type *mdata, int on);
static int mdss_mdp_parse_dt(struct platform_device *pdev);
static int mdss_mdp_parse_dt_pipe(struct platform_device *pdev);
static int mdss_mdp_parse_dt_mixer(struct platform_device *pdev);
static int mdss_mdp_parse_dt_ctl(struct platform_device *pdev);
static int mdss_mdp_parse_dt_video_intf(struct platform_device *pdev);
static int mdss_mdp_parse_dt_handler(struct platform_device *pdev,
				      char *prop_name, u32 *offsets, int len);
static int mdss_mdp_parse_dt_prop_len(struct platform_device *pdev,
				       char *prop_name);
static int mdss_mdp_parse_dt_smp(struct platform_device *pdev);
static int mdss_mdp_parse_dt_misc(struct platform_device *pdev);
static int mdss_mdp_parse_dt_ad_cfg(struct platform_device *pdev);

u32 mdss_mdp_fb_stride(u32 fb_index, u32 xres, int bpp)
{
	/* The adreno GPU hardware requires that the pitch be aligned to
	   32 pixels for color buffers, so for the cases where the GPU
	   is writing directly to fb0, the framebuffer pitch
	   also needs to be 32 pixel aligned */

	if (fb_index == 0)
		return ALIGN(xres, 32) * bpp;
	else
		return xres * bpp;
}

static inline int mdss_irq_dispatch(u32 hw_ndx, int irq, void *ptr)
{
	struct mdss_hw *hw;
	int rc = -ENODEV;

	spin_lock(&mdss_lock);
	hw = mdss_irq_handlers[hw_ndx];
	spin_unlock(&mdss_lock);

	if (hw)
		rc = hw->irq_handler(irq, hw->ptr);

	return rc;
}

static irqreturn_t mdss_irq_handler(int irq, void *ptr)
{
	struct mdss_data_type *mdata = ptr;
	u32 intr = MDSS_MDP_REG_READ(MDSS_REG_HW_INTR_STATUS);

	if (!mdata)
		return IRQ_NONE;

	mdata->irq_buzy = true;

	if (intr & MDSS_INTR_MDP) {
		spin_lock(&mdp_lock);
		mdss_irq_dispatch(MDSS_HW_MDP, irq, ptr);
		spin_unlock(&mdp_lock);
	}

	if (intr & MDSS_INTR_DSI0)
		mdss_irq_dispatch(MDSS_HW_DSI0, irq, ptr);

	if (intr & MDSS_INTR_DSI1)
		mdss_irq_dispatch(MDSS_HW_DSI1, irq, ptr);

	if (intr & MDSS_INTR_EDP)
		mdss_irq_dispatch(MDSS_HW_EDP, irq, ptr);

	if (intr & MDSS_INTR_HDMI)
		mdss_irq_dispatch(MDSS_HW_HDMI, irq, ptr);

	mdata->irq_buzy = false;

	return IRQ_HANDLED;
}

int mdss_register_irq(struct mdss_hw *hw)
{
	unsigned long irq_flags;
	u32 ndx_bit;

	if (!hw || hw->hw_ndx >= MDSS_MAX_HW_BLK)
		return -EINVAL;

	ndx_bit = BIT(hw->hw_ndx);

	spin_lock_irqsave(&mdss_lock, irq_flags);
	if (!mdss_irq_handlers[hw->hw_ndx])
		mdss_irq_handlers[hw->hw_ndx] = hw;
	else
		pr_err("panel %d's irq at %p is already registered\n",
			hw->hw_ndx, hw->irq_handler);
	spin_unlock_irqrestore(&mdss_lock, irq_flags);

	return 0;
} /* mdss_regsiter_irq */
EXPORT_SYMBOL(mdss_register_irq);

void mdss_enable_irq(struct mdss_hw *hw)
{
	unsigned long irq_flags;
	u32 ndx_bit;

	if (hw->hw_ndx >= MDSS_MAX_HW_BLK)
		return;

	if (!mdss_irq_handlers[hw->hw_ndx]) {
		pr_err("failed. First register the irq then enable it.\n");
		return;
	}

	ndx_bit = BIT(hw->hw_ndx);

	pr_debug("Enable HW=%d irq ena=%d mask=%x\n", hw->hw_ndx,
			mdss_res->irq_ena, mdss_res->irq_mask);

	spin_lock_irqsave(&mdss_lock, irq_flags);
	if (mdss_res->irq_mask & ndx_bit) {
		pr_debug("MDSS HW ndx=%d is already set, mask=%x\n",
				hw->hw_ndx, mdss_res->irq_mask);
	} else {
		mdss_res->irq_mask |= ndx_bit;
		if (!mdss_res->irq_ena) {
			mdss_res->irq_ena = true;
			enable_irq(mdss_res->irq);
		}
	}
	spin_unlock_irqrestore(&mdss_lock, irq_flags);
}
EXPORT_SYMBOL(mdss_enable_irq);

void mdss_disable_irq(struct mdss_hw *hw)
{
	unsigned long irq_flags;
	u32 ndx_bit;

	if (hw->hw_ndx >= MDSS_MAX_HW_BLK)
		return;

	ndx_bit = BIT(hw->hw_ndx);

	pr_debug("Disable HW=%d irq ena=%d mask=%x\n", hw->hw_ndx,
			mdss_res->irq_ena, mdss_res->irq_mask);

	spin_lock_irqsave(&mdss_lock, irq_flags);
	if (!(mdss_res->irq_mask & ndx_bit)) {
		pr_warn("MDSS HW ndx=%d is NOT set, mask=%x, hist mask=%x\n",
			hw->hw_ndx, mdss_res->mdp_irq_mask,
			mdss_res->mdp_hist_irq_mask);
	} else {
		mdss_res->irq_mask &= ~ndx_bit;
		if (mdss_res->irq_mask == 0) {
			mdss_res->irq_ena = false;
			disable_irq_nosync(mdss_res->irq);
		}
	}
	spin_unlock_irqrestore(&mdss_lock, irq_flags);
}
EXPORT_SYMBOL(mdss_disable_irq);

/* called from interrupt context */
void mdss_disable_irq_nosync(struct mdss_hw *hw)
{
	u32 ndx_bit;

	if (hw->hw_ndx >= MDSS_MAX_HW_BLK)
		return;

	ndx_bit = BIT(hw->hw_ndx);

	pr_debug("Disable HW=%d irq ena=%d mask=%x\n", hw->hw_ndx,
			mdss_res->irq_ena, mdss_res->irq_mask);

	if (!(mdss_res->irq_mask & ndx_bit)) {
		pr_warn("MDSS HW ndx=%d is NOT set, mask=%x, hist mask=%x\n",
			hw->hw_ndx, mdss_res->mdp_irq_mask,
			mdss_res->mdp_hist_irq_mask);
	} else {
		mdss_res->irq_mask &= ~ndx_bit;
		if (mdss_res->irq_mask == 0) {
			mdss_res->irq_ena = false;
			disable_irq_nosync(mdss_res->irq);
		}
	}
}
EXPORT_SYMBOL(mdss_disable_irq_nosync);

static int mdss_mdp_bus_scale_register(struct mdss_data_type *mdata)
{
	if (!mdata->bus_hdl) {
		struct msm_bus_scale_pdata *bus_pdata = &mdp_bus_scale_table;
		int i;

		for (i = 0; i < bus_pdata->num_usecases; i++) {
			mdp_bus_usecases[i].num_paths = 1;
			mdp_bus_usecases[i].vectors = &mdp_bus_vectors[i];
		}

		mdata->bus_hdl = msm_bus_scale_register_client(bus_pdata);
		if (!mdata->bus_hdl) {
			pr_err("not able to get bus scale\n");
			return -ENOMEM;
		}

		pr_debug("register bus_hdl=%x\n", mdata->bus_hdl);
	}
	return 0;
}

static void mdss_mdp_bus_scale_unregister(struct mdss_data_type *mdata)
{
	pr_debug("unregister bus_hdl=%x\n", mdata->bus_hdl);

	if (mdata->bus_hdl)
		msm_bus_scale_unregister_client(mdata->bus_hdl);
}

unsigned long clk_rate_dbg;
u64 bus_ab_quota_dbg, bus_ib_quota_dbg;

int mdss_mdp_bus_scale_set_quota(u64 ab_quota, u64 ib_quota)
{
	int bus_idx;

	if (mdss_res->bus_hdl < 1) {
		pr_err("invalid bus handle %d\n", mdss_res->bus_hdl);
		return -EINVAL;
	}

	if ((ab_quota | ib_quota) == 0) {
		bus_idx = 0;
	} else {
		int num_cases = mdp_bus_scale_table.num_usecases;
		struct msm_bus_vectors *vect = NULL;

		bus_idx = (mdss_res->current_bus_idx % (num_cases - 1)) + 1;

		vect = mdp_bus_scale_table.usecase[mdss_res->current_bus_idx].
			vectors;

		/* avoid performing updates for small changes */
		if ((ALIGN(ab_quota, SZ_64M) == ALIGN(vect->ab, SZ_64M)) &&
			(ALIGN(ib_quota, SZ_64M) == ALIGN(vect->ib, SZ_64M))) {
			pr_debug("skip bus scaling, no change in vectors\n");
			return 0;
		}

		vect = mdp_bus_scale_table.usecase[bus_idx].vectors;
		vect->ab = ab_quota;
		vect->ib = ib_quota;

		bus_ab_quota_dbg = ab_quota;
		bus_ib_quota_dbg = ib_quota;

		pr_debug("bus scale idx=%d ab=%llu ib=%llu\n", bus_idx,
				vect->ab, vect->ib);
	}
	mdss_res->current_bus_idx = bus_idx;
	return msm_bus_scale_client_update_request(mdss_res->bus_hdl, bus_idx);
}

static inline u32 mdss_mdp_irq_mask(u32 intr_type, u32 intf_num)
{
	if (intr_type == MDSS_MDP_IRQ_INTF_UNDER_RUN ||
	    intr_type == MDSS_MDP_IRQ_INTF_VSYNC)
		intf_num = (intf_num - MDSS_MDP_INTF0) * 2;
	return 1 << (intr_type + intf_num);
}

/* function assumes that mdp is clocked to access hw registers */
void mdss_mdp_irq_clear(struct mdss_data_type *mdata,
		u32 intr_type, u32 intf_num)
{
	unsigned long irq_flags;
	u32 irq;

	irq = mdss_mdp_irq_mask(intr_type, intf_num);

	pr_debug("clearing mdp irq mask=%x\n", irq);
	spin_lock_irqsave(&mdp_lock, irq_flags);
	writel_relaxed(irq, mdata->mdp_base + MDSS_MDP_REG_INTR_CLEAR);
	spin_unlock_irqrestore(&mdp_lock, irq_flags);
}

#if defined (CONFIG_FB_MSM_MDSS_DSI_DBG)
int mdss_mdp_debug_bus(void)
{
	u32 status;

	mdss_mdp_clk_ctrl(MDP_BLOCK_POWER_ON, false);
	MDSS_MDP_REG_WRITE(0x398, 0x7001);
	MDSS_MDP_REG_WRITE(0x448, 0x3f1);
	status = MDSS_MDP_REG_READ(0x44c);
	mdss_mdp_clk_ctrl(MDP_BLOCK_POWER_OFF, false);
	xlog(__func__,  status, 0, 0, 0, 0, 0xDDDDDD);

	return 0;
}
EXPORT_SYMBOL(mdss_mdp_debug_bus);
#endif

int mdss_mdp_irq_enable(u32 intr_type, u32 intf_num)
{
	u32 irq;
	unsigned long irq_flags;
	int ret = 0;

	irq = mdss_mdp_irq_mask(intr_type, intf_num);

	spin_lock_irqsave(&mdp_lock, irq_flags);
	if (mdss_res->mdp_irq_mask & irq) {
		pr_warn("MDSS MDP IRQ-0x%x is already set, mask=%x\n",
				irq, mdss_res->mdp_irq_mask);
		ret = -EBUSY;
	} else {
		pr_debug("MDP IRQ mask old=%x new=%x\n",
				mdss_res->mdp_irq_mask, irq);
		mdss_res->mdp_irq_mask |= irq;
		MDSS_MDP_REG_WRITE(MDSS_MDP_REG_INTR_CLEAR, irq);
		MDSS_MDP_REG_WRITE(MDSS_MDP_REG_INTR_EN,
				mdss_res->mdp_irq_mask);
		mdss_enable_irq(&mdss_mdp_hw);
	}
	spin_unlock_irqrestore(&mdp_lock, irq_flags);

	return ret;
}
int mdss_mdp_hist_irq_enable(u32 irq)
{
	unsigned long irq_flags;
	int ret = 0;

	spin_lock_irqsave(&mdp_lock, irq_flags);
	if (mdss_res->mdp_hist_irq_mask & irq) {
		pr_warn("MDSS MDP Hist IRQ-0x%x is already set, mask=%x\n",
				irq, mdss_res->mdp_hist_irq_mask);
		ret = -EBUSY;
	} else {
		pr_debug("MDP IRQ mask old=%x new=%x\n",
				mdss_res->mdp_hist_irq_mask, irq);
		mdss_res->mdp_hist_irq_mask |= irq;
		MDSS_MDP_REG_WRITE(MDSS_MDP_REG_HIST_INTR_CLEAR, irq);
		MDSS_MDP_REG_WRITE(MDSS_MDP_REG_HIST_INTR_EN,
				mdss_res->mdp_hist_irq_mask);
		mdss_enable_irq(&mdss_mdp_hw);
	}
	spin_unlock_irqrestore(&mdp_lock, irq_flags);

	return ret;
}

void mdss_mdp_irq_disable(u32 intr_type, u32 intf_num)
{
	u32 irq;
	unsigned long irq_flags;

	irq = mdss_mdp_irq_mask(intr_type, intf_num);

	spin_lock_irqsave(&mdp_lock, irq_flags);
	if (!(mdss_res->mdp_irq_mask & irq)) {
		pr_warn("MDSS MDP IRQ-%x is NOT set, mask=%x\n",
				irq, mdss_res->mdp_irq_mask);
	} else {
		mdss_res->mdp_irq_mask &= ~irq;

		MDSS_MDP_REG_WRITE(MDSS_MDP_REG_INTR_EN,
				mdss_res->mdp_irq_mask);
		if ((mdss_res->mdp_irq_mask == 0) &&
			(mdss_res->mdp_hist_irq_mask == 0))
			mdss_disable_irq(&mdss_mdp_hw);
	}
	spin_unlock_irqrestore(&mdp_lock, irq_flags);
}

void mdss_mdp_hist_irq_disable(u32 irq)
{
	unsigned long irq_flags;

	spin_lock_irqsave(&mdp_lock, irq_flags);
	if (!(mdss_res->mdp_hist_irq_mask & irq)) {
		pr_warn("MDSS MDP IRQ-%x is NOT set, mask=%x\n",
				irq, mdss_res->mdp_hist_irq_mask);
	} else {
		mdss_res->mdp_hist_irq_mask &= ~irq;
		MDSS_MDP_REG_WRITE(MDSS_MDP_REG_HIST_INTR_EN,
				mdss_res->mdp_hist_irq_mask);
		if ((mdss_res->mdp_irq_mask == 0) &&
			(mdss_res->mdp_hist_irq_mask == 0))
			mdss_disable_irq(&mdss_mdp_hw);
	}
	spin_unlock_irqrestore(&mdp_lock, irq_flags);
}

/* called from interrupt context */
void mdss_mdp_irq_disable_nosync(u32 intr_type, u32 intf_num)
{
	u32 irq;

	irq = mdss_mdp_irq_mask(intr_type, intf_num);

	if (!(mdss_res->mdp_irq_mask & irq)) {
		pr_warn("MDSS MDP IRQ-%x is NOT set, mask=%x\n",
				irq, mdss_res->mdp_irq_mask);
	} else {
		mdss_res->mdp_irq_mask &= ~irq;
		MDSS_MDP_REG_WRITE(MDSS_MDP_REG_INTR_EN,
				mdss_res->mdp_irq_mask);
		if ((mdss_res->mdp_irq_mask == 0) &&
			(mdss_res->mdp_hist_irq_mask == 0))
			mdss_disable_irq_nosync(&mdss_mdp_hw);
	}
}

static inline struct clk *mdss_mdp_get_clk(u32 clk_idx)
{
	if (clk_idx < MDSS_MAX_CLK)
		return mdss_res->mdp_clk[clk_idx];
	return NULL;
}

static int mdss_mdp_clk_update(u32 clk_idx, u32 enable)
{
	int ret = -ENODEV;
	struct clk *clk = mdss_mdp_get_clk(clk_idx);

	if (clk) {
		pr_debug("clk=%d en=%d\n", clk_idx, enable);
		if (enable) {
			if (clk_idx == MDSS_CLK_MDP_VSYNC)
<<<<<<< HEAD
				clk_set_rate(clk, clk_round_rate(clk, 1));
=======
				clk_set_rate(clk, 19200000);
>>>>>>> 22d99072
			ret = clk_prepare_enable(clk);
		} else {
			clk_disable_unprepare(clk);
			ret = 0;
		}
	}
	return ret;
}

int mdss_mdp_vsync_clk_enable(int enable)
{
	int ret = 0;
	pr_debug("clk enable=%d\n", enable);
	mutex_lock(&mdp_clk_lock);
	if (mdss_res->vsync_ena != enable) {
		mdss_res->vsync_ena = enable;
		ret = mdss_mdp_clk_update(MDSS_CLK_MDP_VSYNC, enable);
	}
	mutex_unlock(&mdp_clk_lock);
	return ret;
}

void mdss_mdp_set_clk_rate(unsigned long rate)
{
	struct mdss_data_type *mdata = mdss_res;
	unsigned long clk_rate;
	struct clk *clk = mdss_mdp_get_clk(MDSS_CLK_MDP_SRC);
	unsigned long min_clk_rate;

	min_clk_rate = max(rate, mdata->min_mdp_clk);

	if (clk) {
		mutex_lock(&mdp_clk_lock);
		if (min_clk_rate < mdata->max_mdp_clk_rate)
			clk_rate = clk_round_rate(clk, min_clk_rate);
		else
			clk_rate = mdata->max_mdp_clk_rate;
		if (IS_ERR_VALUE(clk_rate)) {
			pr_err("unable to round rate err=%ld\n", clk_rate);
		} else if (clk_rate != clk_get_rate(clk)) {
			clk_rate_dbg = clk_rate;
			if (IS_ERR_VALUE(clk_set_rate(clk, clk_rate)))
				pr_err("clk_set_rate failed\n");
			else
				pr_debug("mdp clk rate=%lu\n", clk_rate);
		}
		mutex_unlock(&mdp_clk_lock);
	} else {
		pr_err("mdp src clk not setup properly\n");
	}
}

unsigned long mdss_mdp_get_clk_rate(u32 clk_idx)
{
	unsigned long clk_rate = 0;
	struct clk *clk = mdss_mdp_get_clk(clk_idx);
	mutex_lock(&mdp_clk_lock);
	if (clk)
		clk_rate = clk_get_rate(clk);
	mutex_unlock(&mdp_clk_lock);

	return clk_rate;
}

/**
 * mdss_bus_bandwidth_ctrl() -- place bus bandwidth request
 * @enable:	value of enable or disable
 *
 * Function place bus bandwidth request to allocate saved bandwidth
 * if enabled or free bus bandwidth allocation if disabled.
 * Bus bandwidth is required by mdp.For dsi, it only requires to send
 * dcs coammnd.
 */
void mdss_bus_bandwidth_ctrl(int enable)
{
	struct mdss_data_type *mdata = mdss_mdp_get_mdata();
	static int bus_bw_cnt;
	int changed = 0;

	mutex_lock(&bus_bw_lock);
	if (enable) {
		if (bus_bw_cnt == 0)
			changed++;
		bus_bw_cnt++;
	} else {
		if (bus_bw_cnt) {
			bus_bw_cnt--;
			if (bus_bw_cnt == 0)
				changed++;
		} else {
			pr_err("Can not be turned off\n");
		}
	}

	pr_debug("bw_cnt=%d changed=%d enable=%d\n",
			bus_bw_cnt, changed, enable);

	if (changed) {
		if (!enable) {
			msm_bus_scale_client_update_request(
				mdata->bus_hdl, 0);
			pm_runtime_put(&mdata->pdev->dev);
		} else {
			pm_runtime_get_sync(&mdata->pdev->dev);
			msm_bus_scale_client_update_request(
				mdata->bus_hdl, mdata->current_bus_idx);
		}
	}

	mutex_unlock(&bus_bw_lock);
}
EXPORT_SYMBOL(mdss_bus_bandwidth_ctrl);

void mdss_mdp_clk_ctrl(int enable, int isr)
{
	struct mdss_data_type *mdata = mdss_mdp_get_mdata();
	static int mdp_clk_cnt;
	int changed = 0;

	mutex_lock(&mdp_clk_lock);
	if (enable) {
		if (mdp_clk_cnt == 0)
			changed++;
		mdp_clk_cnt++;
	} else {
		if (mdp_clk_cnt) {
			mdp_clk_cnt--;
			if (mdp_clk_cnt == 0)
				changed++;
		} else {
			pr_err("Can not be turned off\n");
		}
	}

#if defined (CONFIG_FB_MSM_MDSS_DSI_DBG)
	xlog(__func__, mdp_clk_cnt, changed, enable, 0, 0, 0);
#endif

	pr_debug("%s: clk_cnt=%d changed=%d enable=%d\n",
			__func__, mdp_clk_cnt, changed, enable);

	if (changed) {
		mdata->clk_ena = enable;
		if (enable)
			pm_runtime_get_sync(&mdata->pdev->dev);

		mdss_mdp_clk_update(MDSS_CLK_AHB, enable);
		mdss_mdp_clk_update(MDSS_CLK_AXI, enable);
		mdss_mdp_clk_update(MDSS_CLK_MDP_CORE, enable);
		mdss_mdp_clk_update(MDSS_CLK_MDP_LUT, enable);
		if (mdata->vsync_ena)
			mdss_mdp_clk_update(MDSS_CLK_MDP_VSYNC, enable);

		mdss_bus_bandwidth_ctrl(enable);

		if (!enable)
			pm_runtime_put(&mdata->pdev->dev);
	}

	mutex_unlock(&mdp_clk_lock);
}

static inline int mdss_mdp_irq_clk_register(struct mdss_data_type *mdata,
					    char *clk_name, int clk_idx)
{
	struct clk *tmp;
	if (clk_idx >= MDSS_MAX_CLK) {
		pr_err("invalid clk index %d\n", clk_idx);
		return -EINVAL;
	}

	tmp = devm_clk_get(&mdata->pdev->dev, clk_name);
	if (IS_ERR(tmp)) {
		pr_err("unable to get clk: %s\n", clk_name);
		return PTR_ERR(tmp);
	}

	mdata->mdp_clk[clk_idx] = tmp;
	return 0;
}

static int mdss_mdp_irq_clk_setup(struct mdss_data_type *mdata)
{
	int ret;

	ret = of_property_read_u32(mdata->pdev->dev.of_node,
			"qcom,max-clk-rate", &mdata->max_mdp_clk_rate);
	if (ret) {
		pr_err("failed to get max mdp clock rate\n");
		return ret;
	}

	pr_debug("max mdp clk rate=%d\n", mdata->max_mdp_clk_rate);

	ret = devm_request_irq(&mdata->pdev->dev, mdata->irq, mdss_irq_handler,
			 IRQF_DISABLED,	"MDSS", mdata);
	if (ret) {
		pr_err("mdp request_irq() failed!\n");
		return ret;
	}
	disable_irq(mdata->irq);

	mdata->fs = devm_regulator_get(&mdata->pdev->dev, "vdd");
	if (IS_ERR_OR_NULL(mdata->fs)) {
		mdata->fs = NULL;
		pr_err("unable to get gdsc regulator\n");
		return -EINVAL;
	}
	mdata->fs_ena = false;

	mdata->vdd_cx = devm_regulator_get(&mdata->pdev->dev,
				"vdd-cx");
	if (IS_ERR_OR_NULL(mdata->vdd_cx)) {
		pr_debug("unable to get CX reg. rc=%d\n",
					PTR_RET(mdata->vdd_cx));
		mdata->vdd_cx = NULL;
	}

	if (mdss_mdp_irq_clk_register(mdata, "bus_clk", MDSS_CLK_AXI) ||
	    mdss_mdp_irq_clk_register(mdata, "iface_clk", MDSS_CLK_AHB) ||
	    mdss_mdp_irq_clk_register(mdata, "core_clk_src",
				      MDSS_CLK_MDP_SRC) ||
	    mdss_mdp_irq_clk_register(mdata, "core_clk",
				      MDSS_CLK_MDP_CORE) ||
	    mdss_mdp_irq_clk_register(mdata, "lut_clk", MDSS_CLK_MDP_LUT) ||
	    mdss_mdp_irq_clk_register(mdata, "vsync_clk", MDSS_CLK_MDP_VSYNC))
		return -EINVAL;

	mdss_mdp_set_clk_rate(MDP_CLK_DEFAULT_RATE);
	pr_debug("mdp clk rate=%ld\n", mdss_mdp_get_clk_rate(MDSS_CLK_MDP_SRC));

	return 0;
}

void mdss_mdp_dump_power_clk(void)
{
	u8 clk_idx = 0;
	struct clk *clk;

	pr_info(" ============ dump power & mdss clk start ============\n");

	for(clk_idx = MDSS_CLK_AHB ; clk_idx < MDSS_MAX_CLK ;clk_idx++)
	{
		clk = mdss_mdp_get_clk(clk_idx);
		clock_debug_print_clock2(clk);
	}

	pr_info("%s: mdp_clk_cnt =%d \n", __func__, mdp_clk_cnt);
	pr_info(" ============ dump power & mdss clk end ============\n");
}


/*static int mdss_iommu_fault_handler(struct iommu_domain *domain,
		struct device *dev, unsigned long iova, int flags, void *token)
{
	pr_err("MDP IOMMU page fault: iova 0x%lx\n", iova);
	return 0;
}*/

int mdss_iommu_attach(struct mdss_data_type *mdata)
{
	struct iommu_domain *domain;
	struct mdss_iommu_map_type *iomap;
	int i;

	xlog(__func__, mdata->iommu_attached, 0, 0, 0, 0, 0); 
	if (mdata->iommu_attached) {
		pr_debug("mdp iommu already attached\n");
		return 0;
	}

	for (i = 0; i < MDSS_IOMMU_MAX_DOMAIN; i++) {
		iomap = mdata->iommu_map + i;

		domain = msm_get_iommu_domain(iomap->domain_idx);
		if (!domain) {
			WARN(1, "could not attach iommu client %s to ctx %s\n",
				iomap->client_name, iomap->ctx_name);
			continue;
		}
		iommu_attach_device(domain, iomap->ctx);
	}

	mdata->iommu_attached = true;

	return 0;
}

int mdss_iommu_dettach(struct mdss_data_type *mdata)
{
	struct iommu_domain *domain;
	struct mdss_iommu_map_type *iomap;
	int i;

	xlog(__func__, mdata->iommu_attached, 0, 0, 0, 0, 0); 
	if (!mdata->iommu_attached) {
		pr_debug("mdp iommu already dettached\n");
		return 0;
	}

	for (i = 0; i < MDSS_IOMMU_MAX_DOMAIN; i++) {
		iomap = mdata->iommu_map + i;

		domain = msm_get_iommu_domain(iomap->domain_idx);
		if (!domain) {
			pr_err("unable to get iommu domain(%d)\n",
				iomap->domain_idx);
			continue;
		}
		iommu_detach_device(domain, iomap->ctx);
	}

	mdata->iommu_attached = false;

	return 0;
}

int mdss_iommu_init(struct mdss_data_type *mdata)
{
	struct msm_iova_layout layout;
	struct iommu_domain *domain;
	struct mdss_iommu_map_type *iomap;
	int i;

	if (mdata->iommu_map) {
		pr_warn("iommu already initialized\n");
		return 0;
	}

	for (i = 0; i < MDSS_IOMMU_MAX_DOMAIN; i++) {
		iomap = &mdss_iommu_map[i];

		layout.client_name = iomap->client_name;
		layout.partitions = iomap->partitions;
		layout.npartitions = iomap->npartitions;
		layout.is_secure = (i == MDSS_IOMMU_DOMAIN_SECURE);
		layout.domain_flags = 0;

		iomap->domain_idx = msm_register_domain(&layout);
		if (IS_ERR_VALUE(iomap->domain_idx))
			return -EINVAL;

		domain = msm_get_iommu_domain(iomap->domain_idx);
		if (!domain) {
			pr_err("unable to get iommu domain(%d)\n",
				iomap->domain_idx);
			return -EINVAL;
		}

		iomap->ctx = msm_iommu_get_ctx(iomap->ctx_name);
		if (!iomap->ctx) {
			pr_warn("unable to get iommu ctx(%s)\n",
				iomap->ctx_name);
			return -EINVAL;
		}
	}

	mdata->iommu_map = mdss_iommu_map;

	return 0;
}

static int mdss_debug_stat_ctl_dump(struct mdss_mdp_ctl *ctl,
		char *bp, int len)
{
	int total = 0;

	if (!ctl->ref_cnt)
		return 0;

	if (ctl->intf_num) {
		total = scnprintf(bp, len,
			"intf%d: play: %08u \tvsync: %08u \tunderrun: %08u\n",
				ctl->intf_num, ctl->play_cnt,
				ctl->vsync_cnt, ctl->underrun_cnt);
	} else {
		total = scnprintf(bp, len, "wb: \tmode=%x \tplay: %08u\n",
				ctl->opmode, ctl->play_cnt);
	}

	return total;
}

static int mdss_debug_dump_stats(void *data, char *buf, int len)
{
	struct mdss_data_type *mdata = data;
	struct mdss_mdp_pipe *pipe;
	int i, total = 0;

	for (i = 0; i < mdata->nctl; i++)
		total += mdss_debug_stat_ctl_dump(mdata->ctl_off + i, buf, len);

	total += scnprintf(buf + total, len - total, "\n");

	for (i = 0; i < mdata->nvig_pipes; i++) {
		pipe = mdata->vig_pipes + i;
		total += scnprintf(buf + total, len - total,
			"VIG%d :   %08u\t", i, pipe->play_cnt);
	}
	total += scnprintf(buf + total, len - total, "\n");

	for (i = 0; i < mdata->nrgb_pipes; i++) {
		pipe = mdata->rgb_pipes + i;
		total += scnprintf(buf + total, len - total,
			"RGB%d :   %08u\t", i, pipe->play_cnt);
	}
	total += scnprintf(buf + total, len - total, "\n");

	for (i = 0; i < mdata->ndma_pipes; i++) {
		pipe = mdata->dma_pipes + i;
		total += scnprintf(buf + total, len - total,
			"DMA%d :   %08u\t", i, pipe->play_cnt);
	}
	return total;
}

static void mdss_debug_enable_clock(int on)
{
	if (on)
		mdss_mdp_clk_ctrl(MDP_BLOCK_POWER_ON, false);
	else
		mdss_mdp_clk_ctrl(MDP_BLOCK_POWER_OFF, false);
}

static int mdss_mdp_debug_init(struct mdss_data_type *mdata)
{
	int rc;

	mdata->debug_inf.debug_dump_stats = mdss_debug_dump_stats;
	mdata->debug_inf.debug_enable_clock = mdss_debug_enable_clock;

	rc = mdss_debugfs_init(mdata);
	if (rc)
		return rc;

	mdss_debug_register_base(NULL, mdata->mdp_base, mdata->mdp_reg_size);

	return 0;
}

int mdss_hw_init(struct mdss_data_type *mdata)
{
	int i, j;
	char *offset;
	struct mdss_mdp_pipe *vig;

	mdss_mdp_clk_ctrl(MDP_BLOCK_POWER_ON, false);
	mdata->mdp_rev = MDSS_MDP_REG_READ(MDSS_MDP_REG_HW_VERSION);
	pr_info_once("MDP Rev=%x\n", mdata->mdp_rev);

	if (mdata->hw_settings) {
		struct mdss_hw_settings *hws = mdata->hw_settings;

		while (hws->reg) {
			writel_relaxed(hws->val, hws->reg);
			hws++;
		}
	}

	for (i = 0; i < mdata->nmixers_intf; i++) {
		offset = mdata->mixer_intf[i].dspp_base +
				MDSS_MDP_REG_DSPP_HIST_LUT_BASE;
		for (j = 0; j < ENHIST_LUT_ENTRIES; j++)
			writel_relaxed(j, offset);

		/* swap */
		writel_relaxed(1, offset + 4);
	}
	vig = mdata->vig_pipes;
	for (i = 0; i < mdata->nvig_pipes; i++) {
		offset = vig[i].base +
			MDSS_MDP_REG_VIG_HIST_LUT_BASE;
		for (j = 0; j < ENHIST_LUT_ENTRIES; j++)
			writel_relaxed(j, offset);
		/* swap */
		writel_relaxed(1, offset + 16);
	}

	mdata->nmax_concurrent_ad_hw = (mdata->mdp_rev <= MDSS_MDP_HW_REV_102) ?
									1 : 2;
	mdss_mdp_clk_ctrl(MDP_BLOCK_POWER_OFF, false);
	pr_debug("MDP hw init done\n");

	return 0;
}

static u32 mdss_mdp_res_init(struct mdss_data_type *mdata)
{
	u32 rc = 0;

	if (mdata->res_init) {
		pr_err("mdss resources already initialized\n");
		return -EPERM;
	}

	mdata->res_init = true;
	mdata->clk_ena = false;
	mdata->irq_mask = MDSS_MDP_DEFAULT_INTR_MASK;
	mdata->irq_ena = false;

	rc = mdss_mdp_irq_clk_setup(mdata);
	if (rc)
		return rc;

	mdata->hist_intr.req = 0;
	mdata->hist_intr.curr = 0;
	mdata->hist_intr.state = 0;
	spin_lock_init(&mdata->hist_intr.lock);

	mdata->iclient = msm_ion_client_create(-1, mdata->pdev->name);
	if (IS_ERR_OR_NULL(mdata->iclient)) {
		pr_err("msm_ion_client_create() return error (%p)\n",
				mdata->iclient);
		mdata->iclient = NULL;
	}

	rc = mdss_iommu_init(mdata);

	return rc;
}

void mdss_mdp_footswitch_ctrl_splash(int on)
{
	struct mdss_data_type *mdata = mdss_mdp_get_mdata();
	if (mdata != NULL) {
		if (on) {
			pr_debug("Enable MDP FS for splash.\n");
			regulator_enable(mdata->fs);
			mdss_hw_init(mdata);
		} else {
			pr_debug("Disable MDP FS for splash.\n");
			regulator_disable(mdata->fs);
		}
	} else {
		pr_warn("mdss mdata not initialized\n");
	}
}

static ssize_t mdss_mdp_show_capabilities(struct device *dev,
		struct device_attribute *attr, char *buf)
{
	struct mdss_data_type *mdata = dev_get_drvdata(dev);
	size_t len = PAGE_SIZE;
	int cnt = 0;

#define SPRINT(fmt, ...) \
		(cnt += scnprintf(buf + cnt, len - cnt, fmt, ##__VA_ARGS__))

	SPRINT("mdp_version=5\n");
	SPRINT("hw_rev=%d\n", mdata->mdp_rev);
	SPRINT("rgb_pipes=%d\n", mdata->nrgb_pipes);
	SPRINT("vig_pipes=%d\n", mdata->nvig_pipes);
	SPRINT("dma_pipes=%d\n", mdata->ndma_pipes);
	SPRINT("smp_count=%d\n", mdata->smp_mb_cnt);
	SPRINT("smp_size=%d\n", mdata->smp_mb_size);
	SPRINT("max_downscale_ratio=%d\n", MAX_DOWNSCALE_RATIO);
	SPRINT("max_upscale_ratio=%d\n", MAX_UPSCALE_RATIO);
	if (mdata->max_bw_low)
		SPRINT("max_bandwidth_low=%u\n", mdata->max_bw_low);
	if (mdata->max_bw_high)
		SPRINT("max_bandwidth_high=%u\n", mdata->max_bw_high);
	SPRINT("features=");
	if (mdata->has_bwc)
		SPRINT(" bwc");
	if (mdata->has_decimation)
		SPRINT(" decimation");
	SPRINT("\n");

	return cnt;
}

static DEVICE_ATTR(caps, S_IRUGO, mdss_mdp_show_capabilities, NULL);

static struct attribute *mdp_fs_attrs[] = {
	&dev_attr_caps.attr,
	NULL
};

static struct attribute_group mdp_fs_attr_group = {
	.attrs = mdp_fs_attrs
};

static int mdss_mdp_register_sysfs(struct mdss_data_type *mdata)
{
	struct device *dev = &mdata->pdev->dev;
	int rc;

	rc = sysfs_create_group(&dev->kobj, &mdp_fs_attr_group);

	return rc;
}

static int mdss_mdp_probe(struct platform_device *pdev)
{
	struct resource *res;
	int rc;
	struct mdss_data_type *mdata;

	pr_info("%s : ++ \n",__func__);

	if (!pdev->dev.of_node) {
		pr_err("MDP driver only supports device tree probe\n");
		return -ENOTSUPP;
	}

	if (mdss_res) {
		pr_err("MDP already initialized\n");
		return -EINVAL;
	}

	mdata = devm_kzalloc(&pdev->dev, sizeof(*mdata), GFP_KERNEL);
	if (mdata == NULL)
		return -ENOMEM;

	pdev->id = 0;
	mdata->pdev = pdev;
	platform_set_drvdata(pdev, mdata);
	mdss_res = mdata;

	res = platform_get_resource_byname(pdev, IORESOURCE_MEM, "mdp_phys");
	if (!res) {
		pr_err("unable to get MDP base address\n");
		rc = -ENOMEM;
		goto probe_done;
	}

	mdata->mdp_reg_size = resource_size(res);
	mdata->mdp_base = devm_ioremap(&pdev->dev, res->start,
				       mdata->mdp_reg_size);
	if (unlikely(!mdata->mdp_base)) {
		pr_err("unable to map MDP base\n");
		rc = -ENOMEM;
		goto probe_done;
	}
	pr_info("MDP HW Base phy_Address=0x%x virt=0x%x\n",
		(int) res->start,
		(int) mdata->mdp_base);

	res = platform_get_resource_byname(pdev, IORESOURCE_MEM, "vbif_phys");
	if (!res) {
		pr_err("unable to get MDSS VBIF base address\n");
		rc = -ENOMEM;
		goto probe_done;
	}

	mdata->vbif_base = devm_ioremap(&pdev->dev, res->start,
					resource_size(res));
	if (unlikely(!mdata->vbif_base)) {
		pr_err("unable to map MDSS VBIF base\n");
		rc = -ENOMEM;
		goto probe_done;
	}
	pr_info("MDSS VBIF HW Base phy_Address=0x%x virt=0x%x\n",
		(int) res->start,
		(int) mdata->vbif_base);

	res = platform_get_resource(pdev, IORESOURCE_IRQ, 0);
	if (!res) {
		pr_err("unable to get MDSS irq\n");
		rc = -ENOMEM;
		goto probe_done;
	}
	mdata->irq = res->start;
	mdss_mdp_hw.ptr = mdata;

	/*populate hw iomem base info from device tree*/
	rc = mdss_mdp_parse_dt(pdev);
	if (rc) {
		pr_err("unable to parse device tree\n");
		goto probe_done;
	}

	rc = mdss_mdp_res_init(mdata);
	if (rc) {
		pr_err("unable to initialize mdss mdp resources\n");
		goto probe_done;
	}
	rc = mdss_mdp_pp_init(&pdev->dev);
	if (rc) {
		pr_err("unable to initialize mdss pp resources\n");
		goto probe_done;
	}
	rc = mdss_mdp_bus_scale_register(mdata);
	if (rc) {
		pr_err("unable to register bus scaling\n");
		goto probe_done;
	}

#if !defined(CONFIG_FB_MSM_EDP_SAMSUNG)
	mdss_mdp_bus_scale_set_quota(AB_QUOTA, IB_QUOTA);
#endif

	rc = mdss_mdp_debug_init(mdata);
	if (rc) {
		pr_err("unable to initialize mdp debugging\n");
		goto probe_done;
	}

	pm_runtime_set_suspended(&pdev->dev);
	pm_runtime_enable(&pdev->dev);
	if (!pm_runtime_enabled(&pdev->dev))
		mdss_mdp_footswitch_ctrl(mdata, true);

	rc = mdss_mdp_register_sysfs(mdata);
	if (rc)
		pr_err("unable to register mdp sysfs nodes\n");

	rc = mdss_fb_register_mdp_instance(&mdp5);
	if (rc)
		pr_err("unable to register mdp instance\n");

	rc = mdss_register_irq(&mdss_mdp_hw);
	if (rc)
		pr_err("mdss_register_irq failed.\n");

#if defined(CONFIG_FB_MSM_EDP_SAMSUNG)
	if (mdss_mdp_scan_pipes()) {
		mdss_mdp_bus_scale_set_quota(AB_QUOTA, IB_QUOTA);
		/* keep clock on if continuous splash from lk */
		mdss_mdp_clk_ctrl(MDP_BLOCK_POWER_ON, false);
	}
#endif

probe_done:
	if (IS_ERR_VALUE(rc)) {
		mdss_mdp_hw.ptr = NULL;
		mdss_mdp_pp_term(&pdev->dev);
		mdss_res = NULL;
	}

	pr_info("%s : -- \n",__func__);

	return rc;
}

static void mdss_mdp_parse_dt_regs_array(const u32 *arr, char __iomem *hw_base,
	struct mdss_hw_settings *hws, int count)
{
	u32 len, reg;
	int i;

	if (!arr)
		return;

	for (i = 0, len = count * 2; i < len; i += 2) {
		reg = be32_to_cpu(arr[i]);
		hws->reg = hw_base + reg;
		hws->val = be32_to_cpu(arr[i + 1]);
		pr_debug("reg: 0x%04x=0x%08x\n", reg, hws->val);
		hws++;
	}
}

int mdss_mdp_parse_dt_hw_settings(struct platform_device *pdev)
{
	struct mdss_data_type *mdata = platform_get_drvdata(pdev);
	struct mdss_hw_settings *hws;
	const u32 *vbif_arr, *mdp_arr;
	int vbif_len, mdp_len;

	vbif_arr = of_get_property(pdev->dev.of_node, "qcom,vbif-settings",
			&vbif_len);
	if (!vbif_arr || (vbif_len & 1)) {
		pr_warn("MDSS VBIF settings not found\n");
		vbif_len = 0;
	}
	vbif_len /= 2 * sizeof(u32);

	mdp_arr = of_get_property(pdev->dev.of_node, "qcom,mdp-settings",
			&mdp_len);
	if (!mdp_arr || (mdp_len & 1)) {
		pr_warn("MDSS MDP settings not found\n");
		mdp_len = 0;
	}
	mdp_len /= 2 * sizeof(u32);

	if ((mdp_len + vbif_len) == 0)
		return 0;

	hws = devm_kzalloc(&pdev->dev, sizeof(*hws) * (vbif_len + mdp_len + 1),
			GFP_KERNEL);
	if (!hws)
		return -ENOMEM;

	mdss_mdp_parse_dt_regs_array(vbif_arr, mdata->vbif_base, hws, vbif_len);
	mdss_mdp_parse_dt_regs_array(mdp_arr, mdata->mdp_base,
		hws + vbif_len, mdp_len);

	mdata->hw_settings = hws;

	return 0;
}

static int mdss_mdp_get_pan_intf(const char *pan_intf)
{
	int i, rc = MDSS_PANEL_INTF_INVALID;

	if (!pan_intf)
		return rc;

	for (i = 0; i < ARRAY_SIZE(pan_types); i++) {
		if (!strncmp(pan_intf, pan_types[i].name, MDSS_MAX_PANEL_LEN)) {
			rc = pan_types[i].type;
			break;
		}
	}
	return rc;
}

static int mdss_mdp_get_pan_cfg(struct mdss_panel_cfg *pan_cfg)
{
	char *t = NULL;
	char pan_intf_str[MDSS_MAX_PANEL_LEN];
	int rc, i, panel_len;
	char pan_name[MDSS_MAX_PANEL_LEN];

	if (!pan_cfg)
		return -EINVAL;

	strlcpy(pan_name, &pan_cfg->arg_cfg[0], sizeof(pan_cfg->arg_cfg));
#if 0
	if (pan_name[0] == '0') {
		pan_cfg->lk_cfg = false;
	} else if (pan_name[0] == '1') {
		pan_cfg->lk_cfg = true;
	} else {
		/* read from dt */
		pan_cfg->lk_cfg = true;
		pan_cfg->pan_intf = MDSS_PANEL_INTF_INVALID;
		return -EINVAL;
	}
#else
	pan_cfg->lk_cfg = false;
#endif

	/* skip lk cfg and delimiter; ex: "0:" */
	strlcpy(pan_name, &pan_name[2], MDSS_MAX_PANEL_LEN);
	t = strnstr(pan_name, ":", MDSS_MAX_PANEL_LEN);
	if (!t) {
		pr_err("%s: pan_name=[%s] invalid\n",
			__func__, pan_name);
		pan_cfg->pan_intf = MDSS_PANEL_INTF_INVALID;
		return -EINVAL;
	}

	for (i = 0; ((pan_name + i) < t) && (i < 4); i++)
		pan_intf_str[i] = *(pan_name + i);
	pan_intf_str[i] = 0;
	pr_debug("%s:%d panel intf %s\n", __func__, __LINE__, pan_intf_str);
	/* point to the start of panel name */
	t = t + 1;
	strlcpy(&pan_cfg->arg_cfg[0], t, sizeof(pan_cfg->arg_cfg));
	pr_debug("%s:%d: t=[%s] panel name=[%s]\n", __func__, __LINE__,
		t, pan_cfg->arg_cfg);

	panel_len = strlen(pan_cfg->arg_cfg);
	if (!panel_len) {
		pr_err("%s: Panel name is invalid\n", __func__);
		pan_cfg->pan_intf = MDSS_PANEL_INTF_INVALID;
		return -EINVAL;
	}

	rc = mdss_mdp_get_pan_intf(pan_intf_str);
	pan_cfg->pan_intf = (rc < 0) ?  MDSS_PANEL_INTF_INVALID : rc;

	return 0;
}

static int mdss_mdp_parse_dt_pan_intf(struct platform_device *pdev)
{
	int rc;
	struct mdss_data_type *mdata = platform_get_drvdata(pdev);
	const char *prim_intf = NULL;

	rc = of_property_read_string(pdev->dev.of_node,
				"qcom,mdss-pref-prim-intf", &prim_intf);
	if (rc)
		return -ENODEV;

	rc = mdss_mdp_get_pan_intf(prim_intf);
	if (rc < 0) {
		mdata->pan_cfg.pan_intf = MDSS_PANEL_INTF_INVALID;
	} else {
		mdata->pan_cfg.pan_intf = rc;
		rc = 0;
	}
	return rc;
}

static int mdss_mdp_parse_bootarg(struct platform_device *pdev)
{
	struct device_node *chosen_node;
	static const char *cmd_line;
	char *disp_idx, *end_idx;
	int rc, len = 0, name_len, cmd_len;
	int *intf_type;
	char *panel_name;
	struct mdss_panel_cfg *pan_cfg;
	struct mdss_data_type *mdata = platform_get_drvdata(pdev);

	mdata->pan_cfg.arg_cfg[MDSS_MAX_PANEL_LEN] = 0;
	pan_cfg = &mdata->pan_cfg;
	panel_name = &pan_cfg->arg_cfg[0];
	intf_type = &pan_cfg->pan_intf;

	/* reads from dt by default */
	pan_cfg->lk_cfg = true;

	chosen_node = of_find_node_by_name(NULL, "chosen");
	if (!chosen_node) {
		pr_err("%s: get chosen node failed\n", __func__);
		rc = -ENODEV;
		goto get_dt_pan;
	}

	cmd_line = of_get_property(chosen_node, "bootargs", &len);
	if (!cmd_line || len <= 0) {
		pr_err("%s: get bootargs failed\n", __func__);
		rc = -ENODEV;
		goto get_dt_pan;
	}

	name_len = strlen("mdss_mdp.panel=");
	cmd_len = strlen(cmd_line);
	disp_idx = strnstr(cmd_line, "mdss_mdp.panel=", cmd_len);
	if (!disp_idx) {
		pr_err("%s:%d:cmdline panel not set disp_idx=[%p]\n",
				__func__, __LINE__, disp_idx);
		memset(panel_name, 0x00, MDSS_MAX_PANEL_LEN);
		*intf_type = MDSS_PANEL_INTF_INVALID;
		rc = MDSS_PANEL_INTF_INVALID;
		goto get_dt_pan;
	}

	disp_idx += name_len;

	end_idx = strnstr(disp_idx, " ", MDSS_MAX_PANEL_LEN);
	pr_debug("%s:%d: pan_name=[%s] end=[%s]\n", __func__, __LINE__,
		 disp_idx, end_idx);
	if (!end_idx) {
		end_idx = disp_idx + strlen(disp_idx) + 1;
		pr_warn("%s:%d: pan_name=[%s] end=[%s]\n", __func__,
		       __LINE__, disp_idx, end_idx);
	}

	if (end_idx <= disp_idx) {
		pr_err("%s:%d:cmdline pan incorrect end=[%p] disp=[%p]\n",
			__func__, __LINE__, end_idx, disp_idx);
		memset(panel_name, 0x00, MDSS_MAX_PANEL_LEN);
		*intf_type = MDSS_PANEL_INTF_INVALID;
		rc = MDSS_PANEL_INTF_INVALID;
		goto get_dt_pan;
	}

	*end_idx = 0;
	len = end_idx - disp_idx + 1;
	if (len <= 0) {
		pr_warn("%s: panel name not rx", __func__);
		rc = -EINVAL;
		goto get_dt_pan;
	}

	strlcpy(panel_name, disp_idx, min(++len, MDSS_MAX_PANEL_LEN));
	pr_debug("%s:%d panel:[%s]", __func__, __LINE__, panel_name);
	of_node_put(chosen_node);

	rc = mdss_mdp_get_pan_cfg(pan_cfg);
	if (!rc) {
		pan_cfg->init_done = true;
		return rc;
	}

get_dt_pan:
	rc = mdss_mdp_parse_dt_pan_intf(pdev);
	/* if pref pan intf is not present */
	if (rc)
		pr_err("%s:unable to parse device tree for pan intf\n",
			__func__);
	else
		pan_cfg->init_done = true;

	of_node_put(chosen_node);
	return rc;
}

static int mdss_mdp_parse_dt(struct platform_device *pdev)
{
	int rc;

	rc = mdss_mdp_parse_dt_hw_settings(pdev);
	if (rc) {
		pr_err("Error in device tree : hw settings\n");
		return rc;
	}

	rc = mdss_mdp_parse_dt_pipe(pdev);
	if (rc) {
		pr_err("Error in device tree : pipes\n");
		return rc;
	}

	rc = mdss_mdp_parse_dt_mixer(pdev);
	if (rc) {
		pr_err("Error in device tree : mixers\n");
		return rc;
	}

	rc = mdss_mdp_parse_dt_ctl(pdev);
	if (rc) {
		pr_err("Error in device tree : ctl\n");
		return rc;
	}

	rc = mdss_mdp_parse_dt_video_intf(pdev);
	if (rc) {
		pr_err("Error in device tree : ctl\n");
		return rc;
	}

	rc = mdss_mdp_parse_dt_smp(pdev);
	if (rc) {
		pr_err("Error in device tree : smp\n");
		return rc;
	}

	rc = mdss_mdp_parse_dt_misc(pdev);
	if (rc) {
		pr_err("Error in device tree : misc\n");
		return rc;
	}

	rc = mdss_mdp_parse_dt_ad_cfg(pdev);
	if (rc) {
		pr_err("Error in device tree : ad\n");
		return rc;
	}

	rc = mdss_mdp_parse_bootarg(pdev);
	if (rc) {
		pr_err("%s: Error in panel override:rc=[%d]\n",
		       __func__, rc);
		return rc;
	}

	return 0;
}

static int mdss_mdp_parse_dt_pipe(struct platform_device *pdev)
{
	u32 npipes, dma_off;
	int rc = 0;
	u32 nids = 0, setup_cnt = 0, len;
	u32 *offsets = NULL, *ftch_id = NULL;

	struct mdss_data_type *mdata = platform_get_drvdata(pdev);

	mdata->nvig_pipes = mdss_mdp_parse_dt_prop_len(pdev,
				"qcom,mdss-pipe-vig-off");
	mdata->nrgb_pipes = mdss_mdp_parse_dt_prop_len(pdev,
				"qcom,mdss-pipe-rgb-off");
	mdata->ndma_pipes = mdss_mdp_parse_dt_prop_len(pdev,
				"qcom,mdss-pipe-dma-off");

	nids  += mdss_mdp_parse_dt_prop_len(pdev,
			"qcom,mdss-pipe-vig-fetch-id");
	nids  += mdss_mdp_parse_dt_prop_len(pdev,
			"qcom,mdss-pipe-rgb-fetch-id");
	nids  += mdss_mdp_parse_dt_prop_len(pdev,
			"qcom,mdss-pipe-dma-fetch-id");

	npipes = mdata->nvig_pipes + mdata->nrgb_pipes + mdata->ndma_pipes;

	if (npipes != nids) {
		pr_err("device tree err: unequal number of pipes and smp ids");
		return -EINVAL;
	}

	offsets = kzalloc(sizeof(u32) * npipes, GFP_KERNEL);
	if (!offsets) {
		pr_err("no mem assigned for offsets: kzalloc fail\n");
		return -ENOMEM;
	}

	ftch_id = kzalloc(sizeof(u32) * nids, GFP_KERNEL);
	if (!ftch_id) {
		pr_err("no mem assigned for ftch_id: kzalloc fail\n");
		rc = -ENOMEM;
		goto ftch_alloc_fail;
	}

	mdata->vig_pipes = devm_kzalloc(&mdata->pdev->dev,
		sizeof(struct mdss_mdp_pipe) * mdata->nvig_pipes, GFP_KERNEL);
	if (!mdata->vig_pipes) {
		pr_err("no mem for vig_pipes: kzalloc fail\n");
		rc = -ENOMEM;
		goto vig_alloc_fail;
	}

	mdata->rgb_pipes = devm_kzalloc(&mdata->pdev->dev,
		sizeof(struct mdss_mdp_pipe) * mdata->nrgb_pipes, GFP_KERNEL);
	if (!mdata->rgb_pipes) {
		pr_err("no mem for rgb_pipes: kzalloc fail\n");
		rc = -ENOMEM;
		goto rgb_alloc_fail;
	}

	mdata->dma_pipes = devm_kzalloc(&mdata->pdev->dev,
		sizeof(struct mdss_mdp_pipe) * mdata->ndma_pipes, GFP_KERNEL);
	if (!mdata->dma_pipes) {
		pr_err("no mem for dma_pipes: kzalloc fail\n");
		rc = -ENOMEM;
		goto dma_alloc_fail;
	}

	rc = mdss_mdp_parse_dt_handler(pdev, "qcom,mdss-pipe-vig-fetch-id",
		ftch_id, mdata->nvig_pipes);
	if (rc)
		goto parse_done;

	rc = mdss_mdp_parse_dt_handler(pdev, "qcom,mdss-pipe-vig-off",
		offsets, mdata->nvig_pipes);
	if (rc)
		goto parse_fail;

	len = min_t(int, DEFAULT_TOTAL_VIG_PIPES, (int)mdata->nvig_pipes);
	rc = mdss_mdp_pipe_addr_setup(mdata, mdata->vig_pipes, offsets, ftch_id,
		MDSS_MDP_PIPE_TYPE_VIG, MDSS_MDP_SSPP_VIG0, len);
	if (rc)
		goto parse_fail;

	setup_cnt += len;

	rc = mdss_mdp_parse_dt_handler(pdev, "qcom,mdss-pipe-rgb-fetch-id",
		ftch_id + mdata->nvig_pipes, mdata->nrgb_pipes);
	if (rc)
		goto parse_fail;

	rc = mdss_mdp_parse_dt_handler(pdev, "qcom,mdss-pipe-rgb-off",
		offsets + mdata->nvig_pipes, mdata->nrgb_pipes);
	if (rc)
		goto parse_fail;

	len = min_t(int, DEFAULT_TOTAL_RGB_PIPES, (int)mdata->nrgb_pipes);
	rc = mdss_mdp_pipe_addr_setup(mdata, mdata->rgb_pipes,
		offsets + mdata->nvig_pipes, ftch_id + mdata->nvig_pipes,
		MDSS_MDP_PIPE_TYPE_RGB, MDSS_MDP_SSPP_RGB0, len);
	if (rc)
		goto parse_fail;

	setup_cnt += len;
	dma_off = mdata->nvig_pipes + mdata->nrgb_pipes;

	rc = mdss_mdp_parse_dt_handler(pdev, "qcom,mdss-pipe-dma-fetch-id",
		ftch_id + dma_off, mdata->ndma_pipes);
	if (rc)
		goto parse_fail;

	rc = mdss_mdp_parse_dt_handler(pdev, "qcom,mdss-pipe-dma-off",
		offsets + dma_off, mdata->ndma_pipes);
	if (rc)
		goto parse_fail;

	len = mdata->ndma_pipes;
	rc = mdss_mdp_pipe_addr_setup(mdata, mdata->dma_pipes,
		 offsets + dma_off, ftch_id + dma_off, MDSS_MDP_PIPE_TYPE_DMA,
		 MDSS_MDP_SSPP_DMA0, len);
	if (rc)
		goto parse_fail;

	setup_cnt += len;

	if (mdata->nvig_pipes > DEFAULT_TOTAL_VIG_PIPES) {
		rc = mdss_mdp_pipe_addr_setup(mdata,
			mdata->vig_pipes + DEFAULT_TOTAL_VIG_PIPES,
			offsets + DEFAULT_TOTAL_VIG_PIPES,
			ftch_id + DEFAULT_TOTAL_VIG_PIPES,
			MDSS_MDP_PIPE_TYPE_VIG, setup_cnt,
			mdata->nvig_pipes - DEFAULT_TOTAL_VIG_PIPES);
		if (rc)
			goto parse_fail;

		setup_cnt += mdata->nvig_pipes - DEFAULT_TOTAL_VIG_PIPES;
	}

	if (mdata->nrgb_pipes > DEFAULT_TOTAL_RGB_PIPES) {
		rc = mdss_mdp_pipe_addr_setup(mdata,
			mdata->rgb_pipes + DEFAULT_TOTAL_RGB_PIPES,
			offsets + mdata->nvig_pipes + DEFAULT_TOTAL_RGB_PIPES,
			ftch_id + mdata->nvig_pipes + DEFAULT_TOTAL_RGB_PIPES,
			MDSS_MDP_PIPE_TYPE_RGB, setup_cnt,
			mdata->nrgb_pipes - DEFAULT_TOTAL_RGB_PIPES);
		if (rc)
			goto parse_fail;

		setup_cnt += mdata->nrgb_pipes - DEFAULT_TOTAL_RGB_PIPES;
	}

	goto parse_done;

parse_fail:
	kfree(mdata->dma_pipes);
dma_alloc_fail:
	kfree(mdata->rgb_pipes);
rgb_alloc_fail:
	kfree(mdata->vig_pipes);
parse_done:
vig_alloc_fail:
	kfree(ftch_id);
ftch_alloc_fail:
	kfree(offsets);
	return rc;
}

static int mdss_mdp_parse_dt_mixer(struct platform_device *pdev)
{

	u32 nmixers, ndspp, npingpong;
	int rc = 0;
	u32 *mixer_offsets = NULL, *dspp_offsets = NULL,
	    *pingpong_offsets = NULL;

	struct mdss_data_type *mdata = platform_get_drvdata(pdev);

	mdata->nmixers_intf = mdss_mdp_parse_dt_prop_len(pdev,
				"qcom,mdss-mixer-intf-off");
	mdata->nmixers_wb = mdss_mdp_parse_dt_prop_len(pdev,
				"qcom,mdss-mixer-wb-off");
	ndspp = mdss_mdp_parse_dt_prop_len(pdev,
				"qcom,mdss-dspp-off");
	npingpong = mdss_mdp_parse_dt_prop_len(pdev,
				"qcom,mdss-pingpong-off");
	nmixers = mdata->nmixers_intf + mdata->nmixers_wb;

	if (mdata->nmixers_intf != ndspp) {
		pr_err("device tree err: unequal no of dspp and intf mixers\n");
		return -EINVAL;
	}

	if (mdata->nmixers_intf != npingpong) {
		pr_err("device tree err: unequal no of pingpong and intf mixers\n");
		return -EINVAL;
	}

	mixer_offsets = kzalloc(sizeof(u32) * nmixers, GFP_KERNEL);
	if (!mixer_offsets) {
		pr_err("no mem assigned: kzalloc fail\n");
		return -ENOMEM;
	}

	dspp_offsets = kzalloc(sizeof(u32) * ndspp, GFP_KERNEL);
	if (!dspp_offsets) {
		pr_err("no mem assigned: kzalloc fail\n");
		rc = -ENOMEM;
		goto dspp_alloc_fail;
	}
	pingpong_offsets = kzalloc(sizeof(u32) * npingpong, GFP_KERNEL);
	if (!pingpong_offsets) {
		pr_err("no mem assigned: kzalloc fail\n");
		rc = -ENOMEM;
		goto pingpong_alloc_fail;
	}

	rc = mdss_mdp_parse_dt_handler(pdev, "qcom,mdss-mixer-intf-off",
		mixer_offsets, mdata->nmixers_intf);
	if (rc)
		goto parse_done;

	rc = mdss_mdp_parse_dt_handler(pdev, "qcom,mdss-mixer-wb-off",
		mixer_offsets + mdata->nmixers_intf, mdata->nmixers_wb);
	if (rc)
		goto parse_done;

	rc = mdss_mdp_parse_dt_handler(pdev, "qcom,mdss-dspp-off",
		dspp_offsets, ndspp);
	if (rc)
		goto parse_done;

	rc = mdss_mdp_parse_dt_handler(pdev, "qcom,mdss-pingpong-off",
		pingpong_offsets, npingpong);
	if (rc)
		goto parse_done;

	rc = mdss_mdp_mixer_addr_setup(mdata, mixer_offsets,
			dspp_offsets, pingpong_offsets,
			MDSS_MDP_MIXER_TYPE_INTF, mdata->nmixers_intf);
	if (rc)
		goto parse_done;

	rc = mdss_mdp_mixer_addr_setup(mdata, mixer_offsets +
			mdata->nmixers_intf, NULL, NULL,
			MDSS_MDP_MIXER_TYPE_WRITEBACK, mdata->nmixers_wb);
	if (rc)
		goto parse_done;

parse_done:
	kfree(pingpong_offsets);
pingpong_alloc_fail:
	kfree(dspp_offsets);
dspp_alloc_fail:
	kfree(mixer_offsets);

	return rc;
}

static int mdss_mdp_parse_dt_ctl(struct platform_device *pdev)
{
	u32 nwb;
	int rc = 0;
	u32 *ctl_offsets = NULL, *wb_offsets = NULL;

	struct mdss_data_type *mdata = platform_get_drvdata(pdev);

	mdata->nctl = mdss_mdp_parse_dt_prop_len(pdev,
			"qcom,mdss-ctl-off");
	nwb =  mdss_mdp_parse_dt_prop_len(pdev,
			"qcom,mdss-wb-off");

	if (mdata->nctl != nwb) {
		pr_err("device tree err: unequal number of ctl and wb\n");
		rc = -EINVAL;
		goto parse_done;
	}

	ctl_offsets = kzalloc(sizeof(u32) * mdata->nctl, GFP_KERNEL);
	if (!ctl_offsets) {
		pr_err("no more mem for ctl offsets\n");
		return -ENOMEM;
	}

	wb_offsets = kzalloc(sizeof(u32) * nwb, GFP_KERNEL);
	if (!wb_offsets) {
		pr_err("no more mem for writeback offsets\n");
		rc = -ENOMEM;
		goto wb_alloc_fail;
	}

	rc = mdss_mdp_parse_dt_handler(pdev, "qcom,mdss-ctl-off",
		ctl_offsets, mdata->nctl);
	if (rc)
		goto parse_done;

	rc = mdss_mdp_parse_dt_handler(pdev, "qcom,mdss-wb-off",
		wb_offsets, nwb);
	if (rc)
		goto parse_done;

	rc = mdss_mdp_ctl_addr_setup(mdata, ctl_offsets, wb_offsets,
						 mdata->nctl);
	if (rc)
		goto parse_done;

parse_done:
	kfree(wb_offsets);
wb_alloc_fail:
	kfree(ctl_offsets);

	return rc;
}

static int mdss_mdp_parse_dt_video_intf(struct platform_device *pdev)
{
	struct mdss_data_type *mdata = platform_get_drvdata(pdev);
	u32 count;
	u32 *offsets;
	int rc;


	count = mdss_mdp_parse_dt_prop_len(pdev, "qcom,mdss-intf-off");
	if (count == 0)
		return -EINVAL;

	offsets = kzalloc(sizeof(u32) * count, GFP_KERNEL);
	if (!offsets) {
		pr_err("no mem assigned for video intf\n");
		return -ENOMEM;
	}

	rc = mdss_mdp_parse_dt_handler(pdev, "qcom,mdss-intf-off",
			offsets, count);
	if (rc)
		goto parse_fail;

	rc = mdss_mdp_video_addr_setup(mdata, offsets, count);
	if (rc)
		pr_err("unable to setup video interfaces\n");

parse_fail:
	kfree(offsets);

	return rc;
}

static int mdss_mdp_parse_dt_smp(struct platform_device *pdev)
{
	struct mdss_data_type *mdata = platform_get_drvdata(pdev);
	u32 num;
	u32 data[2];
	int rc, len;
	const u32 *arr;

	num = mdss_mdp_parse_dt_prop_len(pdev, "qcom,mdss-smp-data");

	if (num != 2)
		return -EINVAL;

	rc = mdss_mdp_parse_dt_handler(pdev, "qcom,mdss-smp-data", data, num);
	if (rc)
		return rc;

	rc = mdss_mdp_smp_setup(mdata, data[0], data[1]);

	if (rc) {
		pr_err("unable to setup smp data\n");
		return rc;
	}

	rc = of_property_read_u32(pdev->dev.of_node,
		"qcom,mdss-smp-mb-per-pipe", data);
	mdata->smp_mb_per_pipe = (!rc ? data[0] : 0);

	rc = 0;
	arr = of_get_property(pdev->dev.of_node,
		"qcom,mdss-pipe-rgb-fixed-mmb", &len);
	if (arr) {
		int i, j, k;
		u32 cnt, mmb;

		len /= sizeof(u32);
		for (i = 0, k = 0; i < len; k++) {
			struct mdss_mdp_pipe *pipe = NULL;

			if (k >= mdata->nrgb_pipes) {
				pr_err("invalid fixed mmbs for rgb pipes\n");
				return -EINVAL;
			}

			pipe = &mdata->rgb_pipes[k];

			cnt = be32_to_cpu(arr[i++]);
			if (cnt == 0)
				continue;

			for (j = 0; j < cnt; j++) {
				mmb = be32_to_cpu(arr[i++]);
				if (mmb > mdata->smp_mb_cnt) {
					pr_err("overflow mmb%d: rgb%d: max%d\n",
						mmb, k, mdata->smp_mb_cnt);
					return -EINVAL;
				}
				/* rgb pipes fetches only single plane */
				set_bit(mmb, pipe->smp_map[0].fixed);
			}
			if (bitmap_intersects(pipe->smp_map[0].fixed,
				mdata->mmb_alloc_map, mdata->smp_mb_cnt)) {
				pr_err("overlapping fixed mmb map\n");
				return -EINVAL;
			}
			bitmap_or(mdata->mmb_alloc_map, pipe->smp_map[0].fixed,
				mdata->mmb_alloc_map, mdata->smp_mb_cnt);
		}
	}

	return rc;
}

static int mdss_mdp_parse_dt_misc(struct platform_device *pdev)
{
	struct mdss_data_type *mdata = platform_get_drvdata(pdev);
	u32 data;
	int rc;
	struct property *prop = NULL;

	rc = of_property_read_u32(pdev->dev.of_node, "qcom,mdss-rot-block-size",
		&data);
	mdata->rot_block_size = (!rc ? data : 128);

	mdata->has_bwc = of_property_read_bool(pdev->dev.of_node,
					       "qcom,mdss-has-bwc");
	mdata->has_decimation = of_property_read_bool(pdev->dev.of_node,
		"qcom,mdss-has-decimation");
	mdata->has_wfd_blk = of_property_read_bool(pdev->dev.of_node,
		"qcom,mdss-has-wfd-blk");
	prop = of_find_property(pdev->dev.of_node, "batfet-supply", NULL);
	mdata->batfet_required = prop ? true : false;

	rc = of_property_read_u32(pdev->dev.of_node,
			"qcom,max-bandwidth-low-kbps", &mdata->max_bw_low);
	if (rc)
		pr_debug("max bandwidth (low) property not specified\n");

	rc = of_property_read_u32(pdev->dev.of_node,
			"qcom,max-bandwidth-high-kbps", &mdata->max_bw_high);
	if (rc)
		pr_debug("max bandwidth (high) property not specified\n");

	return 0;
}

static int mdss_mdp_parse_dt_ad_cfg(struct platform_device *pdev)
{
	struct mdss_data_type *mdata = platform_get_drvdata(pdev);
	u32 *ad_offsets = NULL;
	int rc;

	mdata->nad_cfgs = mdss_mdp_parse_dt_prop_len(pdev, "qcom,mdss-ad-off");

	if (mdata->nad_cfgs == 0) {
		mdata->ad_cfgs = NULL;
		return 0;
	}

	if (mdata->nad_cfgs > mdata->nmixers_intf)
		return -EINVAL;


	mdata->has_wb_ad = of_property_read_bool(pdev->dev.of_node,
		"qcom,mdss-has-wb-ad");

	ad_offsets = kzalloc(sizeof(u32) * mdata->nad_cfgs, GFP_KERNEL);
	if (!ad_offsets) {
		pr_err("no mem assigned: kzalloc fail\n");
		return -ENOMEM;
	}

	rc = mdss_mdp_parse_dt_handler(pdev, "qcom,mdss-ad-off", ad_offsets,
					mdata->nad_cfgs);
	if (rc)
		goto parse_done;

	rc = mdss_mdp_ad_addr_setup(mdata, ad_offsets);
	if (rc)
		pr_err("unable to setup assertive display\n");

parse_done:
	kfree(ad_offsets);
	return rc;
}

static int mdss_mdp_parse_dt_handler(struct platform_device *pdev,
		char *prop_name, u32 *offsets, int len)
{
	int rc;
	rc = of_property_read_u32_array(pdev->dev.of_node, prop_name,
					offsets, len);
	if (rc) {
		pr_err("Error from prop %s : u32 array read\n", prop_name);
		return -EINVAL;
	}

	return 0;
}

static int mdss_mdp_parse_dt_prop_len(struct platform_device *pdev,
				      char *prop_name)
{
	int len = 0;

	of_find_property(pdev->dev.of_node, prop_name, &len);

	if (len < 1) {
		pr_err("Error from prop %s : spec error in device tree\n",
		       prop_name);
		return 0;
	}

	len = len/sizeof(u32);

	return len;
}

struct mdss_data_type *mdss_mdp_get_mdata(void)
{
	return mdss_res;
}

/**
 * mdss_is_ready() - checks if mdss is probed and ready
 *
 * Checks if mdss resources have been initialized
 *
 * returns true if mdss is ready, else returns false
 */
bool mdss_is_ready(void)
{
	return mdss_mdp_get_mdata() ? true : false;
}
EXPORT_SYMBOL(mdss_mdp_get_mdata);

/**
 * mdss_panel_intf_type() - checks if a given intf type is primary
 * @intf_val: panel interface type of the individual controller
 *
 * Individual controller queries with MDP to check if it is
 * configured as the primary interface.
 *
 * returns a pointer to the configured structure mdss_panel_cfg
 * to the controller that's configured as the primary panel interface.
 * returns NULL on error or if @intf_val is not the configured
 * controller.
 */
struct mdss_panel_cfg *mdss_panel_intf_type(int intf_val)
{
	if (!mdss_res || !mdss_res->pan_cfg.init_done)
		return ERR_PTR(-EPROBE_DEFER);

	if (mdss_res->pan_cfg.pan_intf == intf_val)
		return &mdss_res->pan_cfg;
	else
		return NULL;
}
EXPORT_SYMBOL(mdss_panel_intf_type);

int mdss_panel_get_boot_cfg(void)
{
	int rc;

	if (!mdss_res->pan_cfg.init_done || !mdss_res)
		rc = -EPROBE_DEFER;
	if (mdss_res->pan_cfg.lk_cfg)
		rc = 1;
	else
		rc = 0;
	return rc;
}

static int mdss_mdp_cx_ctrl(struct mdss_data_type *mdata, int enable)
{
	int rc = 0;

	if (!mdata->vdd_cx)
		return rc;

	if (enable) {
		rc = regulator_set_voltage(
				mdata->vdd_cx,
				RPM_REGULATOR_CORNER_SVS_SOC,
				RPM_REGULATOR_CORNER_SUPER_TURBO);
		if (rc < 0)
			goto vreg_set_voltage_fail;

		pr_debug("Enabling CX power rail\n");
		rc = regulator_enable(mdata->vdd_cx);
		if (rc) {
			pr_err("Failed to enable regulator.\n");
			return rc;
		}
	} else {
		pr_debug("Disabling CX power rail\n");
		rc = regulator_disable(mdata->vdd_cx);
		if (rc) {
			pr_err("Failed to disable regulator.\n");
			return rc;
		}
		rc = regulator_set_voltage(
				mdata->vdd_cx,
				RPM_REGULATOR_CORNER_NONE,
				RPM_REGULATOR_CORNER_SUPER_TURBO);
		if (rc < 0)
			goto vreg_set_voltage_fail;
	}

	return rc;

vreg_set_voltage_fail:
	pr_err("Set vltg fail\n");
	return rc;
}

void mdss_mdp_batfet_ctrl(struct mdss_data_type *mdata, int enable)
{
	if (!mdata->batfet_required)
		return;

	if (!mdata->batfet) {
		if (enable) {
			mdata->batfet = devm_regulator_get(&mdata->pdev->dev,
				"batfet");
			if (IS_ERR_OR_NULL(mdata->batfet)) {
				pr_debug("unable to get batfet reg. rc=%d\n",
					PTR_RET(mdata->batfet));
				mdata->batfet = NULL;
				return;
			}
		} else {
			pr_debug("Batfet regulator disable w/o enable\n");
			return;
		}
	}

	if (enable)
		regulator_enable(mdata->batfet);
	else
		regulator_disable(mdata->batfet);
}

static void mdss_mdp_footswitch_ctrl(struct mdss_data_type *mdata, int on)
{
	if (!mdata->fs)
		return;

	if (on) {
		pr_debug("Enable MDP FS\n");
		if (!mdata->fs_ena) {
			regulator_enable(mdata->fs);
			mdss_mdp_cx_ctrl(mdata, true);
			mdss_mdp_batfet_ctrl(mdata, true);
		}
		mdata->fs_ena = true;
	} else {
		pr_debug("Disable MDP FS\n");
		if (is_mdss_iommu_attached()) 
			mdss_iommu_dettach(mdata);
		if (mdata->fs_ena) {
			regulator_disable(mdata->fs);
			mdss_mdp_cx_ctrl(mdata, false);
			mdss_mdp_batfet_ctrl(mdata, false);
		}
		mdata->fs_ena = false;
	}
}

static inline int mdss_mdp_suspend_sub(struct mdss_data_type *mdata)
{
	mdata->suspend_fs_ena = mdata->fs_ena;
	mdss_mdp_footswitch_ctrl(mdata, false);

	pr_debug("suspend done fs=%d\n", mdata->suspend_fs_ena);

	return 0;
}

static inline int mdss_mdp_resume_sub(struct mdss_data_type *mdata)
{
	if (mdata->suspend_fs_ena)
		mdss_mdp_footswitch_ctrl(mdata, true);

	pr_debug("resume done fs=%d\n", mdata->suspend_fs_ena);

	return 0;
}

#ifdef CONFIG_PM_SLEEP
static int mdss_mdp_pm_suspend(struct device *dev)
{
	struct mdss_data_type *mdata;

	mdata = dev_get_drvdata(dev);
	if (!mdata)
		return -ENODEV;

	dev_dbg(dev, "display pm suspend\n");

	return mdss_mdp_suspend_sub(mdata);
}

static int mdss_mdp_pm_resume(struct device *dev)
{
	struct mdss_data_type *mdata;

	mdata = dev_get_drvdata(dev);
	if (!mdata)
		return -ENODEV;

	dev_dbg(dev, "display pm resume\n");

	return mdss_mdp_resume_sub(mdata);
}
#endif

#if defined(CONFIG_PM) && !defined(CONFIG_PM_SLEEP)
static int mdss_mdp_suspend(struct platform_device *pdev, pm_message_t state)
{
	struct mdss_data_type *mdata = platform_get_drvdata(pdev);

	if (!mdata)
		return -ENODEV;

	dev_dbg(&pdev->dev, "display suspend\n");

	return mdss_mdp_suspend_sub(mdata);
}

static int mdss_mdp_resume(struct platform_device *pdev)
{
	struct mdss_data_type *mdata = platform_get_drvdata(pdev);

	if (!mdata)
		return -ENODEV;

	dev_dbg(&pdev->dev, "display resume\n");

	return mdss_mdp_resume_sub(mdata);
}
#else
#define mdss_mdp_suspend NULL
#define mdss_mdp_resume NULL
#endif

#ifdef CONFIG_PM_RUNTIME
static int mdss_mdp_runtime_resume(struct device *dev)
{
	struct mdss_data_type *mdata = dev_get_drvdata(dev);
	if (!mdata)
		return -ENODEV;

	dev_dbg(dev, "pm_runtime: resuming...\n");

	mdss_mdp_footswitch_ctrl(mdata, true);

	return 0;
}

static int mdss_mdp_runtime_idle(struct device *dev)
{
	struct mdss_data_type *mdata = dev_get_drvdata(dev);
	if (!mdata)
		return -ENODEV;

	dev_dbg(dev, "pm_runtime: idling...\n");

	return 0;
}

static int mdss_mdp_runtime_suspend(struct device *dev)
{
	struct mdss_data_type *mdata = dev_get_drvdata(dev);
	if (!mdata)
		return -ENODEV;
	dev_dbg(dev, "pm_runtime: suspending...\n");

	if (mdata->clk_ena) {
		pr_err("MDP suspend failed\n");
		return -EBUSY;
	}
	mdss_mdp_footswitch_ctrl(mdata, false);

	return 0;
}
#endif

static const struct dev_pm_ops mdss_mdp_pm_ops = {
	SET_SYSTEM_SLEEP_PM_OPS(mdss_mdp_pm_suspend, mdss_mdp_pm_resume)
	SET_RUNTIME_PM_OPS(mdss_mdp_runtime_suspend,
			mdss_mdp_runtime_resume,
			mdss_mdp_runtime_idle)
};

static int mdss_mdp_remove(struct platform_device *pdev)
{
	struct mdss_data_type *mdata = platform_get_drvdata(pdev);
	if (!mdata)
		return -ENODEV;
	pm_runtime_disable(&pdev->dev);
	mdss_mdp_pp_term(&pdev->dev);
	mdss_mdp_bus_scale_unregister(mdata);
	mdss_debugfs_remove(mdata);
	return 0;
}

static const struct of_device_id mdss_mdp_dt_match[] = {
	{ .compatible = "qcom,mdss_mdp",},
	{}
};
MODULE_DEVICE_TABLE(of, mdss_mdp_dt_match);

static struct platform_driver mdss_mdp_driver = {
	.probe = mdss_mdp_probe,
	.remove = mdss_mdp_remove,
	.suspend = mdss_mdp_suspend,
	.resume = mdss_mdp_resume,
	.shutdown = NULL,
	.driver = {
		/*
		 * Driver name must match the device name added in
		 * platform.c.
		 */
		.name = "mdp",
		.of_match_table = mdss_mdp_dt_match,
		.pm = &mdss_mdp_pm_ops,
	},
};

static int mdss_mdp_register_driver(void)
{
	return platform_driver_register(&mdss_mdp_driver);
}

static int __init mdss_mdp_driver_init(void)
{
	int ret;

	ret = mdss_mdp_register_driver();
	if (ret) {
		pr_err("mdp_register_driver() failed!\n");
		return ret;
	}

	return 0;

}

void mdss_mdp_underrun_clk_info(void)
{
	pr_info(" mdp_clk = %ld, bus_ab = %llu, bus_ib = %llu\n",
		clk_rate_dbg, bus_ab_quota_dbg, bus_ib_quota_dbg);
}

module_init(mdss_mdp_driver_init);<|MERGE_RESOLUTION|>--- conflicted
+++ resolved
@@ -575,11 +575,7 @@
 		pr_debug("clk=%d en=%d\n", clk_idx, enable);
 		if (enable) {
 			if (clk_idx == MDSS_CLK_MDP_VSYNC)
-<<<<<<< HEAD
-				clk_set_rate(clk, clk_round_rate(clk, 1));
-=======
 				clk_set_rate(clk, 19200000);
->>>>>>> 22d99072
 			ret = clk_prepare_enable(clk);
 		} else {
 			clk_disable_unprepare(clk);
@@ -681,6 +677,7 @@
 		if (!enable) {
 			msm_bus_scale_client_update_request(
 				mdata->bus_hdl, 0);
+			mdss_iommu_dettach(mdata);
 			pm_runtime_put(&mdata->pdev->dev);
 		} else {
 			pm_runtime_get_sync(&mdata->pdev->dev);
@@ -1029,6 +1026,10 @@
 	mdss_mdp_clk_ctrl(MDP_BLOCK_POWER_ON, false);
 	mdata->mdp_rev = MDSS_MDP_REG_READ(MDSS_MDP_REG_HW_VERSION);
 	pr_info_once("MDP Rev=%x\n", mdata->mdp_rev);
+
+	/* disable hw underrun recovery */
+	writel_relaxed(0x0, mdata->mdp_base +
+			MDSS_MDP_REG_VIDEO_INTF_UNDERFLOW_CTL);
 
 	if (mdata->hw_settings) {
 		struct mdss_hw_settings *hws = mdata->hw_settings;
