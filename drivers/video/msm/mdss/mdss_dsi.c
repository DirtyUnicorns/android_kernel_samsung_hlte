--- conflicted
+++ resolved
@@ -1098,7 +1098,6 @@
 		/* no panel cfg chg, parse dt */
 		pr_info("%s:%d: no cmd line cfg present\n",
 			 __func__, __LINE__);
-<<<<<<< HEAD
 #ifdef CONFIG_FB_MSM_MIPI_SAMSUNG_OCTA_CMD_WQHD_PT_PANEL
 		if (get_lcd_panel_res() == 0x0){  /*wqhd*/
 			dsi_pan_node = of_parse_phandle(
@@ -1106,19 +1105,7 @@
 				"qcom,dsi-pref-prim-pan-dual", 0);
 		} else
 #endif
-		{
-			dsi_pan_node = of_parse_phandle(
-				pdev->dev.of_node,
-				"qcom,dsi-pref-prim-pan", 0);
-		}
-		if (!dsi_pan_node) {
-			pr_err("%s:can't find panel phandle\n",
-			       __func__);
-			return NULL;
-		}
-=======
 		dsi_pan_node = mdss_dsi_pref_prim_panel(pdev);
->>>>>>> 22d99072
 	} else {
 		if (panel_cfg[0] == '0') {
 			pr_info("%s:%d: DSI ctrl 1\n", __func__, __LINE__);
