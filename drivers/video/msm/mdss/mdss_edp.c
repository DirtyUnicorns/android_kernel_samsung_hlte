--- conflicted
+++ resolved
@@ -720,11 +720,7 @@
 void mdss_edp_clock_synchrous(struct mdss_edp_drv_pdata *ep, int sync)
 {
 	u32 data;
-<<<<<<< HEAD
-	int color;
-=======
 	u32 color;
->>>>>>> c990cd1d
 
 	/* EDP_MISC1_MISC0 */
 	data = edp_read(ep->base + 0x02c);
@@ -736,22 +732,6 @@
 
 	/* only legacy rgb mode supported */
 	color = 0; /* 6 bits */
-<<<<<<< HEAD
-
-	if (ep->edid.color_depth == 8)
-	       color = 0x01;
-	else if (ep->edid.color_depth == 10)
-	       color = 0x02;
-	else if (ep->edid.color_depth == 12)
-	       color = 0x03;
-	else if (ep->edid.color_depth == 16)
-	       color = 0x04;
-
-	color <<= 5;	/* bit 5 to bit 7 */
-
-	data |= color;
-
-=======
 	if (ep->edid.color_depth == 8)
 		color = 0x01;
 	else if (ep->edid.color_depth == 10)
@@ -764,7 +744,6 @@
 	color <<= 5;    /* bit 5 to bit 7 */
 
 	data |= color;
->>>>>>> c990cd1d
 	/* EDP_MISC1_MISC0 */
 	edp_write(ep->base + 0x2c, data);
 }
@@ -899,15 +878,11 @@
 
 	pr_info("%s:+, cont_splash=%d\n", __func__, edp_drv->cont_splash);
 
-<<<<<<< HEAD
-	mdss_mdp_clk_ctrl(MDP_BLOCK_POWER_ON, false);
-
 #if defined(CONFIG_FB_MSM_EDP_SAMSUNG)
 	mutex_lock(&edp_power_state_chagne);
 	INIT_COMPLETION(edp_power_sync);
 #endif
-=======
->>>>>>> c990cd1d
+
 	if (!edp_drv->cont_splash) { /* vote for clocks */
 		qpnp_pin_config(edp_drv->gpio_panel_pwm, &LCD_PWM_PM_GPIO_WAKE);
 		qpnp_pin_config(edp_drv->gpio_panel_en, &LCD_EN_PM_GPIO_WAKE);
@@ -993,14 +968,10 @@
 		pr_err("%s: Invalid input data\n", __func__);
 		return -EINVAL;
 	}
-<<<<<<< HEAD
-	pr_info("%s:+, cont_splash=%d\n", __func__, edp_drv->cont_splash);
-=======
 	pr_debug("%s:+, cont_splash=%d\n", __func__, edp_drv->cont_splash);
 
 	/* wait until link training is completed */
 	mutex_lock(&edp_drv->train_mutex);
->>>>>>> c990cd1d
 
 	INIT_COMPLETION(edp_drv->idle_comp);
 	mdss_edp_state_ctrl(edp_drv, ST_PUSH_IDLE);
@@ -1033,7 +1004,6 @@
 
 	mdss_edp_aux_ctrl(edp_drv, 0);
 
-<<<<<<< HEAD
 	mdss_edp_regulator_off(edp_drv);
 
 #if defined(CONFIG_FB_MSM_EDP_SAMSUNG)
@@ -1079,13 +1049,10 @@
 
 	mdss_edp_regulator_off(edp_drv);
 
-	pr_info("%s:-\n", __func__);
-=======
 	pr_debug("%s-: state_ctrl=%x\n", __func__,
 				edp_read(edp_drv->base + 0x8));
 
 	mutex_unlock(&edp_drv->train_mutex);
->>>>>>> c990cd1d
 	return 0;
 }
 
