/*
 * Copyright (c) 2012-2013, The Linux Foundation. All rights reserved.
 *
 * This program is free software; you can redistribute it and/or modify
 * it under the terms of the GNU General Public License version 2 and
 * only version 2 as published by the Free Software Foundation.
 *
 * This program is distributed in the hope that it will be useful,
 * but WITHOUT ANY WARRANTY; without even the implied warranty of
 * MERCHANTABILITY or FITNESS FOR A PARTICULAR PURPOSE.  See the
 * GNU General Public License for more details.
 *
 */

#ifndef MDSS_MDP_H
#define MDSS_MDP_H

#include <linux/io.h>
#include <linux/msm_mdp.h>
#include <linux/platform_device.h>
#include <linux/notifier.h>

#include "mdss.h"
#include "mdss_mdp_hwio.h"
#include "mdss_fb.h"

#define MDSS_MDP_DEFAULT_INTR_MASK 0
#define MDSS_MDP_CURSOR_WIDTH 64
#define MDSS_MDP_CURSOR_HEIGHT 64
#define MDSS_MDP_CURSOR_SIZE (MDSS_MDP_CURSOR_WIDTH*MDSS_MDP_CURSOR_WIDTH*4)

#define MDP_CLK_DEFAULT_RATE	200000000
#define PHASE_STEP_SHIFT	21
#define MAX_MIXER_WIDTH		2048
<<<<<<< HEAD
#define MAX_MIXER_HEIGHT	2560
=======
#define MAX_MIXER_HEIGHT	0xFFFF
>>>>>>> 5e18edfe
#define MAX_IMG_WIDTH		0x3FFF
#define MAX_IMG_HEIGHT		0x3FFF
#define MAX_DST_W		MAX_MIXER_WIDTH
#define MAX_DST_H		MAX_MIXER_HEIGHT
#define MAX_DOWNSCALE_RATIO	4
#define MAX_UPSCALE_RATIO	20
#define MAX_DECIMATION		4
#define MDP_MIN_VBP		4
#define MAX_FREE_LIST_SIZE	12

#define C3_ALPHA	3	/* alpha */
#define C2_R_Cr		2	/* R/Cr */
#define C1_B_Cb		1	/* B/Cb */
#define C0_G_Y		0	/* G/luma */

/* wait for at most 2 vsync for lowest refresh rate (24hz) */
#define KOFF_TIMEOUT msecs_to_jiffies(84)

#define OVERFETCH_DISABLE_TOP		BIT(0)
#define OVERFETCH_DISABLE_BOTTOM	BIT(1)
#define OVERFETCH_DISABLE_LEFT		BIT(2)
#define OVERFETCH_DISABLE_RIGHT		BIT(3)

#ifdef MDSS_MDP_DEBUG_REG
static inline void mdss_mdp_reg_write(u32 addr, u32 val)
{
	pr_debug("0x%05X = 0x%08X\n", addr, val);
	MDSS_REG_WRITE(addr, val);
}
#define MDSS_MDP_REG_WRITE(addr, val) mdss_mdp_reg_write((u32)addr, (u32)(val))
static inline u32 mdss_mdp_reg_read(u32 addr)
{
	u32 val;
	val = MDSS_REG_READ(addr);
	pr_debug("0x%05X = 0x%08X\n", addr, val);
	return val;
}
#define MDSS_MDP_REG_READ(addr) mdss_mdp_reg_read((u32)(addr))
#else
#define MDSS_MDP_REG_WRITE(addr, val)	MDSS_REG_WRITE((u32)(addr), (u32)(val))
#define MDSS_MDP_REG_READ(addr)		MDSS_REG_READ((u32)(addr))
#endif

enum mdss_mdp_block_power_state {
	MDP_BLOCK_POWER_OFF = 0,
	MDP_BLOCK_POWER_ON = 1,
};

enum mdss_mdp_mixer_type {
	MDSS_MDP_MIXER_TYPE_UNUSED,
	MDSS_MDP_MIXER_TYPE_INTF,
	MDSS_MDP_MIXER_TYPE_WRITEBACK,
};

enum mdss_mdp_mixer_mux {
	MDSS_MDP_MIXER_MUX_DEFAULT,
	MDSS_MDP_MIXER_MUX_LEFT,
	MDSS_MDP_MIXER_MUX_RIGHT,
};

enum mdss_mdp_pipe_type {
	MDSS_MDP_PIPE_TYPE_UNUSED,
	MDSS_MDP_PIPE_TYPE_VIG,
	MDSS_MDP_PIPE_TYPE_RGB,
	MDSS_MDP_PIPE_TYPE_DMA,
};

enum mdss_mdp_block_type {
	MDSS_MDP_BLOCK_UNUSED,
	MDSS_MDP_BLOCK_SSPP,
	MDSS_MDP_BLOCK_MIXER,
	MDSS_MDP_BLOCK_DSPP,
	MDSS_MDP_BLOCK_WB,
	MDSS_MDP_BLOCK_MAX
};

enum mdss_mdp_csc_type {
	MDSS_MDP_CSC_RGB2RGB,
	MDSS_MDP_CSC_YUV2RGB,
	MDSS_MDP_CSC_RGB2YUV,
	MDSS_MDP_CSC_YUV2YUV,
	MDSS_MDP_MAX_CSC
};

struct splash_pipe_cfg {
	int width;
	int height;
	int mixer;
};

struct mdss_mdp_ctl;
typedef void (*mdp_vsync_handler_t)(struct mdss_mdp_ctl *, ktime_t);

struct mdss_mdp_img_rect {
	u16 x;
	u16 y;
	u16 w;
	u16 h;
};

struct mdss_mdp_vsync_handler {
	bool enabled;
	bool cmd_post_flush;
	mdp_vsync_handler_t vsync_handler;
	struct list_head list;
};

enum mdss_mdp_wb_ctl_type {
	MDSS_MDP_WB_CTL_TYPE_BLOCK = 1,
	MDSS_MDP_WB_CTL_TYPE_LINE
};

struct mdss_mdp_ctl {
	u32 num;
	char __iomem *base;
	char __iomem *wb_base;
	u32 ref_cnt;
	int power_on;

	u32 panel_ndx;
	u32 intf_num;
	u32 intf_type;

	u32 opmode;
	u32 flush_bits;

	bool is_video_mode;
	u32 play_cnt;
	u32 vsync_cnt;
	u32 underrun_cnt;

	u16 width;
	u16 height;
	u32 dst_format;
	bool is_secure;

	u32 bus_ab_quota;
	u32 bus_ib_quota;
	u32 clk_rate;
	u32 perf_changed;
	int force_screen_state;

	struct mdss_data_type *mdata;
	struct msm_fb_data_type *mfd;
	struct mdss_mdp_mixer *mixer_left;
	struct mdss_mdp_mixer *mixer_right;
	struct mutex lock;
	struct mutex *shared_lock;

	struct mdss_panel_data *panel_data;
	struct mdss_mdp_vsync_handler vsync_handler;

	struct mdss_mdp_img_rect roi;
	u8 roi_changed;

	int (*start_fnc) (struct mdss_mdp_ctl *ctl);
	int (*stop_fnc) (struct mdss_mdp_ctl *ctl);
	int (*prepare_fnc) (struct mdss_mdp_ctl *ctl, void *arg);
	int (*display_fnc) (struct mdss_mdp_ctl *ctl, void *arg);
	int (*wait_fnc) (struct mdss_mdp_ctl *ctl, void *arg);
	int (*wait_pingpong) (struct mdss_mdp_ctl *ctl, void *arg);
	u32 (*read_line_cnt_fnc) (struct mdss_mdp_ctl *);
	int (*add_vsync_handler) (struct mdss_mdp_ctl *,
					struct mdss_mdp_vsync_handler *);
	int (*remove_vsync_handler) (struct mdss_mdp_ctl *,
					struct mdss_mdp_vsync_handler *);
	int (*config_fps_fnc) (struct mdss_mdp_ctl *ctl, int new_fps);

	struct blocking_notifier_head notifier_head;

	void *priv_data;
	u32 wb_type;
};

struct mdss_mdp_mixer {
	u32 num;
	u32 ref_cnt;
	char __iomem *base;
	char __iomem *dspp_base;
	char __iomem *pingpong_base;
	u8 type;
	u8 params_changed;
	u16 width;
	u16 height;
	struct mdss_mdp_img_rect roi;
	u8 cursor_enabled;
	u8 rotator_mode;

	struct mdss_mdp_ctl *ctl;
	struct mdss_mdp_pipe *stage_pipe[MDSS_MDP_MAX_STAGE];
};

struct mdss_mdp_format_params {
	u32 format;
	u8 is_yuv;

	u8 frame_format;
	u8 chroma_sample;
	u8 solid_fill;
	u8 fetch_planes;
	u8 unpack_align_msb;	/* 0 to LSB, 1 to MSB */
	u8 unpack_tight;	/* 0 for loose, 1 for tight */
	u8 unpack_count;	/* 0 = 1 component, 1 = 2 component ... */
	u8 bpp;
	u8 alpha_enable;	/*  source has alpha */

	u8 bits[MAX_PLANES];
	u8 element[MAX_PLANES];
};

struct mdss_mdp_plane_sizes {
	u32 num_planes;
	u32 plane_size[MAX_PLANES];
	u32 total_size;
	u32 ystride[MAX_PLANES];
	u32 rau_cnt;
	u32 rau_h[2];
};

struct mdss_mdp_img_data {
	u32 addr;
	u32 len;
	u32 flags;
	int p_need;
	struct file *srcp_file;
	struct ion_handle *srcp_ihdl;
};

struct mdss_mdp_data {
	u8 num_planes;
	u8 bwc_enabled;
	struct mdss_mdp_img_data p[MAX_PLANES];
};

struct pp_hist_col_info {
	u32 col_state;
	u32 col_en;
	u32 read_request;
	u32 hist_cnt_read;
	u32 hist_cnt_sent;
	u32 hist_cnt_time;
	u32 frame_cnt;
	struct completion comp;
	u32 data[HIST_V_SIZE];
	struct mutex hist_mutex;
	spinlock_t hist_lock;
};

struct mdss_mdp_ad {
	char __iomem *base;
	u8 num;
};

struct mdss_ad_info {
	u8 num;
	u8 calc_hw_num;
	u32 ops;
	u32 sts;
	u32 reg_sts;
	u32 state;
	u32 ad_data;
	u32 ad_data_mode;
	struct mdss_ad_init init;
	struct mdss_ad_cfg cfg;
	struct mutex lock;
	struct work_struct calc_work;
	struct msm_fb_data_type *mfd;
	struct msm_fb_data_type *bl_mfd;
	struct mdss_mdp_vsync_handler handle;
	struct completion comp;
	u32 last_str;
	u32 last_bl;
	u32 bl_data;
	u32 calc_itr;
	uint32_t bl_bright_shift;
	uint32_t bl_lin[AD_BL_LIN_LEN];
	uint32_t bl_lin_inv[AD_BL_LIN_LEN];
};

struct pp_sts_type {
	u32 pa_sts;
	u32 pcc_sts;
	u32 igc_sts;
	u32 igc_tbl_idx;
	u32 argc_sts;
	u32 enhist_sts;
	u32 dither_sts;
	u32 gamut_sts;
	u32 pgc_sts;
	u32 sharp_sts;
};

struct mdss_pipe_pp_res {
	u32 igc_c0_c1[IGC_LUT_ENTRIES];
	u32 igc_c2[IGC_LUT_ENTRIES];
	u32 hist_lut[ENHIST_LUT_ENTRIES];
	struct pp_hist_col_info hist;
	struct pp_sts_type pp_sts;
};

struct mdss_mdp_pipe_smp_map {
	DECLARE_BITMAP(reserved, MAX_DRV_SUP_MMB_BLKS);
	DECLARE_BITMAP(allocated, MAX_DRV_SUP_MMB_BLKS);
	DECLARE_BITMAP(fixed, MAX_DRV_SUP_MMB_BLKS);
};

struct mdss_mdp_pipe {
	u32 num;
	u32 type;
	u32 ndx;
	char __iomem *base;
	u32 ftch_id;
	u32 xin_id;
	atomic_t ref_cnt;
	u32 play_cnt;
	int pid;
	bool is_handed_off;

	u32 flags;
	u32 bwc_mode;

	u16 img_width;
	u16 img_height;
	u8 horz_deci;
	u8 vert_deci;
	struct mdss_mdp_img_rect src;
	struct mdss_mdp_img_rect dst;
	struct mdss_mdp_format_params *src_fmt;
	struct mdss_mdp_plane_sizes src_planes;

	u8 mixer_stage;
	u8 is_fg;
	u8 alpha;
	u8 blend_op;
	u8 overfetch_disable;
	u32 transp;
	u32 bg_color;

	struct msm_fb_data_type *mfd;
	struct mdss_mdp_mixer *mixer;

	struct mdp_overlay req_data;
	u32 params_changed;

	struct mdss_mdp_pipe_smp_map smp_map[MAX_PLANES];

	struct mdss_mdp_data back_buf;
	struct mdss_mdp_data front_buf;

	struct list_head used_list;
	struct list_head cleanup_list;

	struct mdp_overlay_pp_params pp_cfg;
	struct mdss_pipe_pp_res pp_res;
	struct mdp_scale_data scale;
	u8 chroma_sample_h;
	u8 chroma_sample_v;
};

struct mdss_mdp_writeback_arg {
	struct mdss_mdp_data *data;
	void *priv_data;
};

struct mdss_overlay_private {
	ktime_t vsync_time;
	struct sysfs_dirent *vsync_event_sd;
	int borderfill_enable;
	int overlay_play_enable;
	int hw_refresh;
	void *cpu_pm_hdl;

	struct mdss_data_type *mdata;
	struct mutex ov_lock;
	struct mdss_mdp_ctl *ctl;
	struct mdss_mdp_wb *wb;
	struct list_head overlay_list;
	struct list_head pipes_used;
	struct list_head pipes_cleanup;
	struct list_head rot_proc_list;
	bool mixer_swap;

	struct mdss_mdp_data free_list[MAX_FREE_LIST_SIZE];
	int free_list_size;
	int ad_state;

	bool handoff;
	u32 splash_mem_addr;
	u32 splash_mem_size;
	u32 sd_enabled;
};

struct mdss_mdp_perf_params {
	u32 ib_quota;
	u32 ab_quota;
	u32 mdp_clk_rate;
};

/**
 * enum mdss_screen_state - Screen states that MDP can be forced into
 *
 * @MDSS_SCREEN_DEFAULT:	Do not force MDP into any screen state.
 * @MDSS_SCREEN_FORCE_BLANK:	Force MDP to generate blank color fill screen.
 */
enum mdss_screen_state {
	MDSS_SCREEN_DEFAULT,
	MDSS_SCREEN_FORCE_BLANK,
};

#define is_vig_pipe(_pipe_id_) ((_pipe_id_) <= MDSS_MDP_SSPP_VIG2)
static inline void mdss_mdp_ctl_write(struct mdss_mdp_ctl *ctl,
				      u32 reg, u32 val)
{
	writel_relaxed(val, ctl->base + reg);
}

static inline u32 mdss_mdp_ctl_read(struct mdss_mdp_ctl *ctl, u32 reg)
{
	return readl_relaxed(ctl->base + reg);
}

static inline void mdss_mdp_pingpong_write(struct mdss_mdp_mixer *mixer,
				      u32 reg, u32 val)
{
	writel_relaxed(val, mixer->pingpong_base + reg);
}

static inline u32 mdss_mdp_pingpong_read(struct mdss_mdp_mixer *mixer, u32 reg)
{
	return readl_relaxed(mixer->pingpong_base + reg);
}

irqreturn_t mdss_mdp_isr(int irq, void *ptr);
int mdss_iommu_attach(struct mdss_data_type *mdata);
int mdss_iommu_dettach(struct mdss_data_type *mdata);
int mdss_mdp_scan_cont_splash(void);
void mdss_mdp_irq_clear(struct mdss_data_type *mdata,
		u32 intr_type, u32 intf_num);
int mdss_mdp_irq_enable(u32 intr_type, u32 intf_num);
void mdss_mdp_irq_disable(u32 intr_type, u32 intf_num);
int mdss_mdp_hist_irq_enable(u32 irq);
void mdss_mdp_hist_irq_disable(u32 irq);
void mdss_mdp_irq_disable_nosync(u32 intr_type, u32 intf_num);
int mdss_mdp_set_intr_callback(u32 intr_type, u32 intf_num,
			       void (*fnc_ptr)(void *), void *arg);

void mdss_mdp_footswitch_ctrl_splash(int on);
void mdss_mdp_batfet_ctrl(struct mdss_data_type *mdata, int enable);
int mdss_mdp_bus_scale_set_quota(u64 ab_quota, u64 ib_quota);
void mdss_mdp_set_clk_rate(unsigned long min_clk_rate);
unsigned long mdss_mdp_get_clk_rate(u32 clk_idx);
int mdss_mdp_vsync_clk_enable(int enable);
void mdss_mdp_clk_ctrl(int enable, int isr);
struct mdss_data_type *mdss_mdp_get_mdata(void);

int mdss_mdp_overlay_init(struct msm_fb_data_type *mfd);
int mdss_mdp_overlay_req_check(struct msm_fb_data_type *mfd,
			       struct mdp_overlay *req,
			       struct mdss_mdp_format_params *fmt);
int mdss_mdp_overlay_vsync_ctrl(struct msm_fb_data_type *mfd, int en);
int mdss_mdp_overlay_get_buf(struct msm_fb_data_type *mfd,
			     struct mdss_mdp_data *data,
			     struct msmfb_data *planes,
			     int num_planes,
			     u32 flags);
int mdss_mdp_video_addr_setup(struct mdss_data_type *mdata,
		u32 *offsets,  u32 count);
int mdss_mdp_video_start(struct mdss_mdp_ctl *ctl);
int mdss_mdp_cmd_start(struct mdss_mdp_ctl *ctl);
int mdss_mdp_writeback_start(struct mdss_mdp_ctl *ctl);
int mdss_mdp_overlay_kickoff(struct msm_fb_data_type *mfd,
		struct mdp_display_commit *data);

struct mdss_mdp_ctl *mdss_mdp_ctl_init(struct mdss_panel_data *pdata,
					struct msm_fb_data_type *mfd);
int mdss_mdp_video_reconfigure_splash_done(struct mdss_mdp_ctl *ctl,
		bool handoff);
int mdss_mdp_cmd_reconfigure_splash_done(struct mdss_mdp_ctl *ctl,
		bool handoff);
int mdss_mdp_ctl_splash_finish(struct mdss_mdp_ctl *ctl, bool handoff);
int mdss_mdp_ctl_setup(struct mdss_mdp_ctl *ctl);
int mdss_mdp_ctl_split_display_setup(struct mdss_mdp_ctl *ctl,
		struct mdss_panel_data *pdata);
int mdss_mdp_ctl_destroy(struct mdss_mdp_ctl *ctl);
int mdss_mdp_ctl_start(struct mdss_mdp_ctl *ctl, bool handoff);
int mdss_mdp_ctl_stop(struct mdss_mdp_ctl *ctl);
int mdss_mdp_ctl_intf_event(struct mdss_mdp_ctl *ctl, int event, void *arg);

#if defined(CONFIG_FB_MSM_EDP_SAMSUNG)
int mdss_mdp_scan_pipes(void);
#endif
int mdss_mdp_perf_calc_pipe(struct mdss_mdp_pipe *pipe,
		struct mdss_mdp_perf_params *perf);
int mdss_mdp_ctl_notify(struct mdss_mdp_ctl *ctl, int event);
void mdss_mdp_ctl_notifier_register(struct mdss_mdp_ctl *ctl,
	struct notifier_block *notifier);
void mdss_mdp_ctl_notifier_unregister(struct mdss_mdp_ctl *ctl,
	struct notifier_block *notifier);

int mdss_mdp_mixer_handoff(struct mdss_mdp_ctl *ctl, u32 num,
	struct mdss_mdp_pipe *pipe);
int mdss_mdp_scan_pipes(void);

struct mdss_mdp_mixer *mdss_mdp_wb_mixer_alloc(int rotator);
int mdss_mdp_wb_mixer_destroy(struct mdss_mdp_mixer *mixer);
struct mdss_mdp_mixer *mdss_mdp_mixer_get(struct mdss_mdp_ctl *ctl, int mux);
struct mdss_mdp_pipe *mdss_mdp_mixer_stage_pipe(struct mdss_mdp_ctl *ctl,
						int mux, int stage);
int mdss_mdp_mixer_pipe_update(struct mdss_mdp_pipe *pipe, int params_changed);
int mdss_mdp_mixer_pipe_unstage(struct mdss_mdp_pipe *pipe);
int mdss_mdp_display_commit(struct mdss_mdp_ctl *ctl, void *arg);
int mdss_mdp_display_wait4comp(struct mdss_mdp_ctl *ctl);
int mdss_mdp_display_wait4pingpong(struct mdss_mdp_ctl *ctl);
int mdss_mdp_display_wakeup_time(struct mdss_mdp_ctl *ctl,
				 ktime_t *wakeup_time);

int mdss_mdp_csc_setup(u32 block, u32 blk_idx, u32 tbl_idx, u32 csc_type);
int mdss_mdp_csc_setup_data(u32 block, u32 blk_idx, u32 tbl_idx,
				   struct mdp_csc_cfg *data);

int mdss_mdp_pp_init(struct device *dev);
void mdss_mdp_pp_term(struct device *dev);

int mdss_mdp_pp_resume(struct mdss_mdp_ctl *ctl, u32 mixer_num);

int mdss_mdp_pp_setup(struct mdss_mdp_ctl *ctl);
int mdss_mdp_pp_setup_locked(struct mdss_mdp_ctl *ctl);
int mdss_mdp_pipe_pp_setup(struct mdss_mdp_pipe *pipe, u32 *op);
int mdss_mdp_pipe_sspp_setup(struct mdss_mdp_pipe *pipe, u32 *op);
void mdss_mdp_pipe_sspp_term(struct mdss_mdp_pipe *pipe);
int mdss_mdp_smp_setup(struct mdss_data_type *mdata, u32 cnt, u32 size);

int mdss_hw_init(struct mdss_data_type *mdata);

int mdss_mdp_pa_config(struct mdp_pa_cfg_data *config, u32 *copyback);
int mdss_mdp_pa_v2_config(struct mdp_pa_v2_cfg_data *config, u32 *copyback);
int mdss_mdp_pcc_config(struct mdp_pcc_cfg_data *cfg_ptr, u32 *copyback);
int mdss_mdp_igc_lut_config(struct mdp_igc_lut_data *config, u32 *copyback,
				u32 copy_from_kernel);
int mdss_mdp_argc_config(struct mdp_pgc_lut_data *config, u32 *copyback);
int mdss_mdp_hist_lut_config(struct mdp_hist_lut_data *config, u32 *copyback);
int mdss_mdp_dither_config(struct mdp_dither_cfg_data *config, u32 *copyback);
int mdss_mdp_gamut_config(struct mdp_gamut_cfg_data *config, u32 *copyback);

int mdss_mdp_hist_intr_req(struct mdss_intr *intr, u32 bits, bool en);
int mdss_mdp_hist_intr_setup(struct mdss_intr *intr, int state);
int mdss_mdp_hist_start(struct mdp_histogram_start_req *req);
int mdss_mdp_hist_stop(u32 block);
int mdss_mdp_hist_collect(struct mdp_histogram_data *hist);
void mdss_mdp_hist_intr_done(u32 isr);

int mdss_mdp_ad_config(struct msm_fb_data_type *mfd,
				struct mdss_ad_init_cfg *init_cfg);
int mdss_mdp_ad_input(struct msm_fb_data_type *mfd,
				struct mdss_ad_input *input, int wait);
int mdss_mdp_ad_addr_setup(struct mdss_data_type *mdata, u32 *ad_offsets);
int mdss_mdp_calib_mode(struct msm_fb_data_type *mfd,
				struct mdss_calib_cfg *cfg);

int mdss_mdp_pipe_handoff(struct mdss_mdp_pipe *pipe);
int mdss_mdp_smp_handoff(struct mdss_data_type *mdata);
struct mdss_mdp_pipe *mdss_mdp_pipe_alloc(struct mdss_mdp_mixer *mixer,
					  u32 type);
struct mdss_mdp_pipe *mdss_mdp_pipe_get(struct mdss_data_type *mdata, u32 ndx);
struct mdss_mdp_pipe *mdss_mdp_pipe_search(struct mdss_data_type *mdata,
						  u32 ndx);
int mdss_mdp_pipe_map(struct mdss_mdp_pipe *pipe);
void mdss_mdp_pipe_unmap(struct mdss_mdp_pipe *pipe);
struct mdss_mdp_pipe *mdss_mdp_pipe_alloc_dma(struct mdss_mdp_mixer *mixer);

int mdss_mdp_smp_reserve(struct mdss_mdp_pipe *pipe);
void mdss_mdp_smp_unreserve(struct mdss_mdp_pipe *pipe);
void mdss_mdp_smp_release(struct mdss_mdp_pipe *pipe);

int mdss_mdp_pipe_addr_setup(struct mdss_data_type *mdata,
	struct mdss_mdp_pipe *head, u32 *offsets, u32 *ftch_y_id, u32 *xin_id,
	u32 type, u32 num_base, u32 len);
int mdss_mdp_mixer_addr_setup(struct mdss_data_type *mdata, u32 *mixer_offsets,
		u32 *dspp_offsets, u32 *pingpong_offsets, u32 type, u32 len);
int mdss_mdp_ctl_addr_setup(struct mdss_data_type *mdata, u32 *ctl_offsets,
		u32 *wb_offsets, u32 len);

int mdss_mdp_pipe_destroy(struct mdss_mdp_pipe *pipe);
int mdss_mdp_pipe_queue_data(struct mdss_mdp_pipe *pipe,
			     struct mdss_mdp_data *src_data);
int mdss_mdp_pipe_fetch_halt(struct mdss_mdp_pipe *pipe);

int mdss_mdp_data_check(struct mdss_mdp_data *data,
			struct mdss_mdp_plane_sizes *ps);
int mdss_mdp_get_plane_sizes(u32 format, u32 w, u32 h,
			     struct mdss_mdp_plane_sizes *ps, u32 bwc_mode);
int mdss_mdp_get_rau_strides(u32 w, u32 h, struct mdss_mdp_format_params *fmt,
			       struct mdss_mdp_plane_sizes *ps);
void mdss_mdp_data_calc_offset(struct mdss_mdp_data *data, u16 x, u16 y,
	struct mdss_mdp_plane_sizes *ps, struct mdss_mdp_format_params *fmt);
struct mdss_mdp_format_params *mdss_mdp_get_format_params(u32 format);
int mdss_mdp_put_img(struct mdss_mdp_img_data *data);
int mdss_mdp_get_img(struct msmfb_data *img, struct mdss_mdp_img_data *data);
int mdss_mdp_overlay_free_buf(struct mdss_mdp_data *data);
u32 mdss_get_panel_framerate(struct msm_fb_data_type *mfd);
int mdss_mdp_calc_phase_step(u32 src, u32 dst, u32 *out_phase);
void mdss_mdp_intersect_rect(struct mdss_mdp_img_rect *res_rect,
	const struct mdss_mdp_img_rect *dst_rect,
	const struct mdss_mdp_img_rect *sci_rect);

int mdss_mdp_wb_kickoff(struct msm_fb_data_type *mfd);
int mdss_mdp_wb_ioctl_handler(struct msm_fb_data_type *mfd, u32 cmd, void *arg);

int mdss_mdp_get_ctl_mixers(u32 fb_num, u32 *mixer_id);
u32 mdss_mdp_fb_stride(u32 fb_index, u32 xres, int bpp);

int mdss_panel_register_done(struct mdss_panel_data *pdata);
int mdss_mdp_limited_lut_igc_config(struct mdss_mdp_ctl *ctl);
int mdss_mdp_calib_config(struct mdp_calib_config_data *cfg, u32 *copyback);
int mdss_mdp_calib_config_buffer(struct mdp_calib_config_buffer *cfg,
						u32 *copyback);
int mdss_mdp_ctl_update_fps(struct mdss_mdp_ctl *ctl, int fps);
int mdss_mdp_pipe_is_staged(struct mdss_mdp_pipe *pipe);
int mdss_mdp_writeback_display_commit(struct mdss_mdp_ctl *ctl, void *arg);
struct mdss_mdp_ctl *mdss_mdp_ctl_mixer_switch(struct mdss_mdp_ctl *ctl,
					       u32 return_type);
void mdss_mdp_set_roi(struct mdss_mdp_ctl *ctl,
					struct mdp_display_commit *data);

int mdss_mdp_wb_set_format(struct msm_fb_data_type *mfd, int dst_format);
int mdss_mdp_wb_get_format(struct msm_fb_data_type *mfd,
					struct mdp_mixer_cfg *mixer_cfg);
void mdss_mdp_underrun_clk_info(void);

int mdss_mdp_wb_set_secure(struct msm_fb_data_type *mfd, int enable);
int mdss_mdp_wb_get_secure(struct msm_fb_data_type *mfd, uint8_t *enable);

int mdss_mdp_pipe_program_pixel_extn(struct mdss_mdp_pipe *pipe);
#define mfd_to_mdp5_data(mfd) (mfd->mdp.private1)
#define mfd_to_mdata(mfd) (((struct mdss_overlay_private *)\
				(mfd->mdp.private1))->mdata)
#define mfd_to_ctl(mfd) (((struct mdss_overlay_private *)\
				(mfd->mdp.private1))->ctl)
#define mfd_to_wb(mfd) (((struct mdss_overlay_private *)\
				(mfd->mdp.private1))->wb)

int mdss_mdp_ctl_reset(struct mdss_mdp_ctl *ctl);

void dumpreg(void);
void mdp5_dump_regs(void);
#endif /* MDSS_MDP_H */<|MERGE_RESOLUTION|>--- conflicted
+++ resolved
@@ -32,11 +32,7 @@
 #define MDP_CLK_DEFAULT_RATE	200000000
 #define PHASE_STEP_SHIFT	21
 #define MAX_MIXER_WIDTH		2048
-<<<<<<< HEAD
-#define MAX_MIXER_HEIGHT	2560
-=======
 #define MAX_MIXER_HEIGHT	0xFFFF
->>>>>>> 5e18edfe
 #define MAX_IMG_WIDTH		0x3FFF
 #define MAX_IMG_HEIGHT		0x3FFF
 #define MAX_DST_W		MAX_MIXER_WIDTH
