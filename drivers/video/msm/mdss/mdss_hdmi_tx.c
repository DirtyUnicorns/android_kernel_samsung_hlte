/* Copyright (c) 2010-2013, The Linux Foundation. All rights reserved.
 *
 * This program is free software; you can redistribute it and/or modify
 * it under the terms of the GNU General Public License version 2 and
 * only version 2 as published by the Free Software Foundation.
 *
 * This program is distributed in the hope that it will be useful,
 * but WITHOUT ANY WARRANTY; without even the implied warranty of
 * MERCHANTABILITY or FITNESS FOR A PARTICULAR PURPOSE.  See the
 * GNU General Public License for more details.
 *
 */

#include <linux/bitops.h>
#include <linux/delay.h>
#include <linux/module.h>
#include <linux/mutex.h>
#include <linux/iopoll.h>
#include <linux/of_address.h>
#include <linux/of_gpio.h>
#include <linux/of_platform.h>
#include <linux/types.h>
#include <mach/msm_hdmi_audio_codec.h>

#define REG_DUMP 0

#include "mdss_debug.h"
#include "mdss_fb.h"
#include "mdss_hdmi_cec.h"
#include "mdss_hdmi_edid.h"
#include "mdss_hdmi_hdcp.h"
#include "mdss_hdmi_tx.h"
#include "mdss.h"
#include "mdss_panel.h"
#include <linux/mdss_hdmi_mhl.h>

#define DRV_NAME "hdmi-tx"
#define COMPATIBLE_NAME "qcom,hdmi-tx"

#define DEFAULT_VIDEO_RESOLUTION HDMI_VFRMT_640x480p60_4_3

/* HDMI PHY/PLL bit field macros */
#define SW_RESET BIT(2)
#define SW_RESET_PLL BIT(0)

#define HPD_DISCONNECT_POLARITY 0
#define HPD_CONNECT_POLARITY    1

/*
 * Audio engine may take 1 to 3 sec to shutdown
 * in normal cases. To handle worst cases, making
 * timeout for audio engine shutdown as 5 sec.
 */
#define AUDIO_POLL_SLEEP_US   (5 * 1000)
#define AUDIO_POLL_TIMEOUT_US (AUDIO_POLL_SLEEP_US * 1000)

#define IFRAME_CHECKSUM_32(d)			\
	((d & 0xff) + ((d >> 8) & 0xff) +	\
	((d >> 16) & 0xff) + ((d >> 24) & 0xff))

/* SEC : HDCP is initialized when probe is called. */
/* Enable HDCP by default */
static bool hdcp_feature_on = true;

/* Supported HDMI Audio channels */
#define MSM_HDMI_AUDIO_CHANNEL_2	2
#define MSM_HDMI_AUDIO_CHANNEL_3	3
#define MSM_HDMI_AUDIO_CHANNEL_4	4
#define MSM_HDMI_AUDIO_CHANNEL_5	5
#define MSM_HDMI_AUDIO_CHANNEL_6	6
#define MSM_HDMI_AUDIO_CHANNEL_7	7
#define MSM_HDMI_AUDIO_CHANNEL_8	8

#define NUM_MODES_AVI 20

/* AVI Infoframe data byte 3, bit 7 (msb) represents ITC bit */
#define SET_ITC_BIT(byte)  (byte = (byte | BIT(7)))
#define CLR_ITC_BIT(byte)  (byte = (byte & ~BIT(7)))

/*
 * CN represents IT content type, if ITC bit in infoframe data byte 3
 * is set, CN bits will represent content type as below:
 * 0b00 Graphics
 * 0b01 Photo
 * 0b10 Cinema
 * 0b11 Game
*/
#define CONFIG_CN_BITS(bits, byte) \
		(byte = (byte & ~(BIT(4) | BIT(5))) |\
			((bits & (BIT(0) | BIT(1))) << 4))

enum msm_hdmi_supported_audio_sample_rates {
	AUDIO_SAMPLE_RATE_32KHZ,
	AUDIO_SAMPLE_RATE_44_1KHZ,
	AUDIO_SAMPLE_RATE_48KHZ,
	AUDIO_SAMPLE_RATE_88_2KHZ,
	AUDIO_SAMPLE_RATE_96KHZ,
	AUDIO_SAMPLE_RATE_176_4KHZ,
	AUDIO_SAMPLE_RATE_192KHZ,
	AUDIO_SAMPLE_RATE_MAX
};

/* parameters for clock regeneration */
struct hdmi_tx_audio_acr {
	u32 n;
	u32 cts;
};

struct hdmi_tx_audio_acr_arry {
	u32 pclk;
	struct hdmi_tx_audio_acr lut[AUDIO_SAMPLE_RATE_MAX];
};

static int hdmi_tx_set_mhl_hpd(struct platform_device *pdev, uint8_t on);
static int hdmi_tx_sysfs_enable_hpd(struct hdmi_tx_ctrl *hdmi_ctrl, int on);
static irqreturn_t hdmi_tx_isr(int irq, void *data);
static void hdmi_tx_hpd_off(struct hdmi_tx_ctrl *hdmi_ctrl);
static int hdmi_tx_enable_power(struct hdmi_tx_ctrl *hdmi_ctrl,
	enum hdmi_tx_power_module_type module, int enable);
static inline void hdmi_tx_set_audio_switch_node(struct hdmi_tx_ctrl *hdmi_ctrl,
	int val, bool force);
static int hdmi_tx_audio_setup(struct hdmi_tx_ctrl *hdmi_ctrl);
static void hdmi_tx_audio_off(struct hdmi_tx_ctrl *hdmi_ctrl);

struct mdss_hw hdmi_tx_hw = {
	.hw_ndx = MDSS_HW_HDMI,
	.ptr = NULL,
	.irq_handler = hdmi_tx_isr,
};

struct dss_gpio hpd_gpio_config[] = {
	{0, 1, COMPATIBLE_NAME "-hpd"},
	{0, 1, COMPATIBLE_NAME "-mux-en"},
	{0, 0, COMPATIBLE_NAME "-mux-sel"}
};

struct dss_gpio ddc_gpio_config[] = {
	{0, 1, COMPATIBLE_NAME "-ddc-clk"},
	{0, 1, COMPATIBLE_NAME "-ddc-data"}
};

struct dss_gpio core_gpio_config[] = {
};

struct dss_gpio cec_gpio_config[] = {
	{0, 1, COMPATIBLE_NAME "-cec"}
};

#if defined (CONFIG_VIDEO_MHL_V2) || defined (CONFIG_VIDEO_MHL_SII8246)
struct hdmi_tx_ctrl *hdmi_ctrl_ext;
#endif

const char *hdmi_pm_name(enum hdmi_tx_power_module_type module)
{
	switch (module) {
	case HDMI_TX_HPD_PM:	return "HDMI_TX_HPD_PM";
	case HDMI_TX_DDC_PM:	return "HDMI_TX_DDC_PM";
	case HDMI_TX_CORE_PM:	return "HDMI_TX_CORE_PM";
	case HDMI_TX_CEC_PM:	return "HDMI_TX_CEC_PM";
	default: return "???";
	}
} /* hdmi_pm_name */

static u8 hdmi_tx_avi_iframe_lut[][NUM_MODES_AVI] = {
	{0x10,	0x10,	0x10,	0x10,	0x10,	0x10,	0x10,	0x10,	0x10,
	 0x10,	0x10,	0x10,	0x10,	0x10,	0x10,	0x10,	0x10,	0x10,
	 0x10,	0x10}, /*00*/
	{0x18,	0x18,	0x28,	0x28,	0x28,	0x28,	0x28,	0x28,	0x28,
	 0x28,	0x28,	0x28,	0x28,	0x18,	0x28,	0x18,	0x28,	0x28,
	 0x28,	0x28}, /*01*/
	{0x00,	0x00,	0x00,	0x00,	0x00,	0x00,	0x00,	0x00,	0x00,
	 0x00,	0x00,	0x00,	0x00,	0x00,	0x00,	0x00,	0x00,	0x00,
	 0x00,	0x00}, /*02*/
	{0x02,	0x06,	0x12,	0x15,	0x04,	0x13,	0x10,	0x05,	0x1F,
	 0x14,	0x20,	0x22,	0x21,	0x01,	0x03,	0x11,	0x00,	0x00,
	 0x00,	0x00}, /*03*/
	{0x00,	0x01,	0x00,	0x01,	0x00,	0x00,	0x00,	0x00,	0x00,
	 0x00,	0x00,	0x00,	0x00,	0x00,	0x00,	0x00,	0x00,	0x00,
	 0x00,	0x00}, /*04*/
	{0x00,	0x00,	0x00,	0x00,	0x00,	0x00,	0x00,	0x00,	0x00,
	 0x00,	0x00,	0x00,	0x00,	0x00,	0x00,	0x00,	0x00,	0x00,
	 0x00,	0x00}, /*05*/
	{0x00,	0x00,	0x00,	0x00,	0x00,	0x00,	0x00,	0x00,	0x00,
	 0x00,	0x00,	0x00,	0x00,	0x00,	0x00,	0x00,	0x00,	0x00,
	 0x00,	0x00}, /*06*/
	{0xE1,	0xE1,	0x41,	0x41,	0xD1,	0xd1,	0x39,	0x39,	0x39,
	 0x39,	0x39,	0x39,	0x39,	0xe1,	0xE1,	0x41,	0x71,	0x71,
	 0x71,	0x71}, /*07*/
	{0x01,	0x01,	0x02,	0x02,	0x02,	0x02,	0x04,	0x04,	0x04,
	 0x04,	0x04,	0x04,	0x04,	0x01,	0x01,	0x02,	0x08,	0x08,
	 0x08,	0x08}, /*08*/
	{0x00,	0x00,	0x00,	0x00,	0x00,	0x00,	0x00,	0x00,	0x00,
	 0x00,	0x00,	0x00,	0x00,	0x00,	0x00,	0x00,	0x00,	0x00,
	 0x00,	0x00}, /*09*/
	{0x00,	0x00,	0x00,	0x00,	0x00,	0x00,	0x00,	0x00,	0x00,
	 0x00,	0x00,	0x00,	0x00,	0x00,	0x00,	0x00,	0x00,	0x00,
	 0x00,	0x00}, /*10*/
	{0xD1,	0xD1,	0xD1,	0xD1,	0x01,	0x01,	0x81,	0x81,	0x81,
	 0x81,	0x81,	0x81,	0x81,	0x81,	0xD1,	0xD1,	0x01,	0x01,
	 0x01,	0x01}, /*11*/
	{0x02,	0x02,	0x02,	0x02,	0x05,	0x05,	0x07,	0x07,	0x07,
	 0x07,	0x07,	0x07,	0x07,	0x02,	0x02,	0x02,	0x0F,	0x0F,
	 0x0F,	0x10}  /*12*/
};

/* Audio constants lookup table for hdmi_tx_audio_acr_setup */
/* Valid Pixel-Clock rates: 25.2MHz, 27MHz, 27.03MHz, 74.25MHz, 148.5MHz */
static const struct hdmi_tx_audio_acr_arry hdmi_tx_audio_acr_lut[] = {
	/*  25.200MHz  */
	{25200, {{4096, 25200}, {6272, 28000}, {6144, 25200}, {12544, 28000},
		{12288, 25200}, {25088, 28000}, {24576, 25200} } },
	/*  27.000MHz  */
	{27000, {{4096, 27000}, {6272, 30000}, {6144, 27000}, {12544, 30000},
		{12288, 27000}, {25088, 30000}, {24576, 27000} } },
	/*  27.027MHz */
	{27030, {{4096, 27027}, {6272, 30030}, {6144, 27027}, {12544, 30030},
		{12288, 27027}, {25088, 30030}, {24576, 27027} } },
	/*  74.250MHz */
	{74250, {{4096, 74250}, {6272, 82500}, {6144, 74250}, {12544, 82500},
		{12288, 74250}, {25088, 82500}, {24576, 74250} } },
	/* 148.500MHz */
	{148500, {{4096, 148500}, {6272, 165000}, {6144, 148500},
		{12544, 165000}, {12288, 148500}, {25088, 165000},
		{24576, 148500} } },
	/* 297.000MHz */
	{297000, {{3072, 222750}, {4704, 247500}, {5120, 247500},
		{9408, 247500}, {10240, 247500}, {18816, 247500},
		{20480, 247500} } },
};

static bool hdmi_tx_is_cea_format(int mode)
{
	bool cea_fmt;

	if ((mode > 0) && (mode <= HDMI_EVFRMT_END))
		cea_fmt = true;
	else
		cea_fmt = false;

	DEV_DBG("%s: %s\n", __func__, cea_fmt ? "Yes" : "No");

	return cea_fmt;
}

const char *hdmi_tx_pm_name(enum hdmi_tx_power_module_type module)
{
	switch (module) {
	case HDMI_TX_HPD_PM:	return "HDMI_TX_HPD_PM";
	case HDMI_TX_DDC_PM:	return "HDMI_TX_DDC_PM";
	case HDMI_TX_CORE_PM:	return "HDMI_TX_CORE_PM";
	case HDMI_TX_CEC_PM:	return "HDMI_TX_CEC_PM";
	default: return "???";
	}
} /* hdmi_tx_pm_name */

static const char *hdmi_tx_io_name(u32 type)
{
	switch (type) {
	case HDMI_TX_CORE_IO:	return "core_physical";
	case HDMI_TX_PHY_IO:	return "phy_physical";
	case HDMI_TX_QFPROM_IO:	return "qfprom_physical";
	default:		return NULL;
	}
} /* hdmi_tx_io_name */

static int hdmi_tx_get_vic_from_panel_info(struct hdmi_tx_ctrl *hdmi_ctrl,
	struct mdss_panel_info *pinfo)
{
	int new_vic = -1;
	u32 h_total, v_total;
	struct msm_hdmi_mode_timing_info timing;

	if (!hdmi_ctrl || !pinfo) {
		DEV_ERR("%s: invalid input\n", __func__);
		return -EINVAL;
	}

	if (pinfo->vic) {
		if (hdmi_get_supported_mode(pinfo->vic)) {
			new_vic = pinfo->vic;
			DEV_INFO("%s: %s is supported\n", __func__,
				msm_hdmi_mode_2string(new_vic));
		} else {
			DEV_ERR("%s: invalid or not supported vic %d\n",
				__func__, pinfo->vic);
			return -EPERM;
		}
	} else {
		timing.active_h = pinfo->xres;
		timing.back_porch_h = pinfo->lcdc.h_back_porch;
		timing.front_porch_h = pinfo->lcdc.h_front_porch;
		timing.pulse_width_h = pinfo->lcdc.h_pulse_width;
		h_total = timing.active_h + timing.back_porch_h +
			timing.front_porch_h + timing.pulse_width_h;
		DEV_DBG("%s: ah=%d bph=%d fph=%d pwh=%d ht=%d\n", __func__,
			timing.active_h, timing.back_porch_h,
			timing.front_porch_h, timing.pulse_width_h, h_total);

		timing.active_v = pinfo->yres;
		timing.back_porch_v = pinfo->lcdc.v_back_porch;
		timing.front_porch_v = pinfo->lcdc.v_front_porch;
		timing.pulse_width_v = pinfo->lcdc.v_pulse_width;
		v_total = timing.active_v + timing.back_porch_v +
			timing.front_porch_v + timing.pulse_width_v;
		DEV_DBG("%s: av=%d bpv=%d fpv=%d pwv=%d vt=%d\n", __func__,
			timing.active_v, timing.back_porch_v,
			timing.front_porch_v, timing.pulse_width_v, v_total);

		timing.pixel_freq = pinfo->clk_rate / 1000;
		if (h_total && v_total) {
			timing.refresh_rate = ((timing.pixel_freq * 1000) /
				(h_total * v_total)) * 1000;
		} else {
			DEV_ERR("%s: cannot cal refresh rate\n", __func__);
			return -EPERM;
		}
		DEV_DBG("%s: pixel_freq=%d refresh_rate=%d\n", __func__,
			timing.pixel_freq, timing.refresh_rate);

		new_vic = hdmi_get_video_id_code(&timing);
	}

	return new_vic;
} /* hdmi_tx_get_vic_from_panel_info */

static inline void hdmi_tx_send_cable_notification(
	struct hdmi_tx_ctrl *hdmi_ctrl, int val)
{
	if (!hdmi_ctrl) {
		DEV_ERR("%s: invalid input\n", __func__);
		return;
	}

	if (!hdmi_ctrl->pdata.primary && (hdmi_ctrl->sdev.state != val))
		switch_set_state(&hdmi_ctrl->sdev, val);
} /* hdmi_tx_send_cable_notification */

static inline u32 hdmi_tx_is_dvi_mode(struct hdmi_tx_ctrl *hdmi_ctrl)
{
	return hdmi_edid_get_sink_mode(
		hdmi_ctrl->feature_data[HDMI_TX_FEAT_EDID]) ? 0 : 1;
} /* hdmi_tx_is_dvi_mode */

static void hdmi_tx_wait_for_audio_engine(struct hdmi_tx_ctrl *hdmi_ctrl)
{
	u32 status = 0;
	u32 wait_for_vote = 50;
	struct dss_io_data *io = NULL;

	if (!hdmi_ctrl) {
		DEV_ERR("%s: invalid input\n", __func__);
		return;
	}

	io = &hdmi_ctrl->pdata.io[HDMI_TX_CORE_IO];
	if (!io->base) {
		DEV_ERR("%s: core io not inititalized\n", __func__);
		return;
	}

	/*
	 * wait for 5 sec max for audio engine to acknowledge if hdmi tx core
	 * can be safely turned off. Sleep for a reasonable time to make sure
	 * vote_hdmi_core_on variable is updated properly by audio.
	 */
	while (hdmi_ctrl->vote_hdmi_core_on && --wait_for_vote)
		msleep(100);

	if (!wait_for_vote)
		DEV_ERR("%s: HDMI core still voted for power on\n", __func__);


	if (readl_poll_timeout(io->base + HDMI_AUDIO_PKT_CTRL, status,
				(status & BIT(0)) == 0, AUDIO_POLL_SLEEP_US,
				AUDIO_POLL_TIMEOUT_US))
		DEV_ERR("%s: Error turning off audio packet transmission.\n",
			__func__);

	if (readl_poll_timeout(io->base + HDMI_AUDIO_CFG, status,
				(status & BIT(0)) == 0, AUDIO_POLL_SLEEP_US,
				AUDIO_POLL_TIMEOUT_US))
		DEV_ERR("%s: Error turning off audio engine.\n", __func__);
}

static struct hdmi_tx_ctrl *hdmi_tx_get_drvdata_from_panel_data(
	struct mdss_panel_data *mpd)
{
	struct hdmi_tx_ctrl *hdmi_ctrl = NULL;

	if (mpd) {
		hdmi_ctrl = container_of(mpd, struct hdmi_tx_ctrl, panel_data);
		if (!hdmi_ctrl)
			DEV_ERR("%s: hdmi_ctrl = NULL\n", __func__);
	} else {
		DEV_ERR("%s: mdss_panel_data = NULL\n", __func__);
	}
	return hdmi_ctrl;
} /* hdmi_tx_get_drvdata_from_panel_data */

static struct hdmi_tx_ctrl *hdmi_tx_get_drvdata_from_sysfs_dev(
	struct device *device)
{
	struct msm_fb_data_type *mfd = NULL;
	struct mdss_panel_data *panel_data = NULL;
	struct fb_info *fbi = dev_get_drvdata(device);

	if (fbi) {
		mfd = (struct msm_fb_data_type *)fbi->par;
		panel_data = dev_get_platdata(&mfd->pdev->dev);

		return hdmi_tx_get_drvdata_from_panel_data(panel_data);
	} else {
		DEV_ERR("%s: fbi = NULL\n", __func__);
		return NULL;
	}
} /* hdmi_tx_get_drvdata_from_sysfs_dev */

/* todo: Fix this. Right now this is declared in hdmi_util.h */
void *hdmi_get_featuredata_from_sysfs_dev(struct device *device,
	u32 feature_type)
{
	struct hdmi_tx_ctrl *hdmi_ctrl = NULL;

	if (!device || feature_type >= HDMI_TX_FEAT_MAX) {
		DEV_ERR("%s: invalid input\n", __func__);
		return NULL;
	}

	hdmi_ctrl = hdmi_tx_get_drvdata_from_sysfs_dev(device);
	if (hdmi_ctrl)
		return hdmi_ctrl->feature_data[feature_type];
	else
		return NULL;

} /* hdmi_tx_get_featuredata_from_sysfs_dev */
EXPORT_SYMBOL(hdmi_get_featuredata_from_sysfs_dev);

static ssize_t hdmi_tx_sysfs_rda_connected(struct device *dev,
	struct device_attribute *attr, char *buf)
{
	ssize_t ret;
	struct hdmi_tx_ctrl *hdmi_ctrl =
		hdmi_tx_get_drvdata_from_sysfs_dev(dev);

	if (!hdmi_ctrl) {
		DEV_ERR("%s: invalid input\n", __func__);
		return -EINVAL;
	}

	mutex_lock(&hdmi_ctrl->mutex);
	ret = snprintf(buf, PAGE_SIZE, "%d\n", hdmi_ctrl->hpd_state);
	DEV_INFO("%s: '%d'\n", __func__, hdmi_ctrl->hpd_state);
	mutex_unlock(&hdmi_ctrl->mutex);

	return ret;
} /* hdmi_tx_sysfs_rda_connected */

static ssize_t hdmi_tx_sysfs_rda_hpd(struct device *dev,
	struct device_attribute *attr, char *buf)
{
	ssize_t ret;
	struct hdmi_tx_ctrl *hdmi_ctrl =
		hdmi_tx_get_drvdata_from_sysfs_dev(dev);

	if (!hdmi_ctrl) {
		DEV_ERR("%s: invalid input\n", __func__);
		return -EINVAL;
	}

	ret = snprintf(buf, PAGE_SIZE, "%d\n", hdmi_ctrl->hpd_feature_on);
	DEV_DBG("%s: '%d'\n", __func__, hdmi_ctrl->hpd_feature_on);

	return ret;
} /* hdmi_tx_sysfs_rda_hpd */

static ssize_t hdmi_tx_sysfs_wta_hpd(struct device *dev,
	struct device_attribute *attr, const char *buf, size_t count)
{
	int hpd, rc = 0;
	ssize_t ret = strnlen(buf, PAGE_SIZE);
	struct hdmi_tx_ctrl *hdmi_ctrl = NULL;

	DEV_DBG("%s:\n", __func__);
	hdmi_ctrl = hdmi_tx_get_drvdata_from_sysfs_dev(dev);

	if (!hdmi_ctrl) {
		DEV_ERR("%s: invalid input\n", __func__);
		return -EINVAL;
	}

	rc = kstrtoint(buf, 10, &hpd);
	if (rc) {
		DEV_ERR("%s: kstrtoint failed. rc=%d\n", __func__, rc);
		return rc;
	}

	if (hdmi_ctrl->mhl_max_pclk && hpd &&
	    (!hdmi_ctrl->mhl_hpd_on || hdmi_ctrl->hpd_feature_on))
		return 0;

	if (0 == hpd && hdmi_ctrl->hpd_feature_on) {
		rc = hdmi_tx_sysfs_enable_hpd(hdmi_ctrl, false);

		if (hdmi_ctrl->panel_power_on && hdmi_ctrl->hpd_state) {
			hdmi_tx_set_audio_switch_node(hdmi_ctrl, 0, false);
			hdmi_tx_wait_for_audio_engine(hdmi_ctrl);
		}

		hdmi_tx_send_cable_notification(hdmi_ctrl, 0);
		DEV_DBG("%s: Hdmi state switch to %d\n", __func__,
			hdmi_ctrl->sdev.state);
	} else if (1 == hpd && !hdmi_ctrl->hpd_feature_on) {
		rc = hdmi_tx_sysfs_enable_hpd(hdmi_ctrl, true);
	} else {
		DEV_DBG("%s: hpd is already '%s'. return\n", __func__,
			hdmi_ctrl->hpd_feature_on ? "enabled" : "disabled");
		return ret;
	}

	if (!rc) {
		hdmi_ctrl->hpd_feature_on =
			(~hdmi_ctrl->hpd_feature_on) & BIT(0);
		DEV_DBG("%s: '%d'\n", __func__, hdmi_ctrl->hpd_feature_on);
	} else {
		DEV_ERR("%s: failed to '%s' hpd. rc = %d\n", __func__,
			hpd ? "enable" : "disable", rc);
		ret = rc;
	}

	return ret;
} /* hdmi_tx_sysfs_wta_hpd */

static ssize_t hdmi_tx_sysfs_wta_vendor_name(struct device *dev,
	struct device_attribute *attr, const char *buf, size_t count)
{
	ssize_t ret, sz;
	u8 *s = (u8 *) buf;
	u8 *d = NULL;
	struct hdmi_tx_ctrl *hdmi_ctrl =
		hdmi_tx_get_drvdata_from_sysfs_dev(dev);

	if (!hdmi_ctrl) {
		DEV_ERR("%s: invalid input\n", __func__);
		return -EINVAL;
	}

	d = hdmi_ctrl->spd_vendor_name;
	ret = strnlen(buf, PAGE_SIZE);
	ret = (ret > 8) ? 8 : ret;

	sz = sizeof(hdmi_ctrl->spd_vendor_name);
	memset(hdmi_ctrl->spd_vendor_name, 0, sz);
	while (*s) {
		if (*s & 0x60 && *s ^ 0x7f) {
			*d = *s;
		} else {
			/* stop copying if control character found */
			break;
		}

		if (++s > (u8 *) (buf + ret))
			break;

		d++;
	}
	hdmi_ctrl->spd_vendor_name[sz - 1] = 0;

	DEV_DBG("%s: '%s'\n", __func__, hdmi_ctrl->spd_vendor_name);

	return ret;
} /* hdmi_tx_sysfs_wta_vendor_name */

static ssize_t hdmi_tx_sysfs_rda_vendor_name(struct device *dev,
	struct device_attribute *attr, char *buf)
{
	ssize_t ret;
	struct hdmi_tx_ctrl *hdmi_ctrl =
		hdmi_tx_get_drvdata_from_sysfs_dev(dev);

	if (!hdmi_ctrl) {
		DEV_ERR("%s: invalid input\n", __func__);
		return -EINVAL;
	}

	ret = snprintf(buf, PAGE_SIZE, "%s\n", hdmi_ctrl->spd_vendor_name);
	DEV_DBG("%s: '%s'\n", __func__, hdmi_ctrl->spd_vendor_name);

	return ret;
} /* hdmi_tx_sysfs_rda_vendor_name */

static ssize_t hdmi_tx_sysfs_wta_product_description(struct device *dev,
	struct device_attribute *attr, const char *buf, size_t count)
{
	ssize_t ret, sz;
	u8 *s = (u8 *) buf;
	u8 *d = NULL;
	struct hdmi_tx_ctrl *hdmi_ctrl =
		hdmi_tx_get_drvdata_from_sysfs_dev(dev);

	if (!hdmi_ctrl) {
		DEV_ERR("%s: invalid input\n", __func__);
		return -EINVAL;
	}

	d = hdmi_ctrl->spd_product_description;
	ret = strnlen(buf, PAGE_SIZE);
	ret = (ret > 16) ? 16 : ret;

	sz = sizeof(hdmi_ctrl->spd_product_description);
	memset(hdmi_ctrl->spd_product_description, 0, sz);
	while (*s) {
		if (*s & 0x60 && *s ^ 0x7f) {
			*d = *s;
		} else {
			/* stop copying if control character found */
			break;
		}

		if (++s > (u8 *) (buf + ret))
			break;

		d++;
	}
	hdmi_ctrl->spd_product_description[sz - 1] = 0;

	DEV_DBG("%s: '%s'\n", __func__, hdmi_ctrl->spd_product_description);

	return ret;
} /* hdmi_tx_sysfs_wta_product_description */

static ssize_t hdmi_tx_sysfs_rda_product_description(struct device *dev,
	struct device_attribute *attr, char *buf)
{
	ssize_t ret;
	struct hdmi_tx_ctrl *hdmi_ctrl =
		hdmi_tx_get_drvdata_from_sysfs_dev(dev);

	if (!hdmi_ctrl) {
		DEV_ERR("%s: invalid input\n", __func__);
		return -EINVAL;
	}

	ret = snprintf(buf, PAGE_SIZE, "%s\n",
		hdmi_ctrl->spd_product_description);
	DEV_DBG("%s: '%s'\n", __func__, hdmi_ctrl->spd_product_description);

	return ret;
} /* hdmi_tx_sysfs_rda_product_description */

static ssize_t hdmi_tx_sysfs_wta_avi_itc(struct device *dev,
	struct device_attribute *attr, const char *buf, size_t count)
{
	ssize_t ret = strnlen(buf, PAGE_SIZE);
	u8 *avi_byte3 = hdmi_tx_avi_iframe_lut[2];
	struct hdmi_tx_ctrl *hdmi_ctrl = NULL;
	int loop = 0, itc = 0, rc = 0;

	hdmi_ctrl = hdmi_tx_get_drvdata_from_sysfs_dev(dev);

	if (!hdmi_ctrl) {
		DEV_ERR("%s: invalid input\n", __func__);
		return -EINVAL;
	}

	rc = kstrtoint(buf, 10, &itc);
	if (rc) {
		DEV_ERR("%s: kstrtoint failed. rc =%d\n", __func__, rc);
		return rc;
	}

	if (itc < 0 || itc > 1) {
		DEV_ERR("%s: Invalid ITC %d\n", __func__, itc);
		return ret;
	}

	if (mutex_lock_interruptible(&hdmi_ctrl->lut_lock))
		return -ERESTARTSYS;

	for (loop = 0; loop < NUM_MODES_AVI; loop++) {
		if (itc)
			SET_ITC_BIT(avi_byte3[loop]);
		else
			CLR_ITC_BIT(avi_byte3[loop]);
	}

	mutex_unlock(&hdmi_ctrl->lut_lock);

	return ret;
} /* hdmi_tx_sysfs_wta_avi_itc */

static ssize_t hdmi_tx_sysfs_wta_avi_cn_bits(struct device *dev,
	struct device_attribute *attr, const char *buf, size_t count)
{
	ssize_t ret = strnlen(buf, PAGE_SIZE);
	u8 *avi_byte5 = hdmi_tx_avi_iframe_lut[4];
	struct hdmi_tx_ctrl *hdmi_ctrl = NULL;
	int loop = 0, cn_bits = 0, rc = 0;

	hdmi_ctrl = hdmi_tx_get_drvdata_from_sysfs_dev(dev);

	if (!hdmi_ctrl) {
		DEV_ERR("%s: invalid input\n", __func__);
		return -EINVAL;
	}

	rc = kstrtoint(buf, 10, &cn_bits);
	if (rc) {
		DEV_ERR("%s: kstrtoint failed. rc=%d\n", __func__, rc);
		return rc;
	}

	/* As per CEA-861-E, CN is a positive number and can be max 3 */
	if (cn_bits < 0 || cn_bits > 3) {
		DEV_ERR("%s: Invalid CN %d\n", __func__, cn_bits);
		return ret;
	}

	if (mutex_lock_interruptible(&hdmi_ctrl->lut_lock))
		return -ERESTARTSYS;

	for (loop = 0; loop < NUM_MODES_AVI; loop++)
		CONFIG_CN_BITS(cn_bits, avi_byte5[loop]);

	mutex_unlock(&hdmi_ctrl->lut_lock);

	return ret;
} /* hdmi_tx_sysfs_wta_cn_bits */

static DEVICE_ATTR(connected, S_IRUGO, hdmi_tx_sysfs_rda_connected, NULL);
static DEVICE_ATTR(hpd, S_IRUGO | S_IWUSR, hdmi_tx_sysfs_rda_hpd,
	hdmi_tx_sysfs_wta_hpd);
static DEVICE_ATTR(vendor_name, S_IRUGO | S_IWUSR,
	hdmi_tx_sysfs_rda_vendor_name, hdmi_tx_sysfs_wta_vendor_name);
static DEVICE_ATTR(product_description, S_IRUGO | S_IWUSR,
	hdmi_tx_sysfs_rda_product_description,
	hdmi_tx_sysfs_wta_product_description);
static DEVICE_ATTR(avi_itc, S_IWUSR, NULL, hdmi_tx_sysfs_wta_avi_itc);
static DEVICE_ATTR(avi_cn0_1, S_IWUSR, NULL, hdmi_tx_sysfs_wta_avi_cn_bits);

static struct attribute *hdmi_tx_fs_attrs[] = {
	&dev_attr_connected.attr,
	&dev_attr_hpd.attr,
	&dev_attr_vendor_name.attr,
	&dev_attr_product_description.attr,
	&dev_attr_avi_itc.attr,
	&dev_attr_avi_cn0_1.attr,
	NULL,
};
static struct attribute_group hdmi_tx_fs_attrs_group = {
	.attrs = hdmi_tx_fs_attrs,
};

static int hdmi_tx_sysfs_create(struct hdmi_tx_ctrl *hdmi_ctrl,
	struct fb_info *fbi)
{
	int rc;

	if (!hdmi_ctrl || !fbi) {
		DEV_ERR("%s: invalid input\n", __func__);
		return -ENODEV;
	}

	rc = sysfs_create_group(&fbi->dev->kobj,
		&hdmi_tx_fs_attrs_group);
	if (rc) {
		DEV_ERR("%s: failed, rc=%d\n", __func__, rc);
		return rc;
	}
	hdmi_ctrl->kobj = &fbi->dev->kobj;
	DEV_DBG("%s: sysfs group %p\n", __func__, hdmi_ctrl->kobj);

	return 0;
} /* hdmi_tx_sysfs_create */

static void hdmi_tx_sysfs_remove(struct hdmi_tx_ctrl *hdmi_ctrl)
{
	if (!hdmi_ctrl) {
		DEV_ERR("%s: invalid input\n", __func__);
		return;
	}
	if (hdmi_ctrl->kobj)
		sysfs_remove_group(hdmi_ctrl->kobj, &hdmi_tx_fs_attrs_group);
	hdmi_ctrl->kobj = NULL;
} /* hdmi_tx_sysfs_remove */

static inline void hdmi_tx_set_audio_switch_node(struct hdmi_tx_ctrl *hdmi_ctrl,
	int val, bool force)
{
#if defined (CONFIG_VIDEO_MHL_V2) || defined (CONFIG_VIDEO_MHL_SII8246)
	int value = val > 0 ? hdmi_get_audio_ch() : -1;
#endif
	if (!hdmi_ctrl) {
		DEV_ERR("%s: invalid input\n", __func__);
		return;
	}

#if defined (CONFIG_VIDEO_MHL_V2) || defined (CONFIG_VIDEO_MHL_SII8246)
	if (!hdmi_tx_is_dvi_mode(hdmi_ctrl)){
		switch_set_state(&hdmi_ctrl->audio_sdev, value);
		DEV_INFO("%s: hdmi_audio state switched to %d\n",
		__func__, value);
	} else
		DEV_INFO("%s: hdmi_audio state is DVI", __func__);
#else
	if (!hdmi_tx_is_dvi_mode(hdmi_ctrl) &&
		(force || (hdmi_ctrl->audio_sdev.state != val))) {
		switch_set_state(&hdmi_ctrl->audio_sdev, val);
		DEV_INFO("%s: hdmi_audio state switched to %d\n", __func__,
			hdmi_ctrl->audio_sdev.state);
	}
#endif
} /* hdmi_tx_set_audio_switch_node */

static int hdmi_tx_config_avmute(struct hdmi_tx_ctrl *hdmi_ctrl, int set)
{
	struct dss_io_data *io;

	if (!hdmi_ctrl) {
		DEV_ERR("%s: invalid input\n", __func__);
		return -EINVAL;
	}

	io = &hdmi_ctrl->pdata.io[HDMI_TX_CORE_IO];
	if (!io->base) {
		DEV_ERR("%s: Core io is not initialized\n", __func__);
		return -EINVAL;
	}

	if (set)
		DSS_REG_W(io, HDMI_GC,
			DSS_REG_R(io, HDMI_GC) | BIT(0));
	else
		DSS_REG_W(io, HDMI_GC,
			DSS_REG_R(io, HDMI_GC) & ~BIT(0));

	/* Enable AV Mute tranmission here */
	DSS_REG_W(io, HDMI_VBI_PKT_CTRL,
		DSS_REG_R(io, HDMI_VBI_PKT_CTRL) | (BIT(4) & BIT(5)));

	DEV_DBG("%s: AVMUTE %s\n", __func__, set ? "set" : "cleared");

	return 0;
} /* hdmi_tx_config_avmute */

void hdmi_tx_hdcp_cb(void *ptr, enum hdmi_hdcp_state status)
{
	int rc = 0;
	struct hdmi_tx_ctrl *hdmi_ctrl = (struct hdmi_tx_ctrl *)ptr;

	if (!hdmi_ctrl) {
		DEV_ERR("%s: invalid input\n", __func__);
		return;
	}

	DEV_INFO("%s: HDCP status=%s hpd_state=%d\n", __func__,
		hdcp_state_name(status), hdmi_ctrl->hpd_state);

	switch (status) {
	case HDCP_STATE_AUTHENTICATED:
		if (hdmi_ctrl->hpd_state) {
			/* Clear AV Mute */
			rc = hdmi_tx_config_avmute(hdmi_ctrl, 0);
			if (rc)
				DEV_ERR("%s: Failed to clear av mute. rc=%d\n",
					__func__, rc);
			hdmi_tx_set_audio_switch_node(hdmi_ctrl, 1, false);
		}
		break;
	case HDCP_STATE_AUTH_FAIL:
#if defined (CONFIG_VIDEO_MHL_V2)
		break;
#else
		hdmi_tx_set_audio_switch_node(hdmi_ctrl, 0, false);
		if (hdmi_ctrl->hpd_state) {
			/* Set AV Mute */
			rc = hdmi_tx_config_avmute(hdmi_ctrl, 1);
			if (rc)
				DEV_ERR("%s: Failed to set av mute. rc=%d\n",
					__func__, rc);

			DEV_DBG("%s: Reauthenticating\n", __func__);
			rc = hdmi_hdcp_reauthenticate(
				hdmi_ctrl->feature_data[HDMI_TX_FEAT_HDCP]);
			if (rc)
				DEV_ERR("%s: HDCP reauth failed. rc=%d\n",
					__func__, rc);
		} else {
			DEV_DBG("%s: Not reauthenticating. Cable not conn\n",
				__func__);
		}

		break;
#endif /* CONFIG_VIDEO_MHL_V2 */
	case HDCP_STATE_AUTHENTICATING:
	case HDCP_STATE_INACTIVE:
	default:
		break;
		/* do nothing */
	}
}

/* Enable HDMI features */
static int hdmi_tx_init_features(struct hdmi_tx_ctrl *hdmi_ctrl)
{
	struct hdmi_edid_init_data edid_init_data;
	struct hdmi_hdcp_init_data hdcp_init_data;
#ifdef MHL_CEC_SUPPORT
	struct hdmi_cec_init_data cec_init_data;
#endif
	if (!hdmi_ctrl) {
		DEV_ERR("%s: invalid input\n", __func__);
		return -EINVAL;
	}

	/* Initialize EDID feature */
	edid_init_data.io = &hdmi_ctrl->pdata.io[HDMI_TX_CORE_IO];
	edid_init_data.mutex = &hdmi_ctrl->mutex;
	edid_init_data.sysfs_kobj = hdmi_ctrl->kobj;
	edid_init_data.ddc_ctrl = &hdmi_ctrl->ddc_ctrl;

	hdmi_ctrl->feature_data[HDMI_TX_FEAT_EDID] =
		hdmi_edid_init(&edid_init_data);
	if (!hdmi_ctrl->feature_data[HDMI_TX_FEAT_EDID]) {
		DEV_ERR("%s: hdmi_edid_init failed\n", __func__);
		return -EPERM;
	}
	hdmi_edid_set_video_resolution(
		hdmi_ctrl->feature_data[HDMI_TX_FEAT_EDID],
		hdmi_ctrl->video_resolution);

	/* Initialize HDCP feature */
	if (hdmi_ctrl->present_hdcp) {
		hdcp_init_data.core_io = &hdmi_ctrl->pdata.io[HDMI_TX_CORE_IO];
		hdcp_init_data.qfprom_io =
			&hdmi_ctrl->pdata.io[HDMI_TX_QFPROM_IO];
		hdcp_init_data.mutex = &hdmi_ctrl->mutex;
		hdcp_init_data.sysfs_kobj = hdmi_ctrl->kobj;
		hdcp_init_data.ddc_ctrl = &hdmi_ctrl->ddc_ctrl;
		hdcp_init_data.workq = hdmi_ctrl->workq;
		hdcp_init_data.notify_status = hdmi_tx_hdcp_cb;
		hdcp_init_data.cb_data = (void *)hdmi_ctrl;

		hdmi_ctrl->feature_data[HDMI_TX_FEAT_HDCP] =
			hdmi_hdcp_init(&hdcp_init_data);
		if (!hdmi_ctrl->feature_data[HDMI_TX_FEAT_HDCP]) {
			DEV_ERR("%s: hdmi_hdcp_init failed\n", __func__);
			hdmi_edid_deinit(hdmi_ctrl->feature_data[
				HDMI_TX_FEAT_EDID]);
			hdmi_ctrl->feature_data[HDMI_TX_FEAT_EDID] = NULL;
			return -EPERM;
		}

		DEV_DBG("%s: HDCP feature initialized\n", __func__);
	}
#ifdef MHL_CEC_SUPPORT
	/* Initialize CEC feature */
	cec_init_data.io = &hdmi_ctrl->pdata.io[HDMI_TX_CORE_IO];
	cec_init_data.sysfs_kobj = hdmi_ctrl->kobj;
	cec_init_data.workq = hdmi_ctrl->workq;

	hdmi_ctrl->feature_data[HDMI_TX_FEAT_CEC] =
		hdmi_cec_init(&cec_init_data);
	if (!hdmi_ctrl->feature_data[HDMI_TX_FEAT_CEC])
		DEV_WARN("%s: hdmi_cec_init failed\n", __func__);
#endif
	return 0;
} /* hdmi_tx_init_features */

static inline u32 hdmi_tx_is_controller_on(struct hdmi_tx_ctrl *hdmi_ctrl)
{
	struct dss_io_data *io = &hdmi_ctrl->pdata.io[HDMI_TX_CORE_IO];
	return DSS_REG_R_ND(io, HDMI_CTRL) & BIT(0);
} /* hdmi_tx_is_controller_on */

static int hdmi_tx_init_panel_info(uint32_t resolution,
	struct mdss_panel_info *pinfo)
{
	const struct msm_hdmi_mode_timing_info *timing =
		hdmi_get_supported_mode(resolution);

	if (!timing || !pinfo) {
		DEV_ERR("%s: invalid input.\n", __func__);
		return -EINVAL;
	}

	pinfo->xres = timing->active_h;
	pinfo->yres = timing->active_v;
	pinfo->clk_rate = timing->pixel_freq*1000;

	pinfo->lcdc.h_back_porch = timing->back_porch_h;
	pinfo->lcdc.h_front_porch = timing->front_porch_h;
	pinfo->lcdc.h_pulse_width = timing->pulse_width_h;
	pinfo->lcdc.v_back_porch = timing->back_porch_v;
	pinfo->lcdc.v_front_porch = timing->front_porch_v;
	pinfo->lcdc.v_pulse_width = timing->pulse_width_v;

	pinfo->type = DTV_PANEL;
	pinfo->pdest = DISPLAY_2;
	pinfo->wait_cycle = 0;
	pinfo->bpp = 24;
	pinfo->fb_num = 1;

	pinfo->lcdc.border_clr = 0; /* blk */
	pinfo->lcdc.underflow_clr = 0xff; /* blue */
	pinfo->lcdc.hsync_skew = 0;

	return 0;
} /* hdmi_tx_init_panel_info */

#if !defined(CONFIG_VIDEO_MHL_V2) && !defined(CONFIG_VIDEO_MHL_SII8246)
/* Table tuned to indicate video formats supported by the MHL Tx */
/* Valid pclk rates (Mhz): 25.2, 27, 27.03, 74.25 */
static void hdmi_tx_setup_mhl_video_mode_lut(struct hdmi_tx_ctrl *hdmi_ctrl)
{
	u32 i;
	struct msm_hdmi_mode_timing_info *temp_timing;

	if (!hdmi_ctrl->mhl_max_pclk) {
		DEV_WARN("%s: mhl max pclk not set!\n", __func__);
		return;
	}
	DEV_DBG("%s: max mode set to [%u]\n",
		__func__, hdmi_ctrl->mhl_max_pclk);
	for (i = 0; i < HDMI_VFRMT_MAX; i++) {
		temp_timing =
		(struct msm_hdmi_mode_timing_info *)hdmi_get_supported_mode(i);
		if (!temp_timing)
			continue;
		/* formats that exceed max mhl line clk bw */
		if (temp_timing->pixel_freq > hdmi_ctrl->mhl_max_pclk)
			hdmi_del_supported_mode(i);
	}
} /* hdmi_tx_setup_mhl_video_mode_lut */
#endif

static int hdmi_tx_read_sink_info(struct hdmi_tx_ctrl *hdmi_ctrl)
{
	int status;

	if (!hdmi_ctrl) {
		DEV_ERR("%s: invalid input\n", __func__);
		return -EINVAL;
	}

	if (!hdmi_tx_is_controller_on(hdmi_ctrl)) {
		DEV_ERR("%s: failed: HDMI controller is off", __func__);
		status = -ENXIO;
		goto error;
	}

	hdmi_ddc_config(&hdmi_ctrl->ddc_ctrl);

	status = hdmi_edid_read(hdmi_ctrl->feature_data[HDMI_TX_FEAT_EDID]);
	if (!status)
		DEV_INFO("%s: hdmi_edid_read success\n", __func__);
	else
		DEV_ERR("%s: hdmi_edid_read failed\n", __func__);

error:
	return status;
} /* hdmi_tx_read_sink_info */

static void hdmi_tx_hpd_int_work(struct work_struct *work)
{
	struct hdmi_tx_ctrl *hdmi_ctrl = NULL;
	struct dss_io_data *io;

	hdmi_ctrl = container_of(work, struct hdmi_tx_ctrl, hpd_int_work);
	if (!hdmi_ctrl || !hdmi_ctrl->hpd_initialized) {
		DEV_DBG("%s: invalid input\n", __func__);
		return;
	}
	io = &hdmi_ctrl->pdata.io[HDMI_TX_CORE_IO];
	DEV_INFO("%s: Got HPD interrupt\n", __func__);

	if (hdmi_ctrl->hpd_state) {
		if (hdmi_tx_enable_power(hdmi_ctrl, HDMI_TX_DDC_PM, true)) {
			DEV_ERR("%s: Failed to enable ddc power\n", __func__);
			return;
		}
		/* Enable SW DDC before EDID read */
		DSS_REG_W_ND(io, HDMI_DDC_ARBITRATION ,
			DSS_REG_R(io, HDMI_DDC_ARBITRATION) & ~(BIT(4)));

		hdmi_tx_read_sink_info(hdmi_ctrl);
		hdmi_tx_send_cable_notification(hdmi_ctrl, 1);
		DEV_INFO("%s: sense cable CONNECTED: state switch to %d\n",
			__func__, hdmi_ctrl->sdev.state);
	} else {
#if defined (CONFIG_VIDEO_MHL_V2) || defined (CONFIG_VIDEO_MHL_SII8246)
		hdmi_ctrl->hpd_feature_on = false;
#endif
		hdmi_tx_set_audio_switch_node(hdmi_ctrl, 0, false);
		hdmi_tx_wait_for_audio_engine(hdmi_ctrl);

		hdmi_tx_send_cable_notification(hdmi_ctrl, 0);
		DEV_INFO("%s: sense cable DISCONNECTED: state switch to %d\n",
			__func__, hdmi_ctrl->sdev.state);
	}

	if (!completion_done(&hdmi_ctrl->hpd_done))
		complete_all(&hdmi_ctrl->hpd_done);
} /* hdmi_tx_hpd_int_work */

static int hdmi_tx_check_capability(struct hdmi_tx_ctrl *hdmi_ctrl)
{
	u32 hdmi_disabled, hdcp_disabled;
	struct dss_io_data *io = NULL;

	if (!hdmi_ctrl) {
		DEV_ERR("%s: invalid input\n", __func__);
		return -EINVAL;
	}

	io = &hdmi_ctrl->pdata.io[HDMI_TX_QFPROM_IO];
	if (!io->base) {
		DEV_ERR("%s: QFPROM io is not initialized\n", __func__);
		return -EINVAL;
	}

	hdcp_disabled = DSS_REG_R_ND(io,
		QFPROM_RAW_FEAT_CONFIG_ROW0_LSB) & BIT(31);

	hdmi_disabled = DSS_REG_R_ND(io,
		QFPROM_RAW_FEAT_CONFIG_ROW0_MSB) & BIT(0);

	DEV_DBG("%s: Features <HDMI:%s, HDCP:%s>\n", __func__,
		hdmi_disabled ? "OFF" : "ON", hdcp_disabled ? "OFF" : "ON");

	if (hdmi_disabled) {
		DEV_ERR("%s: HDMI disabled\n", __func__);
		return -ENODEV;
	}

	if (hdcp_disabled) {
		hdmi_ctrl->present_hdcp = 0;
		DEV_WARN("%s: HDCP disabled\n", __func__);
	} else {
		hdmi_ctrl->present_hdcp = 1;
		DEV_DBG("%s: Device is HDCP enabled\n", __func__);
	}

	return 0;
} /* hdmi_tx_check_capability */

static int hdmi_tx_set_video_fmt(struct hdmi_tx_ctrl *hdmi_ctrl,
	struct mdss_panel_info *pinfo)
{
	int new_vic = -1;
	const struct msm_hdmi_mode_timing_info *timing = NULL;

	if (!hdmi_ctrl || !pinfo) {
		DEV_ERR("%s: invalid input\n", __func__);
		return -EINVAL;
	}

	new_vic = hdmi_tx_get_vic_from_panel_info(hdmi_ctrl, pinfo);
	if ((new_vic < 0) || (new_vic > HDMI_VFRMT_MAX)) {
		DEV_ERR("%s: invalid or not supported vic\n", __func__);
		return -EPERM;
	}

	DEV_DBG("%s: switching from %s => %s", __func__,
		msm_hdmi_mode_2string(hdmi_ctrl->video_resolution),
		msm_hdmi_mode_2string(new_vic));

	hdmi_ctrl->video_resolution = (u32)new_vic;

	timing = hdmi_get_supported_mode(hdmi_ctrl->video_resolution);

	/* todo: find a better way */
	hdmi_ctrl->pdata.power_data[HDMI_TX_CORE_PM].clk_config[0].rate =
		timing->pixel_freq * 1000;

	hdmi_edid_set_video_resolution(
		hdmi_ctrl->feature_data[HDMI_TX_FEAT_EDID],
		hdmi_ctrl->video_resolution);

	return 0;
} /* hdmi_tx_set_video_fmt */

static int hdmi_tx_video_setup(struct hdmi_tx_ctrl *hdmi_ctrl,
	int video_format)
{
	u32 total_v   = 0;
	u32 total_h   = 0;
	u32 start_h   = 0;
	u32 end_h     = 0;
	u32 start_v   = 0;
	u32 end_v     = 0;
	struct dss_io_data *io = NULL;

	const struct msm_hdmi_mode_timing_info *timing =
		hdmi_get_supported_mode(video_format);
	if (timing == NULL) {
		DEV_ERR("%s: video format not supported: %d\n", __func__,
			video_format);
		return -EPERM;
	}

	if (!hdmi_ctrl) {
		DEV_ERR("%s: invalid input\n", __func__);
		return -EINVAL;
	}

	io = &hdmi_ctrl->pdata.io[HDMI_TX_CORE_IO];
	if (!io->base) {
		DEV_ERR("%s: Core io is not initialized\n", __func__);
		return -EPERM;
	}

	total_h = timing->active_h + timing->front_porch_h +
		timing->back_porch_h + timing->pulse_width_h - 1;
	total_v = timing->active_v + timing->front_porch_v +
		timing->back_porch_v + timing->pulse_width_v - 1;
	if (((total_v << 16) & 0xE0000000) || (total_h & 0xFFFFE000)) {
		DEV_ERR("%s: total v=%d or h=%d is larger than supported\n",
			__func__, total_v, total_h);
		return -EPERM;
	}
	DSS_REG_W(io, HDMI_TOTAL, (total_v << 16) | (total_h << 0));

	start_h = timing->back_porch_h + timing->pulse_width_h;
	end_h   = (total_h + 1) - timing->front_porch_h;
	if (((end_h << 16) & 0xE0000000) || (start_h & 0xFFFFE000)) {
		DEV_ERR("%s: end_h=%d or start_h=%d is larger than supported\n",
			__func__, end_h, start_h);
		return -EPERM;
	}
	DSS_REG_W(io, HDMI_ACTIVE_H, (end_h << 16) | (start_h << 0));

	start_v = timing->back_porch_v + timing->pulse_width_v - 1;
	end_v   = total_v - timing->front_porch_v;
	if (((end_v << 16) & 0xE0000000) || (start_v & 0xFFFFE000)) {
		DEV_ERR("%s: end_v=%d or start_v=%d is larger than supported\n",
			__func__, end_v, start_v);
		return -EPERM;
	}
	DSS_REG_W(io, HDMI_ACTIVE_V, (end_v << 16) | (start_v << 0));

	if (timing->interlaced) {
		DSS_REG_W(io, HDMI_V_TOTAL_F2, (total_v + 1) << 0);
		DSS_REG_W(io, HDMI_ACTIVE_V_F2,
			((end_v + 1) << 16) | ((start_v + 1) << 0));
	} else {
		DSS_REG_W(io, HDMI_V_TOTAL_F2, 0);
		DSS_REG_W(io, HDMI_ACTIVE_V_F2, 0);
	}

	DSS_REG_W(io, HDMI_FRAME_CTRL,
		((timing->interlaced << 31) & 0x80000000) |
		((timing->active_low_h << 29) & 0x20000000) |
		((timing->active_low_v << 28) & 0x10000000));

	return 0;
} /* hdmi_tx_video_setup */

static void hdmi_tx_set_avi_infoframe(struct hdmi_tx_ctrl *hdmi_ctrl)
{
	int i, mode = 0;
	u8 avi_iframe[16]; /* two header + length + 13 data */
	u8 checksum;
	u32 sum, regVal;
	struct dss_io_data *io = NULL;

	if (!hdmi_ctrl) {
		DEV_ERR("%s: invalid input\n", __func__);
		return;
	}

	io = &hdmi_ctrl->pdata.io[HDMI_TX_CORE_IO];
	if (!io->base) {
		DEV_ERR("%s: Core io is not initialized\n", __func__);
		return;
	}

	switch (hdmi_ctrl->video_resolution) {
	case HDMI_VFRMT_720x480p60_4_3:
		mode = 0;
		break;
	case HDMI_VFRMT_720x480i60_16_9:
		mode = 1;
		break;
	case HDMI_VFRMT_720x576p50_16_9:
		mode = 2;
		break;
	case HDMI_VFRMT_720x576i50_16_9:
		mode = 3;
		break;
	case HDMI_VFRMT_1280x720p60_16_9:
		mode = 4;
		break;
	case HDMI_VFRMT_1280x720p50_16_9:
		mode = 5;
		break;
	case HDMI_VFRMT_1920x1080p60_16_9:
		mode = 6;
		break;
	case HDMI_VFRMT_1920x1080i60_16_9:
		mode = 7;
		break;
	case HDMI_VFRMT_1920x1080p50_16_9:
		mode = 8;
		break;
	case HDMI_VFRMT_1920x1080i50_16_9:
		mode = 9;
		break;
	case HDMI_VFRMT_1920x1080p24_16_9:
		mode = 10;
		break;
	case HDMI_VFRMT_1920x1080p30_16_9:
		mode = 11;
		break;
	case HDMI_VFRMT_1920x1080p25_16_9:
		mode = 12;
		break;
	case HDMI_VFRMT_640x480p60_4_3:
		mode = 13;
		break;
	case HDMI_VFRMT_720x480p60_16_9:
		mode = 14;
		break;
	case HDMI_VFRMT_720x576p50_4_3:
		mode = 15;
		break;
	case HDMI_VFRMT_3840x2160p30_16_9:
		mode = 16;
		break;
	case HDMI_VFRMT_3840x2160p25_16_9:
		mode = 17;
		break;
	case HDMI_VFRMT_3840x2160p24_16_9:
		mode = 18;
		break;
	case HDMI_VFRMT_4096x2160p24_16_9:
		mode = 19;
		break;
	default:
		DEV_INFO("%s: mode %d not supported\n", __func__,
			hdmi_ctrl->video_resolution);
		return;
	}

	/* InfoFrame Type = 82 */
	avi_iframe[0]  = 0x82;
	/* Version = 2 */
	avi_iframe[1]  = 2;
	/* Length of AVI InfoFrame = 13 */
	avi_iframe[2]  = 13;

	/* Data Byte 01: 0 Y1 Y0 A0 B1 B0 S1 S0 */
	avi_iframe[3]  = hdmi_tx_avi_iframe_lut[0][mode];
	avi_iframe[3] |= hdmi_edid_get_sink_scaninfo(
		hdmi_ctrl->feature_data[HDMI_TX_FEAT_EDID],
		hdmi_ctrl->video_resolution);

	/* Data Byte 02: C1 C0 M1 M0 R3 R2 R1 R0 */
	avi_iframe[4]  = hdmi_tx_avi_iframe_lut[1][mode];
	/* Data Byte 03: ITC EC2 EC1 EC0 Q1 Q0 SC1 SC0 */
	avi_iframe[5]  = hdmi_tx_avi_iframe_lut[2][mode];
	/* Data Byte 04: 0 VIC6 VIC5 VIC4 VIC3 VIC2 VIC1 VIC0 */
	avi_iframe[6]  = hdmi_tx_avi_iframe_lut[3][mode];
	/* Data Byte 05: 0 0 0 0 PR3 PR2 PR1 PR0 */
	avi_iframe[7]  = hdmi_tx_avi_iframe_lut[4][mode];
	/* Data Byte 06: LSB Line No of End of Top Bar */
	avi_iframe[8]  = hdmi_tx_avi_iframe_lut[5][mode];
	/* Data Byte 07: MSB Line No of End of Top Bar */
	avi_iframe[9]  = hdmi_tx_avi_iframe_lut[6][mode];
	/* Data Byte 08: LSB Line No of Start of Bottom Bar */
	avi_iframe[10] = hdmi_tx_avi_iframe_lut[7][mode];
	/* Data Byte 09: MSB Line No of Start of Bottom Bar */
	avi_iframe[11] = hdmi_tx_avi_iframe_lut[8][mode];
	/* Data Byte 10: LSB Pixel Number of End of Left Bar */
	avi_iframe[12] = hdmi_tx_avi_iframe_lut[9][mode];
	/* Data Byte 11: MSB Pixel Number of End of Left Bar */
	avi_iframe[13] = hdmi_tx_avi_iframe_lut[10][mode];
	/* Data Byte 12: LSB Pixel Number of Start of Right Bar */
	avi_iframe[14] = hdmi_tx_avi_iframe_lut[11][mode];
	/* Data Byte 13: MSB Pixel Number of Start of Right Bar */
	avi_iframe[15] = hdmi_tx_avi_iframe_lut[12][mode];

	sum = 0;
	for (i = 0; i < 16; i++)
		sum += avi_iframe[i];
	sum &= 0xFF;
	sum = 256 - sum;
	checksum = (u8) sum;

	regVal = avi_iframe[5];
	regVal = regVal << 8 | avi_iframe[4];
	regVal = regVal << 8 | avi_iframe[3];
	regVal = regVal << 8 | checksum;
	DSS_REG_W(io, HDMI_AVI_INFO0, regVal);

	regVal = avi_iframe[9];
	regVal = regVal << 8 | avi_iframe[8];
	regVal = regVal << 8 | avi_iframe[7];
	regVal = regVal << 8 | avi_iframe[6];
	DSS_REG_W(io, HDMI_AVI_INFO1, regVal);

	regVal = avi_iframe[13];
	regVal = regVal << 8 | avi_iframe[12];
	regVal = regVal << 8 | avi_iframe[11];
	regVal = regVal << 8 | avi_iframe[10];
	DSS_REG_W(io, HDMI_AVI_INFO2, regVal);

	regVal = avi_iframe[1];
	regVal = regVal << 16 | avi_iframe[15];
	regVal = regVal << 8 | avi_iframe[14];
	DSS_REG_W(io, HDMI_AVI_INFO3, regVal);

	/* AVI InfFrame enable (every frame) */
	DSS_REG_W(io, HDMI_INFOFRAME_CTRL0,
		DSS_REG_R(io, HDMI_INFOFRAME_CTRL0) | BIT(1) | BIT(0));
} /* hdmi_tx_set_avi_infoframe */

/* todo: add 3D support */
static void hdmi_tx_set_vendor_specific_infoframe(
	struct hdmi_tx_ctrl *hdmi_ctrl)
{
	int i;
	u8 vs_iframe[9]; /* two header + length + 6 data */
	u32 sum, reg_val;
	u32 hdmi_vic, hdmi_video_format;
	struct dss_io_data *io = NULL;

	if (!hdmi_ctrl) {
		DEV_ERR("%s: invalid input\n", __func__);
		return;
	}

	io = &hdmi_ctrl->pdata.io[HDMI_TX_CORE_IO];
	if (!io->base) {
		DEV_ERR("%s: Core io is not initialized\n", __func__);
		return;
	}

	/* HDMI Spec 1.4a Table 8-10 */
	vs_iframe[0] = 0x81; /* type */
	vs_iframe[1] = 0x1;  /* version */
	vs_iframe[2] = 0x8;  /* length */

	vs_iframe[3] = 0x0; /* PB0: checksum */

	/* PB1..PB3: 24 Bit IEEE Registration Code 00_0C_03 */
	vs_iframe[4] = 0x03;
	vs_iframe[5] = 0x0C;
	vs_iframe[6] = 0x00;

	hdmi_video_format = 0x1;
	switch (hdmi_ctrl->video_resolution) {
	case HDMI_VFRMT_3840x2160p30_16_9:
		hdmi_vic = 0x1;
		break;
	case HDMI_VFRMT_3840x2160p25_16_9:
		hdmi_vic = 0x2;
		break;
	case HDMI_VFRMT_3840x2160p24_16_9:
		hdmi_vic = 0x3;
		break;
	case HDMI_VFRMT_4096x2160p24_16_9:
		hdmi_vic = 0x4;
		break;
	default:
		hdmi_video_format = 0x0;
		hdmi_vic = 0x0;
	}

	/* PB4: HDMI Video Format[7:5],  Reserved[4:0] */
	vs_iframe[7] = (hdmi_video_format << 5) & 0xE0;

	/* PB5: HDMI_VIC or 3D_Structure[7:4], Reserved[3:0] */
	vs_iframe[8] = hdmi_vic;

	/* compute checksum */
	sum = 0;
	for (i = 0; i < 9; i++)
		sum += vs_iframe[i];

	sum &= 0xFF;
	sum = 256 - sum;
	vs_iframe[3] = (u8)sum;

	reg_val = (hdmi_vic << 16) | (vs_iframe[3] << 8) |
		(hdmi_video_format << 5) | vs_iframe[2];
	DSS_REG_W(io, HDMI_VENSPEC_INFO0, reg_val);

	/* vendor specific info-frame enable (every frame) */
	DSS_REG_W(io, HDMI_INFOFRAME_CTRL0,
		DSS_REG_R(io, HDMI_INFOFRAME_CTRL0) | BIT(13) | BIT(12));
} /* hdmi_tx_set_vendor_specific_infoframe */

static void hdmi_tx_set_spd_infoframe(struct hdmi_tx_ctrl *hdmi_ctrl)
{
	u32 packet_header  = 0;
	u32 check_sum      = 0;
	u32 packet_payload = 0;
	u32 packet_control = 0;

	u8 *vendor_name = NULL;
	u8 *product_description = NULL;
	struct dss_io_data *io = NULL;

	if (!hdmi_ctrl) {
		DEV_ERR("%s: invalid input\n", __func__);
		return;
	}

	io = &hdmi_ctrl->pdata.io[HDMI_TX_CORE_IO];
	if (!io->base) {
		DEV_ERR("%s: Core io is not initialized\n", __func__);
		return;
	}

	vendor_name = hdmi_ctrl->spd_vendor_name;
	product_description = hdmi_ctrl->spd_product_description;

	/* Setup Packet header and payload */
	/*
	 * 0x83 InfoFrame Type Code
	 * 0x01 InfoFrame Version Number
	 * 0x19 Length of Source Product Description InfoFrame
	 */
	packet_header  = 0x83 | (0x01 << 8) | (0x19 << 16);
	DSS_REG_W(io, HDMI_GENERIC1_HDR, packet_header);
	check_sum += IFRAME_CHECKSUM_32(packet_header);

	packet_payload = (vendor_name[3] & 0x7f)
		| ((vendor_name[4] & 0x7f) << 8)
		| ((vendor_name[5] & 0x7f) << 16)
		| ((vendor_name[6] & 0x7f) << 24);
	DSS_REG_W(io, HDMI_GENERIC1_1, packet_payload);
	check_sum += IFRAME_CHECKSUM_32(packet_payload);

	/* Product Description (7-bit ASCII code) */
	packet_payload = (vendor_name[7] & 0x7f)
		| ((product_description[0] & 0x7f) << 8)
		| ((product_description[1] & 0x7f) << 16)
		| ((product_description[2] & 0x7f) << 24);
	DSS_REG_W(io, HDMI_GENERIC1_2, packet_payload);
	check_sum += IFRAME_CHECKSUM_32(packet_payload);

	packet_payload = (product_description[3] & 0x7f)
		| ((product_description[4] & 0x7f) << 8)
		| ((product_description[5] & 0x7f) << 16)
		| ((product_description[6] & 0x7f) << 24);
	DSS_REG_W(io, HDMI_GENERIC1_3, packet_payload);
	check_sum += IFRAME_CHECKSUM_32(packet_payload);

	packet_payload = (product_description[7] & 0x7f)
		| ((product_description[8] & 0x7f) << 8)
		| ((product_description[9] & 0x7f) << 16)
		| ((product_description[10] & 0x7f) << 24);
	DSS_REG_W(io, HDMI_GENERIC1_4, packet_payload);
	check_sum += IFRAME_CHECKSUM_32(packet_payload);

	packet_payload = (product_description[11] & 0x7f)
		| ((product_description[12] & 0x7f) << 8)
		| ((product_description[13] & 0x7f) << 16)
		| ((product_description[14] & 0x7f) << 24);
	DSS_REG_W(io, HDMI_GENERIC1_5, packet_payload);
	check_sum += IFRAME_CHECKSUM_32(packet_payload);

	/*
	 * Source Device Information
	 * 00h unknown
	 * 01h Digital STB
	 * 02h DVD
	 * 03h D-VHS
	 * 04h HDD Video
	 * 05h DVC
	 * 06h DSC
	 * 07h Video CD
	 * 08h Game
	 * 09h PC general
	 */
	packet_payload = (product_description[15] & 0x7f) | 0x00 << 8;
	DSS_REG_W(io, HDMI_GENERIC1_6, packet_payload);
	check_sum += IFRAME_CHECKSUM_32(packet_payload);

	/* Vendor Name (7bit ASCII code) */
	packet_payload = ((vendor_name[0] & 0x7f) << 8)
		| ((vendor_name[1] & 0x7f) << 16)
		| ((vendor_name[2] & 0x7f) << 24);
	check_sum += IFRAME_CHECKSUM_32(packet_payload);
	packet_payload |= ((0x100 - (0xff & check_sum)) & 0xff);
	DSS_REG_W(io, HDMI_GENERIC1_0, packet_payload);

	/*
	 * GENERIC1_LINE | GENERIC1_CONT | GENERIC1_SEND
	 * Setup HDMI TX generic packet control
	 * Enable this packet to transmit every frame
	 * Enable HDMI TX engine to transmit Generic packet 1
	 */
	packet_control = DSS_REG_R_ND(io, HDMI_GEN_PKT_CTRL);
	packet_control |= ((0x1 << 24) | (1 << 5) | (1 << 4));
	DSS_REG_W(io, HDMI_GEN_PKT_CTRL, packet_control);
} /* hdmi_tx_set_spd_infoframe */

static void hdmi_tx_set_mode(struct hdmi_tx_ctrl *hdmi_ctrl, u32 power_on)
{
	struct dss_io_data *io = NULL;
	/* Defaults: Disable block, HDMI mode */
	u32 reg_val = BIT(1);

	if (!hdmi_ctrl) {
		DEV_ERR("%s: invalid input\n", __func__);
		return;
	}
	io = &hdmi_ctrl->pdata.io[HDMI_TX_CORE_IO];
	if (!io->base) {
		DEV_ERR("%s: Core io is not initialized\n", __func__);
		return;
	}

	if (power_on) {
		/* Enable the block */
		reg_val |= BIT(0);

#if !defined (CONFIG_VIDEO_MHL_V2)
		/* HDMI Encryption, if HDCP is enabled */
		if (hdmi_ctrl->hdcp_feature_on && hdmi_ctrl->present_hdcp)
			reg_val |= BIT(2);
#endif
		/* Set transmission mode to DVI based in EDID info */
		if (hdmi_edid_get_sink_mode(
			hdmi_ctrl->feature_data[HDMI_TX_FEAT_EDID]) == 0)
			reg_val &= ~BIT(1); /* DVI mode */
	}

	DSS_REG_W(io, HDMI_CTRL, reg_val);

	DEV_DBG("HDMI Core: %s, HDMI_CTRL=0x%08x\n",
		power_on ? "Enable" : "Disable", reg_val);
} /* hdmi_tx_set_mode */

static int hdmi_tx_config_power(struct hdmi_tx_ctrl *hdmi_ctrl,
	enum hdmi_tx_power_module_type module, int config)
{
	int rc = 0;
	struct dss_module_power *power_data = NULL;

	if (!hdmi_ctrl || module >= HDMI_TX_MAX_PM) {
		DEV_ERR("%s: Error: invalid input\n", __func__);
		rc = -EINVAL;
		goto exit;
	}

	power_data = &hdmi_ctrl->pdata.power_data[module];
	if (!power_data) {
		DEV_ERR("%s: Error: invalid power data\n", __func__);
		rc = -EINVAL;
		goto exit;
	}

	if (config) {
		rc = msm_dss_config_vreg(&hdmi_ctrl->pdev->dev,
			power_data->vreg_config, power_data->num_vreg, 1);
		if (rc) {
			DEV_ERR("%s: Failed to config %s vreg. Err=%d\n",
				__func__, hdmi_tx_pm_name(module), rc);
			goto exit;
		}

		rc = msm_dss_get_clk(&hdmi_ctrl->pdev->dev,
			power_data->clk_config, power_data->num_clk);
		if (rc) {
			DEV_ERR("%s: Failed to get %s clk. Err=%d\n",
				__func__, hdmi_tx_pm_name(module), rc);

			msm_dss_config_vreg(&hdmi_ctrl->pdev->dev,
			power_data->vreg_config, power_data->num_vreg, 0);
		}
	} else {
		msm_dss_put_clk(power_data->clk_config, power_data->num_clk);

		rc = msm_dss_config_vreg(&hdmi_ctrl->pdev->dev,
			power_data->vreg_config, power_data->num_vreg, 0);
		if (rc)
			DEV_ERR("%s: Fail to deconfig %s vreg. Err=%d\n",
				__func__, hdmi_tx_pm_name(module), rc);
	}

exit:
	return rc;
} /* hdmi_tx_config_power */

static int hdmi_tx_enable_power(struct hdmi_tx_ctrl *hdmi_ctrl,
	enum hdmi_tx_power_module_type module, int enable)
{
	int rc = 0;
	struct dss_module_power *power_data = NULL;
	DEV_INFO("%s() module(%d), enable(%d)\n", __func__, module, enable);

#if defined (CONFIG_VIDEO_MHL_V2)
	if (!hdmi_ctrl->pdata.drm_workaround
			&& module == HDMI_TX_DDC_PM) {
		DEV_INFO("%s: DDC line is not connected\n", __func__);
		return 0;
	}
#endif
	if (!hdmi_ctrl || module >= HDMI_TX_MAX_PM) {
		DEV_ERR("%s: Error: invalid input\n", __func__);
		rc = -EINVAL;
		goto error;
	}

	power_data = &hdmi_ctrl->pdata.power_data[module];
	if (!power_data) {
		DEV_ERR("%s: Error: invalid power data\n", __func__);
		rc = -EINVAL;
		goto error;
	}

	if (enable) {
		rc = msm_dss_enable_vreg(power_data->vreg_config,
			power_data->num_vreg, 1);
		if (rc) {
			DEV_ERR("%s: Failed to enable %s vreg. Error=%d\n",
				__func__, hdmi_tx_pm_name(module), rc);
			goto error;
		}

		rc = msm_dss_enable_gpio(power_data->gpio_config,
			power_data->num_gpio, 1);
		if (rc) {
			DEV_ERR("%s: Failed to enable %s gpio. Error=%d\n",
				__func__, hdmi_tx_pm_name(module), rc);
			goto disable_vreg;
		}

		rc = msm_dss_clk_set_rate(power_data->clk_config,
			power_data->num_clk);
		if (rc) {
			DEV_ERR("%s: failed to set clks rate for %s. err=%d\n",
				__func__, hdmi_tx_pm_name(module), rc);
			goto disable_gpio;
		}

		rc = msm_dss_enable_clk(power_data->clk_config,
			power_data->num_clk, 1);
		if (rc) {
			DEV_ERR("%s: Failed to enable clks for %s. Error=%d\n",
				__func__, hdmi_tx_pm_name(module), rc);
			goto disable_gpio;
		}
	} else {
		msm_dss_enable_clk(power_data->clk_config,
			power_data->num_clk, 0);
		msm_dss_enable_gpio(power_data->gpio_config,
			power_data->num_gpio, 0);
		msm_dss_enable_vreg(power_data->vreg_config,
			power_data->num_vreg, 0);
	}

	return rc;

disable_gpio:
	msm_dss_enable_gpio(power_data->gpio_config, power_data->num_gpio, 0);
disable_vreg:
	msm_dss_enable_vreg(power_data->vreg_config, power_data->num_vreg, 0);
error:
	return rc;
} /* hdmi_tx_enable_power */

static void hdmi_tx_core_off(struct hdmi_tx_ctrl *hdmi_ctrl)
{
	if (!hdmi_ctrl) {
		DEV_ERR("%s: invalid input\n", __func__);
		return;
	}

	hdmi_tx_enable_power(hdmi_ctrl, HDMI_TX_CEC_PM, 0);
	hdmi_tx_enable_power(hdmi_ctrl, HDMI_TX_CORE_PM, 0);
} /* hdmi_tx_core_off */

static int hdmi_tx_core_on(struct hdmi_tx_ctrl *hdmi_ctrl)
{
	int rc = 0;

	if (!hdmi_ctrl) {
		DEV_ERR("%s: invalid input\n", __func__);
		return -EINVAL;
	}

	rc = hdmi_tx_enable_power(hdmi_ctrl, HDMI_TX_CORE_PM, 1);
	if (rc) {
		DEV_ERR("%s: core hdmi_msm_enable_power failed rc = %d\n",
			__func__, rc);
		return rc;
	}
	rc = hdmi_tx_enable_power(hdmi_ctrl, HDMI_TX_CEC_PM, 1);
	if (rc) {
		DEV_ERR("%s: cec hdmi_msm_enable_power failed rc = %d\n",
			__func__, rc);
		goto disable_core_power;
	}

	return rc;
disable_core_power:
	hdmi_tx_enable_power(hdmi_ctrl, HDMI_TX_CORE_PM, 0);
	return rc;
} /* hdmi_tx_core_on */

static void hdmi_tx_phy_reset(struct hdmi_tx_ctrl *hdmi_ctrl)
{
	unsigned int phy_reset_polarity = 0x0;
	unsigned int pll_reset_polarity = 0x0;
	unsigned int val;
	struct dss_io_data *io = NULL;

	if (!hdmi_ctrl) {
		DEV_ERR("%s: invalid input\n", __func__);
		return;
	}

	io = &hdmi_ctrl->pdata.io[HDMI_TX_CORE_IO];
	if (!io->base) {
		DEV_ERR("%s: core io not inititalized\n", __func__);
		return;
	}

	val = DSS_REG_R_ND(io, HDMI_PHY_CTRL);

	phy_reset_polarity = val >> 3 & 0x1;
	pll_reset_polarity = val >> 1 & 0x1;

	if (phy_reset_polarity == 0)
		DSS_REG_W_ND(io, HDMI_PHY_CTRL, val | SW_RESET);
	else
		DSS_REG_W_ND(io, HDMI_PHY_CTRL, val & (~SW_RESET));

	if (pll_reset_polarity == 0)
		DSS_REG_W_ND(io, HDMI_PHY_CTRL, val | SW_RESET_PLL);
	else
		DSS_REG_W_ND(io, HDMI_PHY_CTRL, val & (~SW_RESET_PLL));

	if (phy_reset_polarity == 0)
		DSS_REG_W_ND(io, HDMI_PHY_CTRL, val & (~SW_RESET));
	else
		DSS_REG_W_ND(io, HDMI_PHY_CTRL, val | SW_RESET);

	if (pll_reset_polarity == 0)
		DSS_REG_W_ND(io, HDMI_PHY_CTRL, val & (~SW_RESET_PLL));
	else
		DSS_REG_W_ND(io, HDMI_PHY_CTRL, val | SW_RESET_PLL);
} /* hdmi_tx_phy_reset */

static void hdmi_tx_init_phy(struct hdmi_tx_ctrl *hdmi_ctrl)
{
	struct dss_io_data *io = NULL;

	if (!hdmi_ctrl) {
		DEV_ERR("%s: invalid input\n", __func__);
		return;
	}

	io = &hdmi_ctrl->pdata.io[HDMI_TX_PHY_IO];
	if (!io->base) {
		DEV_ERR("%s: phy io is not initialized\n", __func__);
		return;
	}

	DSS_REG_W_ND(io, HDMI_PHY_ANA_CFG0, 0x1B);
	DSS_REG_W_ND(io, HDMI_PHY_ANA_CFG1, 0xF2);
	DSS_REG_W_ND(io, HDMI_PHY_BIST_CFG0, 0x0);
	DSS_REG_W_ND(io, HDMI_PHY_BIST_PATN0, 0x0);
	DSS_REG_W_ND(io, HDMI_PHY_BIST_PATN1, 0x0);
	DSS_REG_W_ND(io, HDMI_PHY_BIST_PATN2, 0x0);
	DSS_REG_W_ND(io, HDMI_PHY_BIST_PATN3, 0x0);

	DSS_REG_W_ND(io, HDMI_PHY_PD_CTRL1, 0x20);
} /* hdmi_tx_init_phy */

static void hdmi_tx_powerdown_phy(struct hdmi_tx_ctrl *hdmi_ctrl)
{
	struct dss_io_data *io = NULL;

	if (!hdmi_ctrl) {
		DEV_ERR("%s: invalid input\n", __func__);
		return;
	}
	io = &hdmi_ctrl->pdata.io[HDMI_TX_PHY_IO];
	if (!io->base) {
		DEV_ERR("%s: phy io is not initialized\n", __func__);
		return;
	}

	DSS_REG_W_ND(io, HDMI_PHY_PD_CTRL0, 0x7F);
} /* hdmi_tx_powerdown_phy */

static int hdmi_tx_audio_acr_setup(struct hdmi_tx_ctrl *hdmi_ctrl,
	bool enabled)
{
	/* Read first before writing */
	u32 acr_pck_ctrl_reg;
	u32 sample_rate;
	struct dss_io_data *io = NULL;

	if (!hdmi_ctrl) {
		DEV_ERR("%s: Invalid input\n", __func__);
		return -EINVAL;
	}

	sample_rate = hdmi_ctrl->audio_data.sample_rate;

	io = &hdmi_ctrl->pdata.io[HDMI_TX_CORE_IO];
	if (!io->base) {
		DEV_ERR("%s: core io not inititalized\n", __func__);
		return -EINVAL;
	}

	acr_pck_ctrl_reg = DSS_REG_R(io, HDMI_ACR_PKT_CTRL);

	if (enabled) {
		const struct msm_hdmi_mode_timing_info *timing =
			hdmi_get_supported_mode(hdmi_ctrl->video_resolution);
		const struct hdmi_tx_audio_acr_arry *audio_acr =
			&hdmi_tx_audio_acr_lut[0];
		const int lut_size = sizeof(hdmi_tx_audio_acr_lut)
			/ sizeof(*hdmi_tx_audio_acr_lut);
		u32 i, n, cts, layout, multiplier, aud_pck_ctrl_2_reg;

		if (timing == NULL) {
			DEV_WARN("%s: video format %d not supported\n",
				__func__, hdmi_ctrl->video_resolution);
			return -EPERM;
		}

		for (i = 0; i < lut_size;
			audio_acr = &hdmi_tx_audio_acr_lut[++i]) {
			if (audio_acr->pclk == timing->pixel_freq)
				break;
		}
		if (i >= lut_size) {
			DEV_WARN("%s: pixel clk %d not supported\n", __func__,
				timing->pixel_freq);
			return -EPERM;
		}

		n = audio_acr->lut[sample_rate].n;
		cts = audio_acr->lut[sample_rate].cts;
		layout = (MSM_HDMI_AUDIO_CHANNEL_2 ==
			hdmi_ctrl->audio_data.channel_num) ? 0 : 1;

		if (
		(AUDIO_SAMPLE_RATE_192KHZ == sample_rate) ||
		(AUDIO_SAMPLE_RATE_176_4KHZ == sample_rate)) {
			multiplier = 4;
			n >>= 2; /* divide N by 4 and use multiplier */
		} else if (
		(AUDIO_SAMPLE_RATE_96KHZ == sample_rate) ||
		(AUDIO_SAMPLE_RATE_88_2KHZ == sample_rate)) {
			multiplier = 2;
			n >>= 1; /* divide N by 2 and use multiplier */
		} else {
			multiplier = 1;
		}
		DEV_DBG("%s: n=%u, cts=%u, layout=%u\n", __func__, n, cts,
			layout);

		/* AUDIO_PRIORITY | SOURCE */
		acr_pck_ctrl_reg |= 0x80000100;

		/* Reset multiplier bits */
		acr_pck_ctrl_reg &= ~(7 << 16);

		/* N_MULTIPLE(multiplier) */
		acr_pck_ctrl_reg |= (multiplier & 7) << 16;

		if ((AUDIO_SAMPLE_RATE_48KHZ == sample_rate) ||
		(AUDIO_SAMPLE_RATE_96KHZ == sample_rate) ||
		(AUDIO_SAMPLE_RATE_192KHZ == sample_rate)) {
			/* SELECT(3) */
			acr_pck_ctrl_reg |= 3 << 4;
			/* CTS_48 */
			cts <<= 12;

			/* CTS: need to determine how many fractional bits */
			DSS_REG_W(io, HDMI_ACR_48_0, cts);
			/* N */
			DSS_REG_W(io, HDMI_ACR_48_1, n);
		} else if (
		(AUDIO_SAMPLE_RATE_44_1KHZ == sample_rate) ||
		(AUDIO_SAMPLE_RATE_88_2KHZ == sample_rate) ||
		(AUDIO_SAMPLE_RATE_176_4KHZ == sample_rate)) {
			/* SELECT(2) */
			acr_pck_ctrl_reg |= 2 << 4;
			/* CTS_44 */
			cts <<= 12;

			/* CTS: need to determine how many fractional bits */
			DSS_REG_W(io, HDMI_ACR_44_0, cts);
			/* N */
			DSS_REG_W(io, HDMI_ACR_44_1, n);
		} else {	/* default to 32k */
			/* SELECT(1) */
			acr_pck_ctrl_reg |= 1 << 4;
			/* CTS_32 */
			cts <<= 12;

			/* CTS: need to determine how many fractional bits */
			DSS_REG_W(io, HDMI_ACR_32_0, cts);
			/* N */
			DSS_REG_W(io, HDMI_ACR_32_1, n);
		}
		/* Payload layout depends on number of audio channels */
		/* LAYOUT_SEL(layout) */
		aud_pck_ctrl_2_reg = 1 | (layout << 1);
		/* override | layout */
		DSS_REG_W(io, HDMI_AUDIO_PKT_CTRL2, aud_pck_ctrl_2_reg);

		/* SEND | CONT */
		acr_pck_ctrl_reg |= 0x00000003;
	} else {
		/* ~(SEND | CONT) */
		acr_pck_ctrl_reg &= ~0x00000003;
	}
	DSS_REG_W(io, HDMI_ACR_PKT_CTRL, acr_pck_ctrl_reg);

	return 0;
} /* hdmi_tx_audio_acr_setup */

static int hdmi_tx_audio_iframe_setup(struct hdmi_tx_ctrl *hdmi_ctrl,
	bool enabled)
{
	struct dss_io_data *io = NULL;

	u32 channel_count = 1; /* Def to 2 channels -> Table 17 in CEA-D */
	u32 num_of_channels;
	u32 channel_allocation;
	u32 level_shift;
	u32 down_mix;
	u32 check_sum, audio_info_0_reg, audio_info_1_reg;
	u32 audio_info_ctrl_reg;
	u32 aud_pck_ctrl_2_reg;
	u32 layout;

	if (!hdmi_ctrl) {
		DEV_ERR("%s: invalid input\n", __func__);
		return -EINVAL;
	}

	num_of_channels    = hdmi_ctrl->audio_data.channel_num;
	channel_allocation = hdmi_ctrl->audio_data.spkr_alloc;
	level_shift        = hdmi_ctrl->audio_data.level_shift;
	down_mix           = hdmi_ctrl->audio_data.down_mix;

	io = &hdmi_ctrl->pdata.io[HDMI_TX_CORE_IO];
	if (!io->base) {
		DEV_ERR("%s: core io not inititalized\n", __func__);
		return -EINVAL;
	}

	layout = (MSM_HDMI_AUDIO_CHANNEL_2 == num_of_channels) ? 0 : 1;
	aud_pck_ctrl_2_reg = 1 | (layout << 1);
	DSS_REG_W(io, HDMI_AUDIO_PKT_CTRL2, aud_pck_ctrl_2_reg);

	/*
	 * Please see table 20 Audio InfoFrame in HDMI spec
	 * FL  = front left
	 * FC  = front Center
	 * FR  = front right
	 * FLC = front left center
	 * FRC = front right center
	 * RL  = rear left
	 * RC  = rear center
	 * RR  = rear right
	 * RLC = rear left center
	 * RRC = rear right center
	 * LFE = low frequency effect
	 */

	/* Read first then write because it is bundled with other controls */
	audio_info_ctrl_reg = DSS_REG_R(io, HDMI_INFOFRAME_CTRL0);

	if (enabled) {
		switch (num_of_channels) {
		case MSM_HDMI_AUDIO_CHANNEL_2:
			break;
		case MSM_HDMI_AUDIO_CHANNEL_3:
		case MSM_HDMI_AUDIO_CHANNEL_4:
			channel_count = 3;
			break;
		case MSM_HDMI_AUDIO_CHANNEL_5:
		case MSM_HDMI_AUDIO_CHANNEL_6:
			channel_count = 5;
			break;
		case MSM_HDMI_AUDIO_CHANNEL_7:
		case MSM_HDMI_AUDIO_CHANNEL_8:
			channel_count = 7;
			break;
		default:
			DEV_ERR("%s: Unsupported num_of_channels = %u\n",
				__func__, num_of_channels);
			return -EINVAL;
		}

		/* Program the Channel-Speaker allocation */
		audio_info_1_reg = 0;
		/* CA(channel_allocation) */
		audio_info_1_reg |= channel_allocation & 0xff;
		/* Program the Level shifter */
		audio_info_1_reg |= (level_shift << 11) & 0x00007800;
		/* Program the Down-mix Inhibit Flag */
		audio_info_1_reg |= (down_mix << 15) & 0x00008000;

		DSS_REG_W(io, HDMI_AUDIO_INFO1, audio_info_1_reg);

		/*
		 * Calculate CheckSum: Sum of all the bytes in the
		 * Audio Info Packet (See table 8.4 in HDMI spec)
		 */
		check_sum = 0;
		/* HDMI_AUDIO_INFO_FRAME_PACKET_HEADER_TYPE[0x84] */
		check_sum += 0x84;
		/* HDMI_AUDIO_INFO_FRAME_PACKET_HEADER_VERSION[0x01] */
		check_sum += 1;
		/* HDMI_AUDIO_INFO_FRAME_PACKET_LENGTH[0x0A] */
		check_sum += 0x0A;
		check_sum += channel_count;
		check_sum += channel_allocation;
		/* See Table 8.5 in HDMI spec */
		check_sum += (level_shift & 0xF) << 3 | (down_mix & 0x1) << 7;
		check_sum &= 0xFF;
		check_sum = (u8) (256 - check_sum);

		audio_info_0_reg = 0;
		/* CHECKSUM(check_sum) */
		audio_info_0_reg |= check_sum & 0xff;
		/* CC(channel_count) */
		audio_info_0_reg |= (channel_count << 8) & 0x00000700;

		DSS_REG_W(io, HDMI_AUDIO_INFO0, audio_info_0_reg);

		/*
		 * Set these flags
		 * AUDIO_INFO_UPDATE |
		 * AUDIO_INFO_SOURCE |
		 * AUDIO_INFO_CONT   |
		 * AUDIO_INFO_SEND
		 */
		audio_info_ctrl_reg |= 0x000000F0;
	} else {
		/*Clear these flags
		 * ~(AUDIO_INFO_UPDATE |
		 *   AUDIO_INFO_SOURCE |
		 *   AUDIO_INFO_CONT   |
		 *   AUDIO_INFO_SEND)
		 */
		audio_info_ctrl_reg &= ~0x000000F0;
	}
	DSS_REG_W(io, HDMI_INFOFRAME_CTRL0, audio_info_ctrl_reg);

	dss_reg_dump(io->base, io->len,
		enabled ? "HDMI-AUDIO-ON: " : "HDMI-AUDIO-OFF: ", REG_DUMP);

	return 0;
} /* hdmi_tx_audio_iframe_setup */

static int hdmi_tx_audio_info_setup(struct platform_device *pdev,
	u32 sample_rate, u32 num_of_channels, u32 channel_allocation,
	u32 level_shift, bool down_mix)
{
	int rc = 0;
	struct hdmi_tx_ctrl *hdmi_ctrl = platform_get_drvdata(pdev);

	if (!hdmi_ctrl) {
		DEV_ERR("%s: invalid input\n", __func__);
		return -ENODEV;
	}

	if (!hdmi_tx_is_dvi_mode(hdmi_ctrl) && hdmi_ctrl->panel_power_on) {

		/* Map given sample rate to Enum */
		if (sample_rate == 32000)
			sample_rate = AUDIO_SAMPLE_RATE_32KHZ;
		else if (sample_rate == 44100)
			sample_rate = AUDIO_SAMPLE_RATE_44_1KHZ;
		else if (sample_rate == 48000)
			sample_rate = AUDIO_SAMPLE_RATE_48KHZ;
		else if (sample_rate == 88200)
			sample_rate = AUDIO_SAMPLE_RATE_88_2KHZ;
		else if (sample_rate == 96000)
			sample_rate = AUDIO_SAMPLE_RATE_96KHZ;
		else if (sample_rate == 176400)
			sample_rate = AUDIO_SAMPLE_RATE_176_4KHZ;
		else if (sample_rate == 192000)
			sample_rate = AUDIO_SAMPLE_RATE_192KHZ;

		hdmi_ctrl->audio_data.sample_rate = sample_rate;
		hdmi_ctrl->audio_data.channel_num = num_of_channels;
		hdmi_ctrl->audio_data.spkr_alloc  = channel_allocation;
		hdmi_ctrl->audio_data.level_shift = level_shift;
		hdmi_ctrl->audio_data.down_mix    = down_mix;

		rc = hdmi_tx_audio_setup(hdmi_ctrl);
		if (rc)
			DEV_ERR("%s: hdmi_tx_audio_iframe_setup failed.rc=%d\n",
				__func__, rc);
	} else {
		DEV_ERR("%s: Error. panel is not on.\n", __func__);
		rc = -EPERM;
	}

	return rc;
} /* hdmi_tx_audio_info_setup */

static int hdmi_tx_get_audio_edid_blk(struct platform_device *pdev,
	struct msm_hdmi_audio_edid_blk *blk)
{
	struct hdmi_tx_ctrl *hdmi_ctrl = platform_get_drvdata(pdev);

	if (!hdmi_ctrl) {
		DEV_ERR("%s: invalid input\n", __func__);
		return -ENODEV;
	}

	if (!hdmi_ctrl->audio_sdev.state) {
		DEV_ERR("%s: failed. HDMI is not connected/ready for audio\n",
			__func__);
		return -EPERM;
	}

	return hdmi_edid_get_audio_blk(
		hdmi_ctrl->feature_data[HDMI_TX_FEAT_EDID], blk);
} /* hdmi_tx_get_audio_edid_blk */

static u8 hdmi_tx_tmds_enabled(struct platform_device *pdev)
{
	struct hdmi_tx_ctrl *hdmi_ctrl = platform_get_drvdata(pdev);

	if (!hdmi_ctrl) {
		DEV_ERR("%s: invalid input\n", __func__);
		return -ENODEV;
	}

	/* status of tmds */
	return (hdmi_ctrl->timing_gen_on == true);
}

static int hdmi_tx_set_mhl_max_pclk(struct platform_device *pdev, u32 max_val)
{
	struct hdmi_tx_ctrl *hdmi_ctrl = NULL;

	hdmi_ctrl = platform_get_drvdata(pdev);

	if (!hdmi_ctrl) {
		DEV_ERR("%s: invalid input\n", __func__);
		return -ENODEV;
	}
	if (max_val) {
		hdmi_ctrl->mhl_max_pclk = max_val;
#if !defined(CONFIG_VIDEO_MHL_V2) && !defined(CONFIG_VIDEO_MHL_SII8246)
		hdmi_tx_setup_mhl_video_mode_lut(hdmi_ctrl);
#endif
	} else {
		DEV_ERR("%s: invalid max pclk val\n", __func__);
		return -EINVAL;
	}
	return 0;
}

int msm_hdmi_register_mhl(struct platform_device *pdev,
			  struct msm_hdmi_mhl_ops *ops, void *data)
{
	struct hdmi_tx_ctrl *hdmi_ctrl = platform_get_drvdata(pdev);

	if (!hdmi_ctrl) {
		DEV_ERR("%s: invalid pdev\n", __func__);
		return -ENODEV;
	}

	if (!ops) {
		DEV_ERR("%s: invalid ops\n", __func__);
		return -EINVAL;
	}

	ops->tmds_enabled = hdmi_tx_tmds_enabled;
	ops->set_mhl_max_pclk = hdmi_tx_set_mhl_max_pclk;
	ops->set_upstream_hpd = hdmi_tx_set_mhl_hpd;

	return 0;
}

static int hdmi_tx_get_cable_status(struct platform_device *pdev, u32 vote)
{
	struct hdmi_tx_ctrl *hdmi_ctrl = platform_get_drvdata(pdev);
	unsigned long flags;
	u32 hpd;

	if (!hdmi_ctrl) {
		DEV_ERR("%s: invalid input\n", __func__);
		return -ENODEV;
	}

	spin_lock_irqsave(&hdmi_ctrl->hpd_state_lock, flags);
	hpd = hdmi_ctrl->hpd_state;
	spin_unlock_irqrestore(&hdmi_ctrl->hpd_state_lock, flags);

	hdmi_ctrl->vote_hdmi_core_on = false;

	if (vote && hpd)
		hdmi_ctrl->vote_hdmi_core_on = true;

	return hpd;
}

int msm_hdmi_register_audio_codec(struct platform_device *pdev,
	struct msm_hdmi_audio_codec_ops *ops)
{
	struct hdmi_tx_ctrl *hdmi_ctrl = platform_get_drvdata(pdev);

	if (!hdmi_ctrl || !ops) {
		DEV_ERR("%s: invalid input\n", __func__);
		return -ENODEV;
	}

	ops->audio_info_setup = hdmi_tx_audio_info_setup;
	ops->get_audio_edid_blk = hdmi_tx_get_audio_edid_blk;
	ops->hdmi_cable_status = hdmi_tx_get_cable_status;

	return 0;
} /* hdmi_tx_audio_register */
EXPORT_SYMBOL(msm_hdmi_register_audio_codec);

static int hdmi_tx_audio_setup(struct hdmi_tx_ctrl *hdmi_ctrl)
{
	int rc = 0;
	struct dss_io_data *io = NULL;

	if (!hdmi_ctrl) {
		DEV_ERR("%s: invalid input\n", __func__);
		return -EINVAL;
	}

	io = &hdmi_ctrl->pdata.io[HDMI_TX_CORE_IO];
	if (!io->base) {
		DEV_ERR("%s: core io not inititalized\n", __func__);
		return -EINVAL;
	}

	rc = hdmi_tx_audio_acr_setup(hdmi_ctrl, true);
	if (rc) {
		DEV_ERR("%s: hdmi_tx_audio_acr_setup failed. rc=%d\n",
			__func__, rc);
		return rc;
	}

	rc = hdmi_tx_audio_iframe_setup(hdmi_ctrl, true);
	if (rc) {
		DEV_ERR("%s: hdmi_tx_audio_iframe_setup failed. rc=%d\n",
			__func__, rc);
		return rc;
	}

	DEV_INFO("HDMI Audio: Enabled\n");

	return 0;
} /* hdmi_tx_audio_setup */

static void hdmi_tx_audio_off(struct hdmi_tx_ctrl *hdmi_ctrl)
{
	struct dss_io_data *io = NULL;

	if (!hdmi_ctrl) {
		DEV_ERR("%s: invalid input\n", __func__);
		return;
	}

	io = &hdmi_ctrl->pdata.io[HDMI_TX_CORE_IO];
	if (!io->base) {
		DEV_ERR("%s: core io not inititalized\n", __func__);
		return;
	}

	if (hdmi_tx_audio_iframe_setup(hdmi_ctrl, false))
		DEV_ERR("%s: hdmi_tx_audio_iframe_setup failed.\n", __func__);

	if (hdmi_tx_audio_acr_setup(hdmi_ctrl, false))
		DEV_ERR("%s: hdmi_tx_audio_acr_setup failed.\n", __func__);

	hdmi_ctrl->audio_data.sample_rate = AUDIO_SAMPLE_RATE_48KHZ;
	hdmi_ctrl->audio_data.channel_num = MSM_HDMI_AUDIO_CHANNEL_2;

	DEV_INFO("HDMI Audio: Disabled\n");
} /* hdmi_tx_audio_off */

static int hdmi_tx_start(struct hdmi_tx_ctrl *hdmi_ctrl)
{
	int rc = 0;
	struct dss_io_data *io = NULL;

	if (!hdmi_ctrl) {
		DEV_ERR("%s: invalid input\n", __func__);
		return -EINVAL;
	}
	io = &hdmi_ctrl->pdata.io[HDMI_TX_CORE_IO];
	if (!io->base) {
		DEV_ERR("%s: core io is not initialized\n", __func__);
		return -EINVAL;
	}

	hdmi_tx_set_mode(hdmi_ctrl, false);
	hdmi_tx_init_phy(hdmi_ctrl);
	DSS_REG_W(io, HDMI_USEC_REFTIMER, 0x0001001B);

	hdmi_tx_set_mode(hdmi_ctrl, true);

	rc = hdmi_tx_video_setup(hdmi_ctrl, hdmi_ctrl->video_resolution);
	if (rc) {
		DEV_ERR("%s: hdmi_tx_video_setup failed. rc=%d\n",
			__func__, rc);
		hdmi_tx_set_mode(hdmi_ctrl, false);
		return rc;
	}

	if (!hdmi_tx_is_dvi_mode(hdmi_ctrl) &&
	    hdmi_tx_is_cea_format(hdmi_ctrl->video_resolution)) {
		rc = hdmi_tx_audio_setup(hdmi_ctrl);
		if (rc) {
			DEV_ERR("%s: hdmi_msm_audio_setup failed. rc=%d\n",
				__func__, rc);
			hdmi_tx_set_mode(hdmi_ctrl, false);
			return rc;
		}

		if (!hdmi_ctrl->hdcp_feature_on || !hdmi_ctrl->present_hdcp)
			hdmi_tx_set_audio_switch_node(hdmi_ctrl, 1, false);

		hdmi_tx_set_avi_infoframe(hdmi_ctrl);
		hdmi_tx_set_vendor_specific_infoframe(hdmi_ctrl);
		hdmi_tx_set_spd_infoframe(hdmi_ctrl);
	}

	/* todo: CEC */

	DEV_INFO("%s: HDMI Core: Initialized\n", __func__);

	return rc;
} /* hdmi_tx_start */

static void hdmi_tx_hpd_polarity_setup(struct hdmi_tx_ctrl *hdmi_ctrl,
	bool polarity)
{
	struct dss_io_data *io = NULL;
	u32 cable_sense;

	if (!hdmi_ctrl) {
		DEV_ERR("%s: invalid input\n", __func__);
		return;
	}
	io = &hdmi_ctrl->pdata.io[HDMI_TX_CORE_IO];
	if (!io->base) {
		DEV_ERR("%s: core io is not initialized\n", __func__);
		return;
	}

	if (polarity)
		DSS_REG_W(io, HDMI_HPD_INT_CTRL, BIT(2) | BIT(1));
	else
		DSS_REG_W(io, HDMI_HPD_INT_CTRL, BIT(2));

	cable_sense = (DSS_REG_R(io, HDMI_HPD_INT_STATUS) & BIT(1)) >> 1;
	DEV_INFO("%s: listen = %s, sense = %s\n", __func__,
		polarity ? "connect" : "disconnect",
		cable_sense ? "connect" : "disconnect");

	if (cable_sense == polarity) {
		u32 reg_val = DSS_REG_R(io, HDMI_HPD_CTRL);

		/* Toggle HPD circuit to trigger HPD sense */
		DSS_REG_W(io, HDMI_HPD_CTRL, reg_val & ~BIT(28));
		DSS_REG_W(io, HDMI_HPD_CTRL, reg_val | BIT(28));
	}
} /* hdmi_tx_hpd_polarity_setup */

static void hdmi_tx_power_off_work(struct work_struct *work)
{
	struct hdmi_tx_ctrl *hdmi_ctrl = NULL;
	struct dss_io_data *io = NULL;

	hdmi_ctrl = container_of(work, struct hdmi_tx_ctrl, power_off_work);
	if (!hdmi_ctrl) {
		DEV_DBG("%s: invalid input\n", __func__);
		return;
	}

	io = &hdmi_ctrl->pdata.io[HDMI_TX_CORE_IO];
	if (!io->base) {
		DEV_ERR("%s: Core io is not initialized\n", __func__);
		return;
	}

#if defined (CONFIG_VIDEO_MHL_V2)
	if (hdmi_ctrl->present_hdcp) {
#else
	if (hdmi_ctrl->hdcp_feature_on && hdmi_ctrl->present_hdcp) {
#endif
		DEV_DBG("%s: Turning off HDCP\n", __func__);
		hdmi_hdcp_off(hdmi_ctrl->feature_data[HDMI_TX_FEAT_HDCP]);
	}

	if (hdmi_tx_enable_power(hdmi_ctrl, HDMI_TX_DDC_PM, false))
		DEV_WARN("%s: Failed to disable ddc power\n", __func__);

	if (!hdmi_tx_is_dvi_mode(hdmi_ctrl))
		hdmi_tx_audio_off(hdmi_ctrl);

	hdmi_tx_powerdown_phy(hdmi_ctrl);

<<<<<<< HEAD
	/*
	 * this is needed to avoid pll lock failure due to
	 * clk framework's rate caching.
	 */
	hdmi_ctrl->pdata.power_data[HDMI_TX_CORE_PM].clk_config[0].rate = 0;

#ifdef MHL_CEC_SUPPORT
=======
>>>>>>> 22d99072
	hdmi_cec_deconfig(hdmi_ctrl->feature_data[HDMI_TX_FEAT_CEC]);
#endif
	hdmi_tx_core_off(hdmi_ctrl);

#if !defined (CONFIG_VIDEO_MHL_V2) && !defined (CONFIG_VIDEO_MHL_SII8246)
	if (hdmi_ctrl->hpd_off_pending) {
		hdmi_tx_hpd_off(hdmi_ctrl);
		hdmi_ctrl->hpd_off_pending = false;
	}
#endif

	mutex_lock(&hdmi_ctrl->mutex);
	hdmi_ctrl->panel_power_on = false;
	mutex_unlock(&hdmi_ctrl->mutex);

	DEV_INFO("%s: HDMI Core: OFF\n", __func__);

	if (hdmi_ctrl->hdmi_tx_hpd_done)
		hdmi_ctrl->hdmi_tx_hpd_done(
			hdmi_ctrl->downstream_data);
} /* hdmi_tx_power_off_work */

static int hdmi_tx_power_off(struct mdss_panel_data *panel_data)
{
	struct hdmi_tx_ctrl *hdmi_ctrl =
		hdmi_tx_get_drvdata_from_panel_data(panel_data);

	if (!hdmi_ctrl || !hdmi_ctrl->panel_power_on) {
		DEV_ERR("%s: invalid input\n", __func__);
		return -EINVAL;
	}

	/*
	 * Queue work item to handle power down sequence.
	 * This is needed since we need to wait for the audio engine
	 * to shutdown first before we shutdown the HDMI core.
	 */
	DEV_DBG("%s: Queuing work to power off HDMI core\n", __func__);
	queue_work(hdmi_ctrl->workq, &hdmi_ctrl->power_off_work);

	return 0;
} /* hdmi_tx_power_off */

static int hdmi_tx_power_on(struct mdss_panel_data *panel_data)
{
	u32 timeout;
	int rc = 0;
	struct dss_io_data *io = NULL;
	struct hdmi_tx_ctrl *hdmi_ctrl =
		hdmi_tx_get_drvdata_from_panel_data(panel_data);

	if (!hdmi_ctrl) {
		DEV_ERR("%s: invalid input\n", __func__);
		return -EINVAL;
	}
	io = &hdmi_ctrl->pdata.io[HDMI_TX_CORE_IO];
	if (!io->base) {
		DEV_ERR("%s: core io is not initialized\n", __func__);
		return -EINVAL;
	}

	if (!hdmi_ctrl->hpd_initialized) {
		DEV_ERR("%s: HDMI on is not possible w/o cable detection.\n",
			__func__);
		return -EPERM;
	}

	/* If a power down is already underway, wait for it to finish */
	flush_work_sync(&hdmi_ctrl->power_off_work);

	if (hdmi_ctrl->pdata.primary) {
		timeout = wait_for_completion_interruptible_timeout(
			&hdmi_ctrl->hpd_done, HZ);
		if (!timeout) {
			DEV_ERR("%s: cable connection hasn't happened yet\n",
				__func__);
			return -ETIMEDOUT;
		}
	}

	rc = hdmi_tx_set_video_fmt(hdmi_ctrl, &panel_data->panel_info);
	if (rc) {
		DEV_ERR("%s: cannot set video_fmt.rc=%d\n", __func__, rc);
		return rc;
	}

	hdmi_ctrl->hdcp_feature_on = hdcp_feature_on;

	DEV_INFO("power: ON (%s)\n", msm_hdmi_mode_2string(
		hdmi_ctrl->video_resolution));

	rc = hdmi_tx_core_on(hdmi_ctrl);
	if (rc) {
		DEV_ERR("%s: hdmi_msm_core_on failed\n", __func__);
		return rc;
	}

	mutex_lock(&hdmi_ctrl->mutex);
	hdmi_ctrl->panel_power_on = true;
	mutex_unlock(&hdmi_ctrl->mutex);
#ifdef MHL_CEC_SUPPORT
	hdmi_cec_config(hdmi_ctrl->feature_data[HDMI_TX_FEAT_CEC]);
#endif
	if (hdmi_ctrl->hpd_state) {
		DEV_DBG("%s: Turning HDMI on\n", __func__);
		rc = hdmi_tx_start(hdmi_ctrl);
		if (rc) {
			DEV_ERR("%s: hdmi_tx_start failed. rc=%d\n",
				__func__, rc);
			hdmi_tx_power_off(panel_data);
			return rc;
		}
	}

	dss_reg_dump(io->base, io->len, "HDMI-ON: ", REG_DUMP);

	DEV_INFO("%s: HDMI=%s DVI= %s\n", __func__,
		hdmi_tx_is_controller_on(hdmi_ctrl) ? "ON" : "OFF" ,
		hdmi_tx_is_dvi_mode(hdmi_ctrl) ? "ON" : "OFF");

	hdmi_tx_hpd_polarity_setup(hdmi_ctrl, HPD_DISCONNECT_POLARITY);

	if (hdmi_ctrl->hdmi_tx_hpd_done)
		hdmi_ctrl->hdmi_tx_hpd_done(hdmi_ctrl->downstream_data);

	return 0;
} /* hdmi_tx_power_on */

static void hdmi_tx_hpd_off(struct hdmi_tx_ctrl *hdmi_ctrl)
{
	int rc = 0;
	struct dss_io_data *io = NULL;
	unsigned long flags;

	if (!hdmi_ctrl) {
		DEV_ERR("%s: invalid input\n", __func__);
		return;
	}

	if (!hdmi_ctrl->hpd_initialized) {
		DEV_DBG("%s: HPD is already OFF, returning\n", __func__);
		return;
	}

	io = &hdmi_ctrl->pdata.io[HDMI_TX_CORE_IO];
	if (!io->base) {
		DEV_ERR("%s: core io not inititalized\n", __func__);
		return;
	}

	/* finish the ongoing hpd work if any */
	flush_work_sync(&hdmi_ctrl->hpd_int_work);

	/* Turn off HPD interrupts */
	DSS_REG_W(io, HDMI_HPD_INT_CTRL, 0);

	mdss_disable_irq(&hdmi_tx_hw);

	hdmi_tx_set_mode(hdmi_ctrl, false);

	if (hdmi_ctrl->hpd_state) {
		rc = hdmi_tx_enable_power(hdmi_ctrl, HDMI_TX_DDC_PM, 0);
		if (rc)
			DEV_INFO("%s: Failed to disable ddc power. Error=%d\n",
				__func__, rc);
	}

	rc = hdmi_tx_enable_power(hdmi_ctrl, HDMI_TX_HPD_PM, 0);
	if (rc)
		DEV_INFO("%s: Failed to disable hpd power. Error=%d\n",
			__func__, rc);

	spin_lock_irqsave(&hdmi_ctrl->hpd_state_lock, flags);
	hdmi_ctrl->hpd_state = false;
	spin_unlock_irqrestore(&hdmi_ctrl->hpd_state_lock, flags);

	hdmi_ctrl->hpd_initialized = false;
} /* hdmi_tx_hpd_off */

static int hdmi_tx_hpd_on(struct hdmi_tx_ctrl *hdmi_ctrl)
{
	u32 reg_val;
	int rc = 0;
	struct dss_io_data *io = NULL;

	if (!hdmi_ctrl) {
		DEV_ERR("%s: invalid input\n", __func__);
		return -EINVAL;
	}

	io = &hdmi_ctrl->pdata.io[HDMI_TX_CORE_IO];
	if (!io->base) {
		DEV_ERR("%s: core io not inititalized\n", __func__);
		return -EINVAL;
	}

	if (hdmi_ctrl->hpd_initialized) {
		DEV_DBG("%s: HPD is already ON\n", __func__);
	} else {
		rc = hdmi_tx_enable_power(hdmi_ctrl, HDMI_TX_HPD_PM, true);
		if (rc) {
			DEV_ERR("%s: Failed to enable hpd power. rc=%d\n",
				__func__, rc);
			return rc;
		}

		dss_reg_dump(io->base, io->len, "HDMI-INIT: ", REG_DUMP);

		hdmi_tx_set_mode(hdmi_ctrl, false);
		hdmi_tx_phy_reset(hdmi_ctrl);
		hdmi_tx_set_mode(hdmi_ctrl, true);

		DSS_REG_W(io, HDMI_USEC_REFTIMER, 0x0001001B);

		mdss_enable_irq(&hdmi_tx_hw);

		hdmi_ctrl->hpd_initialized = true;

		DEV_INFO("%s: HDMI HW version = 0x%x\n", __func__,
			DSS_REG_R_ND(&hdmi_ctrl->pdata.io[HDMI_TX_CORE_IO],
				HDMI_VERSION));

		/* set timeout to 4.1ms (max) for hardware debounce */
		reg_val = DSS_REG_R(io, HDMI_HPD_CTRL) | 0x1FFF;

		/* Turn on HPD HW circuit */
		DSS_REG_W(io, HDMI_HPD_CTRL, reg_val | BIT(28));

		hdmi_tx_hpd_polarity_setup(hdmi_ctrl, HPD_CONNECT_POLARITY);
	}

	return rc;
} /* hdmi_tx_hpd_on */

#if defined (CONFIG_VIDEO_MHL_V2) || defined (CONFIG_VIDEO_MHL_SII8246)
int hdmi_hpd_status(void)
{
	return hdmi_ctrl_ext->hpd_state;
}
EXPORT_SYMBOL(hdmi_hpd_status);
#endif

static int hdmi_tx_sysfs_enable_hpd(struct hdmi_tx_ctrl *hdmi_ctrl, int on)
{
	int rc = 0;

	if (!hdmi_ctrl) {
		DEV_ERR("%s: invalid input\n", __func__);
		return -EINVAL;
	}

	DEV_INFO("%s: %d\n", __func__, on);
	if (on)
		rc = hdmi_tx_hpd_on(hdmi_ctrl);
	else {
		/* If power down is already underway, wait for it to finish */
		flush_work_sync(&hdmi_ctrl->power_off_work);

		if (!hdmi_ctrl->panel_power_on)
			hdmi_tx_hpd_off(hdmi_ctrl);
		else
			hdmi_ctrl->hpd_off_pending = true;
	}
	return rc;
} /* hdmi_tx_sysfs_enable_hpd */

static int hdmi_tx_set_mhl_hpd(struct platform_device *pdev, uint8_t on)
{
	int rc = 0;
	struct hdmi_tx_ctrl *hdmi_ctrl = NULL;

	hdmi_ctrl = platform_get_drvdata(pdev);

	if (!hdmi_ctrl) {
		DEV_ERR("%s: invalid input\n", __func__);
		return -EINVAL;
	}

	/* mhl status should override */
	hdmi_ctrl->mhl_hpd_on = on;

	if (!on && hdmi_ctrl->hpd_feature_on) {
		rc = hdmi_tx_sysfs_enable_hpd(hdmi_ctrl, false);
	} else if (on && !hdmi_ctrl->hpd_feature_on) {
		rc = hdmi_tx_sysfs_enable_hpd(hdmi_ctrl, true);
	} else {
		DEV_INFO("%s: hpd is already '%s'. return\n", __func__,
			hdmi_ctrl->hpd_feature_on ? "enabled" : "disabled");
		return rc;
	}

	if (!rc) {
		hdmi_ctrl->hpd_feature_on =
			(~hdmi_ctrl->hpd_feature_on) & BIT(0);
		DEV_INFO("%s: '%d'\n", __func__, hdmi_ctrl->hpd_feature_on);
	} else {
		DEV_ERR("%s: failed to '%s' hpd. rc = %d\n", __func__,
			on ? "enable" : "disable", rc);
	}

	return rc;

}

static irqreturn_t hdmi_tx_isr(int irq, void *data)
{
	struct dss_io_data *io = NULL;
	struct hdmi_tx_ctrl *hdmi_ctrl = (struct hdmi_tx_ctrl *)data;
	unsigned long flags;

	if (!hdmi_ctrl) {
		DEV_WARN("%s: invalid input data, ISR ignored\n", __func__);
		return IRQ_HANDLED;
	}

	io = &hdmi_ctrl->pdata.io[HDMI_TX_CORE_IO];
	if (!io->base) {
		DEV_WARN("%s: core io not initialized, ISR ignored\n",
			__func__);
		return IRQ_HANDLED;
	}

	if (DSS_REG_R(io, HDMI_HPD_INT_STATUS) & BIT(0)) {
		spin_lock_irqsave(&hdmi_ctrl->hpd_state_lock, flags);
		hdmi_ctrl->hpd_state =
			(DSS_REG_R(io, HDMI_HPD_INT_STATUS) & BIT(1)) >> 1;
		spin_unlock_irqrestore(&hdmi_ctrl->hpd_state_lock, flags);

		/*
		 * Ack the current hpd interrupt and stop listening to
		 * new hpd interrupt.
		 */
		DSS_REG_W(io, HDMI_HPD_INT_CTRL, BIT(0));
		queue_work(hdmi_ctrl->workq, &hdmi_ctrl->hpd_int_work);
	}

	if (hdmi_ddc_isr(&hdmi_ctrl->ddc_ctrl))
		DEV_ERR("%s: hdmi_ddc_isr failed\n", __func__);
#ifdef MHL_CEC_SUPPORT
	if (hdmi_ctrl->feature_data[HDMI_TX_FEAT_CEC])
		if (hdmi_cec_isr(hdmi_ctrl->feature_data[HDMI_TX_FEAT_CEC]))
			DEV_ERR("%s: hdmi_cec_isr failed\n", __func__);
#endif
	if (hdmi_ctrl->feature_data[HDMI_TX_FEAT_HDCP])
		if (hdmi_hdcp_isr(hdmi_ctrl->feature_data[HDMI_TX_FEAT_HDCP]))
			DEV_ERR("%s: hdmi_hdcp_isr failed\n", __func__);

	return IRQ_HANDLED;
} /* hdmi_tx_isr */

static void hdmi_tx_dev_deinit(struct hdmi_tx_ctrl *hdmi_ctrl)
{
	if (!hdmi_ctrl) {
		DEV_ERR("%s: invalid input\n", __func__);
		return;
	}
#ifdef MHL_CEC_SUPPORT
	if (hdmi_ctrl->feature_data[HDMI_TX_FEAT_CEC]) {
		hdmi_cec_deinit(hdmi_ctrl->feature_data[HDMI_TX_FEAT_CEC]);
		hdmi_ctrl->feature_data[HDMI_TX_FEAT_CEC] = NULL;
	}
#endif
	if (hdmi_ctrl->feature_data[HDMI_TX_FEAT_HDCP]) {
		hdmi_hdcp_deinit(hdmi_ctrl->feature_data[HDMI_TX_FEAT_HDCP]);
		hdmi_ctrl->feature_data[HDMI_TX_FEAT_HDCP] = NULL;
	}

	if (hdmi_ctrl->feature_data[HDMI_TX_FEAT_EDID]) {
		hdmi_edid_deinit(hdmi_ctrl->feature_data[HDMI_TX_FEAT_EDID]);
		hdmi_ctrl->feature_data[HDMI_TX_FEAT_EDID] = NULL;
	}

	switch_dev_unregister(&hdmi_ctrl->audio_sdev);
	switch_dev_unregister(&hdmi_ctrl->sdev);
	if (hdmi_ctrl->workq)
		destroy_workqueue(hdmi_ctrl->workq);
	mutex_destroy(&hdmi_ctrl->lut_lock);
	mutex_destroy(&hdmi_ctrl->mutex);

	hdmi_tx_hw.ptr = NULL;
} /* hdmi_tx_dev_deinit */

static int hdmi_tx_dev_init(struct hdmi_tx_ctrl *hdmi_ctrl)
{
	int rc = 0;
	struct hdmi_tx_platform_data *pdata = NULL;

	if (!hdmi_ctrl) {
		DEV_ERR("%s: invalid input\n", __func__);
		return -EINVAL;
	}

	pdata = &hdmi_ctrl->pdata;

	rc = hdmi_tx_check_capability(hdmi_ctrl);
	if (rc) {
		DEV_ERR("%s: no HDMI device\n", __func__);
		goto fail_no_hdmi;
	}

	/* irq enable/disable will be handled in hpd on/off */
	hdmi_tx_hw.ptr = (void *)hdmi_ctrl;

	hdmi_setup_video_mode_lut();
	mutex_init(&hdmi_ctrl->mutex);
	mutex_init(&hdmi_ctrl->lut_lock);
	hdmi_ctrl->workq = create_workqueue("hdmi_tx_workq");
	if (!hdmi_ctrl->workq) {
		DEV_ERR("%s: hdmi_tx_workq creation failed.\n", __func__);
		rc = -EPERM;
		goto fail_create_workq;
	}

	hdmi_ctrl->ddc_ctrl.io = &pdata->io[HDMI_TX_CORE_IO];
	init_completion(&hdmi_ctrl->ddc_ctrl.ddc_sw_done);

	hdmi_ctrl->panel_power_on = false;
	hdmi_ctrl->panel_suspend = false;

	hdmi_ctrl->hpd_state = false;
	hdmi_ctrl->hpd_initialized = false;
	hdmi_ctrl->hpd_off_pending = false;
	init_completion(&hdmi_ctrl->hpd_done);
	INIT_WORK(&hdmi_ctrl->hpd_int_work, hdmi_tx_hpd_int_work);

	INIT_WORK(&hdmi_ctrl->power_off_work, hdmi_tx_power_off_work);

	spin_lock_init(&hdmi_ctrl->hpd_state_lock);

	hdmi_ctrl->audio_data.sample_rate = AUDIO_SAMPLE_RATE_48KHZ;
	hdmi_ctrl->audio_data.channel_num = MSM_HDMI_AUDIO_CHANNEL_2;

	hdmi_ctrl->sdev.name = "hdmi";
	if (switch_dev_register(&hdmi_ctrl->sdev) < 0) {
		DEV_ERR("%s: Hdmi switch registration failed\n", __func__);
		rc = -ENODEV;
		goto fail_create_workq;
	}

#if defined (CONFIG_VIDEO_MHL_V2) || defined (CONFIG_VIDEO_MHL_SII8246)
	hdmi_ctrl->audio_sdev.name = "ch_hdmi_audio";
#else
	hdmi_ctrl->audio_sdev.name = "hdmi_audio";
#endif
	if (switch_dev_register(&hdmi_ctrl->audio_sdev) < 0) {
		DEV_ERR("%s: hdmi_audio switch registration failed\n",
			__func__);
		rc = -ENODEV;
		goto fail_audio_switch_dev;
	}

	return 0;

fail_audio_switch_dev:
	switch_dev_unregister(&hdmi_ctrl->sdev);
fail_create_workq:
	if (hdmi_ctrl->workq)
		destroy_workqueue(hdmi_ctrl->workq);
	mutex_destroy(&hdmi_ctrl->lut_lock);
	mutex_destroy(&hdmi_ctrl->mutex);
fail_no_hdmi:
	return rc;
} /* hdmi_tx_dev_init */

static int hdmi_tx_panel_event_handler(struct mdss_panel_data *panel_data,
	int event, void *arg)
{
	int rc = 0, new_vic = -1;
	struct hdmi_tx_ctrl *hdmi_ctrl =
		hdmi_tx_get_drvdata_from_panel_data(panel_data);

	if (!hdmi_ctrl) {
		DEV_ERR("%s: invalid input\n", __func__);
		return -EINVAL;
	}
/*
	DEV_DBG("%s: event = %d suspend=%d, hpd_feature=%d\n", __func__,
		event, hdmi_ctrl->panel_suspend, hdmi_ctrl->hpd_feature_on);
*/
	switch (event) {
	case MDSS_EVENT_FB_REGISTERED:
		rc = hdmi_tx_sysfs_create(hdmi_ctrl, arg);
		if (rc) {
			DEV_ERR("%s: hdmi_tx_sysfs_create failed.rc=%d\n",
					__func__, rc);
			return rc;
		}
		rc = hdmi_tx_init_features(hdmi_ctrl);
		if (rc) {
			DEV_ERR("%s: init_features failed.rc=%d\n",
					__func__, rc);
			hdmi_tx_sysfs_remove(hdmi_ctrl);
			return rc;
		}

		if (hdmi_ctrl->pdata.primary) {
			INIT_COMPLETION(hdmi_ctrl->hpd_done);
			rc = hdmi_tx_sysfs_enable_hpd(hdmi_ctrl, true);
			if (rc) {
				DEV_ERR("%s: hpd_enable failed. rc=%d\n",
					__func__, rc);
				hdmi_tx_sysfs_remove(hdmi_ctrl);
				return rc;
			} else {
				hdmi_ctrl->hpd_feature_on = true;
			}
		}

		break;

	case MDSS_EVENT_CHECK_PARAMS:
		new_vic = hdmi_tx_get_vic_from_panel_info(hdmi_ctrl,
			(struct mdss_panel_info *)arg);
		if ((new_vic < 0) || (new_vic > HDMI_VFRMT_MAX)) {
			DEV_ERR("%s: invalid or not supported vic\n", __func__);
			return -EPERM;
		}
#if defined (CONFIG_VIDEO_MHL_V2) || defined (CONFIG_VIDEO_MHL_SII8246)
		rc = 1;
#else
		/*
		 * return value of 1 lets mdss know that panel
		 * needs a reconfig due to new resolution and
		 * it will issue close and open subsequently.
		 */
		if (new_vic != hdmi_ctrl->video_resolution)
			rc = 1;
		else
			DEV_DBG("%s: no res change.\n", __func__);
#endif
		break;

	case MDSS_EVENT_RESUME:
		/* If a suspend is already underway, wait for it to finish */
		if (hdmi_ctrl->panel_suspend && hdmi_ctrl->panel_power_on)
			flush_work(&hdmi_ctrl->power_off_work);

		if (hdmi_ctrl->hpd_feature_on) {
			INIT_COMPLETION(hdmi_ctrl->hpd_done);

			rc = hdmi_tx_hpd_on(hdmi_ctrl);
			if (rc)
				DEV_ERR("%s: hdmi_tx_hpd_on failed. rc=%d\n",
					__func__, rc);
		}
		break;

	case MDSS_EVENT_RESET:
		if (hdmi_ctrl->panel_suspend) {
			u32 timeout;
			hdmi_ctrl->panel_suspend = false;

			timeout = wait_for_completion_interruptible_timeout(
				&hdmi_ctrl->hpd_done, HZ/10);
			if (!timeout & !hdmi_ctrl->hpd_state) {
				DEV_INFO("%s: cable removed during suspend\n",
					__func__);
				hdmi_tx_send_cable_notification(hdmi_ctrl, 0);
				rc = -EPERM;
			} else {
				DEV_DBG("%s: cable present after resume\n",
					__func__);
			}
		}
		break;

	case MDSS_EVENT_UNBLANK:
		rc = hdmi_tx_power_on(panel_data);
		if (rc)
			DEV_ERR("%s: hdmi_tx_power_on failed. rc=%d\n",
				__func__, rc);
		break;

	case MDSS_EVENT_PANEL_ON:
#if !defined (CONFIG_VIDEO_MHL_V2)
		if (hdmi_ctrl->hdcp_feature_on && hdmi_ctrl->present_hdcp) {
			/* Set AV Mute before starting authentication */
			rc = hdmi_tx_config_avmute(hdmi_ctrl, 1);
			if (rc)
				DEV_ERR("%s: Failed to set av mute. rc=%d\n",
					__func__, rc);

			DEV_DBG("%s: Starting HDCP authentication\n", __func__);
			rc = hdmi_hdcp_authenticate(
				hdmi_ctrl->feature_data[HDMI_TX_FEAT_HDCP]);
			if (rc)
				DEV_ERR("%s: hdcp auth failed. rc=%d\n",
					__func__, rc);
		}
#endif
		hdmi_ctrl->timing_gen_on = true;
		break;

	case MDSS_EVENT_SUSPEND:
		if (!hdmi_ctrl->panel_power_on) {
			if (hdmi_ctrl->hpd_feature_on)
				hdmi_tx_hpd_off(hdmi_ctrl);

			hdmi_ctrl->panel_suspend = false;
		} else {
			hdmi_ctrl->hpd_off_pending = true;
			hdmi_ctrl->panel_suspend = true;
		}
		break;

	case MDSS_EVENT_BLANK:
		if (hdmi_ctrl->panel_power_on) {
			rc = hdmi_tx_power_off(panel_data);
			if (rc)
				DEV_ERR("%s: hdmi_tx_power_off failed.rc=%d\n",
					__func__, rc);

		} else {
			DEV_DBG("%s: hdmi is already powered off\n", __func__);
		}
		break;

	case MDSS_EVENT_PANEL_OFF:
#if defined (CONFIG_VIDEO_MHL_V2) || defined (CONFIG_VIDEO_MHL_SII8246)
		/* During HPD low seqeunce, sometimes HDMI power off work is stucked
		 * because of function sync problem.
		 * If power down is already underway, wait for it to finish.
		 */
		flush_work_sync(&hdmi_ctrl->power_off_work);
#endif
		hdmi_ctrl->timing_gen_on = false;
		break;

	case MDSS_EVENT_CLOSE:
		if (hdmi_ctrl->hpd_feature_on)
			hdmi_tx_hpd_polarity_setup(hdmi_ctrl,
				HPD_CONNECT_POLARITY);
#if defined (CONFIG_VIDEO_MHL_V2) || defined (CONFIG_VIDEO_MHL_SII8246)
		hdmi_tx_hpd_off(hdmi_ctrl);
#endif
		break;
	}

	return rc;
} /* hdmi_tx_panel_event_handler */

static int hdmi_tx_register_panel(struct hdmi_tx_ctrl *hdmi_ctrl)
{
	int rc = 0;

	if (!hdmi_ctrl) {
		DEV_ERR("%s: invalid input\n", __func__);
		return -EINVAL;
	}

	hdmi_ctrl->panel_data.event_handler = hdmi_tx_panel_event_handler;

	hdmi_ctrl->video_resolution = DEFAULT_VIDEO_RESOLUTION;
	rc = hdmi_tx_init_panel_info(hdmi_ctrl->video_resolution,
		&hdmi_ctrl->panel_data.panel_info);
	if (rc) {
		DEV_ERR("%s: hdmi_init_panel_info failed\n", __func__);
		return rc;
	}

	rc = mdss_register_panel(hdmi_ctrl->pdev, &hdmi_ctrl->panel_data);
	if (rc) {
		DEV_ERR("%s: FAILED: to register HDMI panel\n", __func__);
		return rc;
	}

	rc = mdss_register_irq(&hdmi_tx_hw);
	if (rc)
		DEV_ERR("%s: mdss_register_irq failed.\n", __func__);

	return rc;
} /* hdmi_tx_register_panel */

static void hdmi_tx_deinit_resource(struct hdmi_tx_ctrl *hdmi_ctrl)
{
	int i;

	if (!hdmi_ctrl) {
		DEV_ERR("%s: invalid input\n", __func__);
		return;
	}

	/* VREG & CLK */
	for (i = HDMI_TX_MAX_PM - 1; i >= 0; i--) {
		if (hdmi_tx_config_power(hdmi_ctrl, i, 0))
			DEV_ERR("%s: '%s' power deconfig fail\n",
				__func__, hdmi_tx_pm_name(i));
	}

	/* IO */
	for (i = HDMI_TX_MAX_IO - 1; i >= 0; i--)
		msm_dss_iounmap(&hdmi_ctrl->pdata.io[i]);
} /* hdmi_tx_deinit_resource */

static int hdmi_tx_init_resource(struct hdmi_tx_ctrl *hdmi_ctrl)
{
	int i, rc = 0;
	struct hdmi_tx_platform_data *pdata = NULL;

	if (!hdmi_ctrl) {
		DEV_ERR("%s: invalid input\n", __func__);
		return -EINVAL;
	}

	pdata = &hdmi_ctrl->pdata;

	/* IO */
	for (i = 0; i < HDMI_TX_MAX_IO; i++) {
		rc = msm_dss_ioremap_byname(hdmi_ctrl->pdev, &pdata->io[i],
			hdmi_tx_io_name(i));
		if (rc) {
			DEV_ERR("%s: '%s' remap failed\n", __func__,
				hdmi_tx_io_name(i));
			goto error;
		}
		DEV_INFO("%s: '%s': start = 0x%x, len=0x%x\n", __func__,
			hdmi_tx_io_name(i), (u32)pdata->io[i].base,
			pdata->io[i].len);
	}

	/* VREG & CLK */
	for (i = 0; i < HDMI_TX_MAX_PM; i++) {
		rc = hdmi_tx_config_power(hdmi_ctrl, i, 1);
		if (rc) {
			DEV_ERR("%s: '%s' power config failed.rc=%d\n",
				__func__, hdmi_tx_pm_name(i), rc);
			goto error;
		}
	}

	return rc;

error:
	hdmi_tx_deinit_resource(hdmi_ctrl);
	return rc;
} /* hdmi_tx_init_resource */

static void hdmi_tx_put_dt_clk_data(struct device *dev,
	struct dss_module_power *module_power)
{
	if (!module_power) {
		DEV_ERR("%s: invalid input\n", __func__);
		return;
	}

	if (module_power->clk_config) {
		devm_kfree(dev, module_power->clk_config);
		module_power->clk_config = NULL;
	}
	module_power->num_clk = 0;
} /* hdmi_tx_put_dt_clk_data */

/* todo: once clk are moved to device tree then change this implementation */
static int hdmi_tx_get_dt_clk_data(struct device *dev,
	struct dss_module_power *mp, u32 module_type)
{
	int rc = 0;

	if (!dev || !mp) {
		DEV_ERR("%s: invalid input\n", __func__);
		rc = -EINVAL;
		goto error;
	}

	DEV_DBG("%s: module: '%s'\n", __func__, hdmi_tx_pm_name(module_type));

	switch (module_type) {
	case HDMI_TX_HPD_PM:
		mp->num_clk = 3;
		mp->clk_config = devm_kzalloc(dev, sizeof(struct dss_clk) *
			mp->num_clk, GFP_KERNEL);
		if (!mp->clk_config) {
			DEV_ERR("%s: can't alloc '%s' clk mem\n", __func__,
				hdmi_tx_pm_name(module_type));
			goto error;
		}

		snprintf(mp->clk_config[0].clk_name, 32, "%s", "iface_clk");
		mp->clk_config[0].type = DSS_CLK_AHB;
		mp->clk_config[0].rate = 0;

		snprintf(mp->clk_config[1].clk_name, 32, "%s", "core_clk");
		mp->clk_config[1].type = DSS_CLK_OTHER;
		mp->clk_config[1].rate = 19200000;

		/*
		 * This clock is required to clock MDSS interrupt registers
		 * when HDMI is the only block turned on within MDSS. Since
		 * rate for this clock is controlled by MDP driver, treat this
		 * similar to AHB clock and do not set rate for it.
		 */
		snprintf(mp->clk_config[2].clk_name, 32, "%s", "mdp_core_clk");
		mp->clk_config[2].type = DSS_CLK_AHB;
		mp->clk_config[2].rate = 0;
		break;

	case HDMI_TX_CORE_PM:
		mp->num_clk = 2;
		mp->clk_config = devm_kzalloc(dev, sizeof(struct dss_clk) *
			mp->num_clk, GFP_KERNEL);
		if (!mp->clk_config) {
			DEV_ERR("%s: can't alloc '%s' clk mem\n", __func__,
				hdmi_tx_pm_name(module_type));
			goto error;
		}

		snprintf(mp->clk_config[0].clk_name, 32, "%s", "extp_clk");
		mp->clk_config[0].type = DSS_CLK_PCLK;
		/* This rate will be overwritten when core is powered on */
		mp->clk_config[0].rate = 148500000;

		snprintf(mp->clk_config[1].clk_name, 32, "%s", "alt_iface_clk");
		mp->clk_config[1].type = DSS_CLK_AHB;
		mp->clk_config[1].rate = 0;
		break;

	case HDMI_TX_DDC_PM:
	case HDMI_TX_CEC_PM:
		mp->num_clk = 0;
		DEV_DBG("%s: no clk\n", __func__);
		break;

	default:
		DEV_ERR("%s: invalid module type=%d\n", __func__,
			module_type);
		return -EINVAL;
	}

	return rc;

error:
	if (mp->clk_config) {
		devm_kfree(dev, mp->clk_config);
		mp->clk_config = NULL;
	}
	mp->num_clk = 0;

	return rc;
} /* hdmi_tx_get_dt_clk_data */

static void hdmi_tx_put_dt_vreg_data(struct device *dev,
	struct dss_module_power *module_power)
{
	if (!module_power) {
		DEV_ERR("%s: invalid input\n", __func__);
		return;
	}

	if (module_power->vreg_config) {
		devm_kfree(dev, module_power->vreg_config);
		module_power->vreg_config = NULL;
	}
	module_power->num_vreg = 0;
} /* hdmi_tx_put_dt_vreg_data */

static int hdmi_tx_get_dt_vreg_data(struct device *dev,
	struct dss_module_power *mp, u32 module_type)
{
	int i, j, rc = 0;
	int dt_vreg_total = 0, mod_vreg_total = 0;
	u32 ndx_mask = 0;
	u32 *val_array = NULL;
	const char *mod_name = NULL;
	struct device_node *of_node = NULL;
	char prop_name[32];

	if (!dev || !mp) {
		DEV_ERR("%s: invalid input\n", __func__);
		rc = -EINVAL;
		goto error;
	}

	switch (module_type) {
	case HDMI_TX_HPD_PM:
		mod_name = "hpd";
		break;
	case HDMI_TX_DDC_PM:
		mod_name = "ddc";
		break;
	case HDMI_TX_CORE_PM:
		mod_name = "core";
		break;
	case HDMI_TX_CEC_PM:
		mod_name = "cec";
		break;
	default:
		DEV_ERR("%s: invalid module type=%d\n", __func__,
			module_type);
		return -EINVAL;
	}

	DEV_DBG("%s: module: '%s'\n", __func__, hdmi_tx_pm_name(module_type));

	of_node = dev->of_node;

	memset(prop_name, 0, sizeof(prop_name));
	snprintf(prop_name, 32, "%s-%s", COMPATIBLE_NAME, "supply-names");
	dt_vreg_total = of_property_count_strings(of_node, prop_name);
	if (dt_vreg_total < 0) {
		DEV_ERR("%s: vreg not found. rc=%d\n", __func__,
			dt_vreg_total);
		rc = dt_vreg_total;
		goto error;
	}

	/* count how many vreg for particular hdmi module */
	for (i = 0; i < dt_vreg_total; i++) {
		const char *st = NULL;
		memset(prop_name, 0, sizeof(prop_name));
		snprintf(prop_name, 32, "%s-%s", COMPATIBLE_NAME,
			"supply-names");
		rc = of_property_read_string_index(of_node,
			prop_name, i, &st);
		if (rc) {
			DEV_ERR("%s: error reading name. i=%d, rc=%d\n",
				__func__, i, rc);
			goto error;
		}

		if (strnstr(st, mod_name, strlen(st))) {
			ndx_mask |= BIT(i);
			mod_vreg_total++;
		}
	}

	if (mod_vreg_total > 0) {
		mp->num_vreg = mod_vreg_total;
		mp->vreg_config = devm_kzalloc(dev, sizeof(struct dss_vreg) *
			mod_vreg_total, GFP_KERNEL);
		if (!mp->vreg_config) {
			DEV_ERR("%s: can't alloc '%s' vreg mem\n", __func__,
				hdmi_tx_pm_name(module_type));
			goto error;
		}
	} else {
		DEV_DBG("%s: no vreg\n", __func__);
		return 0;
	}

	val_array = devm_kzalloc(dev, sizeof(u32) * dt_vreg_total, GFP_KERNEL);
	if (!val_array) {
		DEV_ERR("%s: can't allocate vreg scratch mem\n", __func__);
		rc = -ENOMEM;
		goto error;
	}

	for (i = 0, j = 0; (i < dt_vreg_total) && (j < mod_vreg_total); i++) {
		const char *st = NULL;

		if (!(ndx_mask & BIT(0))) {
			ndx_mask >>= 1;
			continue;
		}

		/* vreg-name */
		memset(prop_name, 0, sizeof(prop_name));
		snprintf(prop_name, 32, "%s-%s", COMPATIBLE_NAME,
			"supply-names");
		rc = of_property_read_string_index(of_node,
			prop_name, i, &st);
		if (rc) {
			DEV_ERR("%s: error reading name. i=%d, rc=%d\n",
				__func__, i, rc);
			goto error;
		}
		snprintf(mp->vreg_config[j].vreg_name, 32, "%s", st);

		/* vreg-min-voltage */
		memset(prop_name, 0, sizeof(prop_name));
		snprintf(prop_name, 32, "%s-%s", COMPATIBLE_NAME,
			"min-voltage-level");
		memset(val_array, 0, sizeof(u32) * dt_vreg_total);
		rc = of_property_read_u32_array(of_node,
			prop_name, val_array,
			dt_vreg_total);
		if (rc) {
			DEV_ERR("%s: error read '%s' min volt. rc=%d\n",
				__func__, hdmi_tx_pm_name(module_type), rc);
			goto error;
		}
		mp->vreg_config[j].min_voltage = val_array[i];

		/* vreg-max-voltage */
		memset(prop_name, 0, sizeof(prop_name));
		snprintf(prop_name, 32, "%s-%s", COMPATIBLE_NAME,
			"max-voltage-level");
		memset(val_array, 0, sizeof(u32) * dt_vreg_total);
		rc = of_property_read_u32_array(of_node,
			prop_name, val_array,
			dt_vreg_total);
		if (rc) {
			DEV_ERR("%s: error read '%s' max volt. rc=%d\n",
				__func__, hdmi_tx_pm_name(module_type), rc);
			goto error;
		}
		mp->vreg_config[j].max_voltage = val_array[i];

		/* vreg-op-mode */
		memset(prop_name, 0, sizeof(prop_name));
		snprintf(prop_name, 32, "%s-%s", COMPATIBLE_NAME,
			"peak-current");
		memset(val_array, 0, sizeof(u32) * dt_vreg_total);
		rc = of_property_read_u32_array(of_node,
			prop_name, val_array,
			dt_vreg_total);
		if (rc) {
			DEV_ERR("%s: error read '%s' peak current. rc=%d\n",
				__func__, hdmi_tx_pm_name(module_type), rc);
			goto error;
		}
		mp->vreg_config[j].enable_load = val_array[i];

		DEV_DBG("%s: %s min=%d, max=%d, pc=%d\n", __func__,
			mp->vreg_config[j].vreg_name,
			mp->vreg_config[j].min_voltage,
			mp->vreg_config[j].max_voltage,
			mp->vreg_config[j].enable_load);

		ndx_mask >>= 1;
		j++;
	}

	devm_kfree(dev, val_array);

	return rc;

error:
	if (mp->vreg_config) {
		devm_kfree(dev, mp->vreg_config);
		mp->vreg_config = NULL;
	}
	mp->num_vreg = 0;

	if (val_array)
		devm_kfree(dev, val_array);
	return rc;
} /* hdmi_tx_get_dt_vreg_data */

static void hdmi_tx_put_dt_gpio_data(struct device *dev,
	struct dss_module_power *module_power)
{
	if (!module_power) {
		DEV_ERR("%s: invalid input\n", __func__);
		return;
	}

	if (module_power->gpio_config) {
		devm_kfree(dev, module_power->gpio_config);
		module_power->gpio_config = NULL;
	}
	module_power->num_gpio = 0;
} /* hdmi_tx_put_dt_gpio_data */

static int hdmi_tx_get_dt_gpio_data(struct device *dev,
	struct dss_module_power *mp, u32 module_type)
{
	int i, j;
	int mp_gpio_cnt = 0, gpio_list_size = 0;
	struct dss_gpio *gpio_list = NULL;
	struct device_node *of_node = NULL;

	DEV_DBG("%s: module: '%s'\n", __func__, hdmi_tx_pm_name(module_type));

	if (!dev || !mp) {
		DEV_ERR("%s: invalid input\n", __func__);
		return -EINVAL;
	}

	of_node = dev->of_node;

	switch (module_type) {
	case HDMI_TX_HPD_PM:
		gpio_list_size = ARRAY_SIZE(hpd_gpio_config);
		gpio_list = hpd_gpio_config;
		break;
	case HDMI_TX_DDC_PM:
		gpio_list_size = ARRAY_SIZE(ddc_gpio_config);
		gpio_list = ddc_gpio_config;
		break;
	case HDMI_TX_CORE_PM:
		gpio_list_size = ARRAY_SIZE(core_gpio_config);
		gpio_list = core_gpio_config;
		break;
	case HDMI_TX_CEC_PM:
		gpio_list_size = ARRAY_SIZE(cec_gpio_config);
		gpio_list = cec_gpio_config;
		break;
	default:
		DEV_ERR("%s: invalid module type=%d\n", __func__,
			module_type);
		return -EINVAL;
	}

	for (i = 0; i < gpio_list_size; i++)
		if (of_find_property(of_node, gpio_list[i].gpio_name, NULL))
			mp_gpio_cnt++;

	if (!mp_gpio_cnt) {
		DEV_DBG("%s: no gpio\n", __func__);
		return 0;
	}

	DEV_DBG("%s: mp_gpio_cnt = %d\n", __func__, mp_gpio_cnt);
	mp->num_gpio = mp_gpio_cnt;

	mp->gpio_config = devm_kzalloc(dev, sizeof(struct dss_gpio) *
		mp_gpio_cnt, GFP_KERNEL);
	if (!mp->gpio_config) {
		DEV_ERR("%s: can't alloc '%s' gpio mem\n", __func__,
			hdmi_tx_pm_name(module_type));

		mp->num_gpio = 0;
		return -ENOMEM;
	}

	for (i = 0, j = 0; i < gpio_list_size; i++) {
		int gpio = of_get_named_gpio(of_node,
			gpio_list[i].gpio_name, 0);
		if (gpio < 0) {
			DEV_DBG("%s: no gpio named %s\n", __func__,
				gpio_list[i].gpio_name);
			continue;
		}
		memcpy(&mp->gpio_config[j], &gpio_list[i],
			sizeof(struct dss_gpio));

		mp->gpio_config[j].gpio = (unsigned)gpio;

		DEV_DBG("%s: gpio num=%d, name=%s, value=%d\n",
			__func__, mp->gpio_config[j].gpio,
			mp->gpio_config[j].gpio_name,
			mp->gpio_config[j].value);
		j++;
	}

	return 0;
} /* hdmi_tx_get_dt_gpio_data */

static void hdmi_tx_put_dt_data(struct device *dev,
	struct hdmi_tx_platform_data *pdata)
{
	int i;
	if (!dev || !pdata) {
		DEV_ERR("%s: invalid input\n", __func__);
		return;
	}

	for (i = HDMI_TX_MAX_PM - 1; i >= 0; i--)
		hdmi_tx_put_dt_clk_data(dev, &pdata->power_data[i]);

	for (i = HDMI_TX_MAX_PM - 1; i >= 0; i--)
		hdmi_tx_put_dt_vreg_data(dev, &pdata->power_data[i]);

	for (i = HDMI_TX_MAX_PM - 1; i >= 0; i--)
		hdmi_tx_put_dt_gpio_data(dev, &pdata->power_data[i]);
} /* hdmi_tx_put_dt_data */

static int hdmi_tx_get_dt_data(struct platform_device *pdev,
	struct hdmi_tx_platform_data *pdata)
{
	int i, rc = 0;
	struct device_node *of_node = NULL;
#if defined (CONFIG_VIDEO_MHL_V2)
	struct device_node *sec_mhl_node = NULL;
#endif

	if (!pdev || !pdata) {
		DEV_ERR("%s: invalid input\n", __func__);
		return -EINVAL;
	}

	of_node = pdev->dev.of_node;

	rc = of_property_read_u32(of_node, "cell-index", &pdev->id);
	if (rc) {
		DEV_ERR("%s: dev id from dt not found.rc=%d\n",
			__func__, rc);
		goto error;
	}
	DEV_DBG("%s: id=%d\n", __func__, pdev->id);

	/* GPIO */
	for (i = 0; i < HDMI_TX_MAX_PM; i++) {
		rc = hdmi_tx_get_dt_gpio_data(&pdev->dev,
			&pdata->power_data[i], i);
		if (rc) {
			DEV_ERR("%s: '%s' get_dt_gpio_data failed.rc=%d\n",
				__func__, hdmi_tx_pm_name(i), rc);
			goto error;
		}
	}

	/* VREG */
	for (i = 0; i < HDMI_TX_MAX_PM; i++) {
		rc = hdmi_tx_get_dt_vreg_data(&pdev->dev,
			&pdata->power_data[i], i);
		if (rc) {
			DEV_ERR("%s: '%s' get_dt_vreg_data failed.rc=%d\n",
				__func__, hdmi_tx_pm_name(i), rc);
			goto error;
		}
	}

	/* CLK */
	for (i = 0; i < HDMI_TX_MAX_PM; i++) {
		rc = hdmi_tx_get_dt_clk_data(&pdev->dev,
			&pdata->power_data[i], i);
		if (rc) {
			DEV_ERR("%s: '%s' get_dt_clk_data failed.rc=%d\n",
				__func__, hdmi_tx_pm_name(i), rc);
			goto error;
		}
	}

	if (of_find_property(pdev->dev.of_node, "qcom,primary_panel", NULL)) {
		u32 tmp;
		of_property_read_u32(pdev->dev.of_node, "qcom,primary_panel",
			&tmp);
		pdata->primary = tmp ? true : false;
	}

#if defined (CONFIG_VIDEO_MHL_V2)
	sec_mhl_node = of_parse_phandle(of_node, "mhl,sec-mhl-map", 0);
	if (!sec_mhl_node)
		pr_err("%s: can't find the device by node\n", __func__);
	else {
		pdata->drm_workaround = of_property_read_bool(sec_mhl_node,
				"sii8240,drm_workaround");
		DEV_INFO("%s : drm_orkaround = %s\n", __func__,
				pdata->drm_workaround ? "true": "false");
	}
#endif
	return rc;

error:
	hdmi_tx_put_dt_data(&pdev->dev, pdata);
	return rc;
} /* hdmi_tx_get_dt_data */

static int __devinit hdmi_tx_probe(struct platform_device *pdev)
{
	int rc = 0;
	struct device_node *of_node = pdev->dev.of_node;
	struct hdmi_tx_ctrl *hdmi_ctrl = NULL;

	if (!of_node) {
		DEV_ERR("%s: FAILED: of_node not found\n", __func__);
		rc = -ENODEV;
		return rc;
	}

	hdmi_ctrl = devm_kzalloc(&pdev->dev, sizeof(*hdmi_ctrl), GFP_KERNEL);
	if (!hdmi_ctrl) {
		DEV_ERR("%s: FAILED: cannot alloc hdmi tx ctrl\n", __func__);
		rc = -ENOMEM;
		goto failed_no_mem;
	}

	platform_set_drvdata(pdev, hdmi_ctrl);
	hdmi_ctrl->pdev = pdev;

	rc = hdmi_tx_get_dt_data(pdev, &hdmi_ctrl->pdata);
	if (rc) {
		DEV_ERR("%s: FAILED: parsing device tree data. rc=%d\n",
			__func__, rc);
		goto failed_dt_data;
	}

	rc = hdmi_tx_init_resource(hdmi_ctrl);
	if (rc) {
		DEV_ERR("%s: FAILED: resource init. rc=%d\n",
			__func__, rc);
		goto failed_res_init;
	}

	rc = hdmi_tx_dev_init(hdmi_ctrl);
	if (rc) {
		DEV_ERR("%s: FAILED: hdmi_tx_dev_init. rc=%d\n", __func__, rc);
		goto failed_dev_init;
	}

	rc = hdmi_tx_register_panel(hdmi_ctrl);
	if (rc) {
		DEV_ERR("%s: FAILED: register_panel. rc=%d\n", __func__, rc);
		goto failed_reg_panel;
	}

	rc = of_platform_populate(of_node, NULL, NULL, &pdev->dev);
	if (rc) {
		DEV_ERR("%s: Failed to add child devices. rc=%d\n",
			__func__, rc);
		goto failed_reg_panel;
	} else {
		DEV_DBG("%s: Add child devices.\n", __func__);
	}

	if (mdss_debug_register_base("hdmi",
			hdmi_ctrl->pdata.io[HDMI_TX_CORE_IO].base,
			hdmi_ctrl->pdata.io[HDMI_TX_CORE_IO].len))
		DEV_WARN("%s: hdmi_tx debugfs register failed\n", __func__);
#if defined (CONFIG_VIDEO_MHL_V2) || defined (CONFIG_VIDEO_MHL_SII8246)
	hdmi_ctrl_ext = hdmi_ctrl;
#endif

#ifndef CONFIG_VIDEO_MHL_V2
	hdcp_feature_on = true;
#else
	/* SEC : Disable QCT HDCP */
	hdcp_feature_on = false;
#endif
	return rc;

failed_reg_panel:
	hdmi_tx_dev_deinit(hdmi_ctrl);
failed_dev_init:
	hdmi_tx_deinit_resource(hdmi_ctrl);
failed_res_init:
	hdmi_tx_put_dt_data(&pdev->dev, &hdmi_ctrl->pdata);
failed_dt_data:
	devm_kfree(&pdev->dev, hdmi_ctrl);
failed_no_mem:
	return rc;
} /* hdmi_tx_probe */

static int __devexit hdmi_tx_remove(struct platform_device *pdev)
{
	struct hdmi_tx_ctrl *hdmi_ctrl = platform_get_drvdata(pdev);
	if (!hdmi_ctrl) {
		DEV_ERR("%s: no driver data\n", __func__);
		return -ENODEV;
	}

	hdmi_tx_sysfs_remove(hdmi_ctrl);
	hdmi_tx_dev_deinit(hdmi_ctrl);
	hdmi_tx_deinit_resource(hdmi_ctrl);
	hdmi_tx_put_dt_data(&pdev->dev, &hdmi_ctrl->pdata);
	devm_kfree(&hdmi_ctrl->pdev->dev, hdmi_ctrl);

	return 0;
} /* hdmi_tx_remove */

static const struct of_device_id hdmi_tx_dt_match[] = {
	{.compatible = COMPATIBLE_NAME,},
};
MODULE_DEVICE_TABLE(of, hdmi_tx_dt_match);

static struct platform_driver this_driver = {
	.probe = hdmi_tx_probe,
	.remove = hdmi_tx_remove,
	.driver = {
		.name = DRV_NAME,
		.of_match_table = hdmi_tx_dt_match,
	},
};

static int __init hdmi_tx_drv_init(void)
{
	int rc;

	rc = platform_driver_register(&this_driver);
	if (rc)
		DEV_ERR("%s: FAILED: rc=%d\n", __func__, rc);

	return rc;
} /* hdmi_tx_drv_init */

static void __exit hdmi_tx_drv_exit(void)
{
	platform_driver_unregister(&this_driver);
} /* hdmi_tx_drv_exit */

static int set_hdcp_feature_on(const char *val, const struct kernel_param *kp)
{
	int rc = 0;

	rc = param_set_bool(val, kp);
	if (!rc)
		pr_debug("%s: HDCP feature = %d\n", __func__, hdcp_feature_on);

	return rc;
}

static struct kernel_param_ops hdcp_feature_on_param_ops = {
	.set = set_hdcp_feature_on,
	.get = param_get_bool,
};

module_param_cb(hdcp, &hdcp_feature_on_param_ops, &hdcp_feature_on,
	S_IRUGO | S_IWUSR);
MODULE_PARM_DESC(hdcp, "Enable or Disable HDCP");

module_init(hdmi_tx_drv_init);
module_exit(hdmi_tx_drv_exit);

MODULE_LICENSE("GPL v2");
MODULE_VERSION("0.3");
MODULE_DESCRIPTION("HDMI MSM TX driver");<|MERGE_RESOLUTION|>--- conflicted
+++ resolved
@@ -2509,16 +2509,7 @@
 
 	hdmi_tx_powerdown_phy(hdmi_ctrl);
 
-<<<<<<< HEAD
-	/*
-	 * this is needed to avoid pll lock failure due to
-	 * clk framework's rate caching.
-	 */
-	hdmi_ctrl->pdata.power_data[HDMI_TX_CORE_PM].clk_config[0].rate = 0;
-
 #ifdef MHL_CEC_SUPPORT
-=======
->>>>>>> 22d99072
 	hdmi_cec_deconfig(hdmi_ctrl->feature_data[HDMI_TX_FEAT_CEC]);
 #endif
 	hdmi_tx_core_off(hdmi_ctrl);
