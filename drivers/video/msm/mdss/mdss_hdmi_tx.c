--- conflicted
+++ resolved
@@ -121,11 +121,8 @@
 static inline void hdmi_tx_set_audio_switch_node(struct hdmi_tx_ctrl *hdmi_ctrl,
 	int val, bool force);
 static int hdmi_tx_audio_setup(struct hdmi_tx_ctrl *hdmi_ctrl);
-<<<<<<< HEAD
 static void hdmi_tx_audio_off(struct hdmi_tx_ctrl *hdmi_ctrl);
-=======
 static void hdmi_tx_en_encryption(struct hdmi_tx_ctrl *hdmi_ctrl, u32 on);
->>>>>>> b9116eaf
 
 struct mdss_hw hdmi_tx_hw = {
 	.hw_ndx = MDSS_HW_HDMI,
@@ -2715,16 +2712,13 @@
 	mutex_lock(&hdmi_ctrl->mutex);
 	hdmi_ctrl->panel_power_on = true;
 	mutex_unlock(&hdmi_ctrl->mutex);
-<<<<<<< HEAD
 #ifdef MHL_CEC_SUPPORT
-=======
 
 	if (hdmi_ctrl->pdata.primary) {
 		if (hdmi_tx_enable_power(hdmi_ctrl, HDMI_TX_DDC_PM, true))
 			DEV_ERR("%s: Failed to enable ddc power\n", __func__);
 	}
 
->>>>>>> b9116eaf
 	hdmi_cec_config(hdmi_ctrl->feature_data[HDMI_TX_FEAT_CEC]);
 #endif
 	if (hdmi_ctrl->hpd_state) {
