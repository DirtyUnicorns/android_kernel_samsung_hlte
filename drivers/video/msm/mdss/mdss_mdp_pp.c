/*
 * Copyright (c) 2012-2013, The Linux Foundation. All rights reserved.
 *
 * This program is free software; you can redistribute it and/or modify
 * it under the terms of the GNU General Public License version 2 and
 * only version 2 as published by the Free Software Foundation.
 *
 * This program is distributed in the hope that it will be useful,
 * but WITHOUT ANY WARRANTY; without even the implied warranty of
 * MERCHANTABILITY or FITNESS FOR A PARTICULAR PURPOSE.  See the
 * GNU General Public License for more details.
 *
 */

#define pr_fmt(fmt)	"%s: " fmt, __func__

#include "mdss_fb.h"
#include "mdss_mdp.h"
#include <linux/uaccess.h>
#include <linux/spinlock.h>
#include <linux/delay.h>
#include <mach/msm_bus.h>
#include <mach/msm_bus_board.h>
#ifdef CONFIG_FB_MSM_CAMERA_CSC
struct mdp_csc_cfg mdp_csc_convert_wideband = {
	0,
	{
		0x0200, 0x0000, 0x02CD,
		0x0200, 0xFF4F, 0xFE91,
		0x0200, 0x038B, 0x0000,
	},
	{ 0x0, 0xFF80, 0xFF80,},
	{ 0x0, 0x0, 0x0,},
	{ 0x0, 0xFF, 0x0, 0xFF, 0x0, 0xFF,},
	{ 0x0, 0xFF, 0x0, 0xFF, 0x0, 0xFF,},
};
#endif

struct mdp_csc_cfg mdp_csc_convert[MDSS_MDP_MAX_CSC] = {
	[MDSS_MDP_CSC_RGB2RGB] = {
		0,
		{
			0x0200, 0x0000, 0x0000,
			0x0000, 0x0200, 0x0000,
			0x0000, 0x0000, 0x0200,
		},
		{ 0x0, 0x0, 0x0,},
		{ 0x0, 0x0, 0x0,},
		{ 0x0, 0xff, 0x0, 0xff, 0x0, 0xff,},
		{ 0x0, 0xff, 0x0, 0xff, 0x0, 0xff,},
	},
	[MDSS_MDP_CSC_YUV2RGB] = {
		0,
		{
			0x0254, 0x0000, 0x0331,
			0x0254, 0xff37, 0xfe60,
			0x0254, 0x0409, 0x0000,
		},
		{ 0xfff0, 0xff80, 0xff80,},
		{ 0x0, 0x0, 0x0,},
		{ 0x0, 0xff, 0x0, 0xff, 0x0, 0xff,},
		{ 0x0, 0xff, 0x0, 0xff, 0x0, 0xff,},
	},
	[MDSS_MDP_CSC_RGB2YUV] = {
		0,
		{
			0x0083, 0x0102, 0x0032,
			0x1fb5, 0x1f6c, 0x00e1,
			0x00e1, 0x1f45, 0x1fdc
		},
		{ 0x0, 0x0, 0x0,},
		{ 0x0010, 0x0080, 0x0080,},
		{ 0x0, 0xff, 0x0, 0xff, 0x0, 0xff,},
		{ 0x0010, 0x00eb, 0x0010, 0x00f0, 0x0010, 0x00f0,},
	},
	[MDSS_MDP_CSC_YUV2YUV] = {
		0,
		{
			0x0200, 0x0000, 0x0000,
			0x0000, 0x0200, 0x0000,
			0x0000, 0x0000, 0x0200,
		},
		{ 0x0, 0x0, 0x0,},
		{ 0x0, 0x0, 0x0,},
		{ 0x0, 0xff, 0x0, 0xff, 0x0, 0xff,},
		{ 0x0, 0xff, 0x0, 0xff, 0x0, 0xff,},
	},
};

#if defined(CONFIG_MDNIE_TFT_MSM8X26)
struct mdp_pcc_cfg_data pcc_reverse = {
	.block = MDP_LOGICAL_BLOCK_DISP_0,
	.ops = MDP_PP_OPS_WRITE | MDP_PP_OPS_ENABLE,
	.r = { 0x00007ff8, 0xffff8000, 0x00000000, 0x00000000, 0x00000000, 0x00000000,
			0x00000000, 0x00000000, 0x00000000, 0x00000000, 0x00000000, 0x00000000},
	.g = { 0x00007ff8, 0x00000000, 0xffff8000, 0x00000000, 0x00000000, 0x00000000,
			0x00000000, 0x00000000, 0x00000000, 0x00000000, 0x00000000, 0x00000000},
	.b = { 0x00007ff8, 0x00000000, 0x00000000, 0xffff8000, 0x00000000, 0x00000000,
			0x00000000, 0x00000000, 0x00000000, 0x00000000, 0x00000000, 0x00000000},
};

struct mdp_pcc_cfg_data pcc_normal = {
	.block = MDP_LOGICAL_BLOCK_DISP_0,
	.ops = MDP_PP_OPS_WRITE | MDP_PP_OPS_DISABLE,
	.r = { 0x00000000, 0x00008000, 0x00000000, 0x00000000, 0x00000000, 0x00000000,
			0x00000000, 0x00000000, 0x00000000, 0x00000000, 0x00000000, 0x00000000},
	.g = { 0x00000000, 0x00000000, 0x00008000, 0x00000000, 0x00000000, 0x00000000,
			0x00000000, 0x00000000, 0x00000000, 0x00000000, 0x00000000, 0x00000000},
	.b = { 0x00000000, 0x00000000, 0x00000000, 0x00008000, 0x00000000, 0x00000000,
			0x00000000, 0x00000000, 0x00000000, 0x00000000, 0x00000000, 0x00000000},
};
#endif

#define CSC_MV_OFF	0x0
#define CSC_BV_OFF	0x2C
#define CSC_LV_OFF	0x14
#define CSC_POST_OFF	0xC

#define MDSS_BLOCK_DISP_NUM	(MDP_BLOCK_MAX - MDP_LOGICAL_BLOCK_DISP_0)

#define HIST_WAIT_TIMEOUT(frame) ((75 * HZ * (frame)) / 1000)
/* hist collect state */
enum {
	HIST_UNKNOWN,
	HIST_IDLE,
	HIST_RESET,
	HIST_START,
	HIST_READY,
};

static u32 dither_matrix[16] = {
	15, 7, 13, 5, 3, 11, 1, 9, 12, 4, 14, 6, 0, 8, 2, 10};
static u32 dither_depth_map[9] = {
	0, 0, 0, 0, 0, 1, 2, 3, 3};

static u32 igc_limited[IGC_LUT_ENTRIES] = {
	16777472, 17826064, 18874656, 19923248,
	19923248, 20971840, 22020432, 23069024,
	24117616, 25166208, 26214800, 26214800,
	27263392, 28311984, 29360576, 30409168,
	31457760, 32506352, 32506352, 33554944,
	34603536, 35652128, 36700720, 37749312,
	38797904, 38797904, 39846496, 40895088,
	41943680, 42992272, 44040864, 45089456,
	45089456, 46138048, 47186640, 48235232,
	49283824, 50332416, 51381008, 51381008,
	52429600, 53478192, 54526784, 55575376,
	56623968, 57672560, 58721152, 58721152,
	59769744, 60818336, 61866928, 62915520,
	63964112, 65012704, 65012704, 66061296,
	67109888, 68158480, 69207072, 70255664,
	71304256, 71304256, 72352848, 73401440,
	74450032, 75498624, 76547216, 77595808,
	77595808, 78644400, 79692992, 80741584,
	81790176, 82838768, 83887360, 83887360,
	84935952, 85984544, 87033136, 88081728,
	89130320, 90178912, 90178912, 91227504,
	92276096, 93324688, 94373280, 95421872,
	96470464, 96470464, 97519056, 98567648,
	99616240, 100664832, 101713424, 102762016,
	102762016, 103810608, 104859200, 105907792,
	106956384, 108004976, 109053568, 109053568,
	110102160, 111150752, 112199344, 113247936,
	114296528, 115345120, 115345120, 116393712,
	117442304, 118490896, 119539488, 120588080,
	121636672, 121636672, 122685264, 123733856,
	124782448, 125831040, 126879632, 127928224,
	127928224, 128976816, 130025408, 131074000,
	132122592, 133171184, 134219776, 135268368,
	135268368, 136316960, 137365552, 138414144,
	139462736, 140511328, 141559920, 141559920,
	142608512, 143657104, 144705696, 145754288,
	146802880, 147851472, 147851472, 148900064,
	149948656, 150997248, 152045840, 153094432,
	154143024, 154143024, 155191616, 156240208,
	157288800, 158337392, 159385984, 160434576,
	160434576, 161483168, 162531760, 163580352,
	164628944, 165677536, 166726128, 166726128,
	167774720, 168823312, 169871904, 170920496,
	171969088, 173017680, 173017680, 174066272,
	175114864, 176163456, 177212048, 178260640,
	179309232, 179309232, 180357824, 181406416,
	182455008, 183503600, 184552192, 185600784,
	185600784, 186649376, 187697968, 188746560,
	189795152, 190843744, 191892336, 191892336,
	192940928, 193989520, 195038112, 196086704,
	197135296, 198183888, 198183888, 199232480,
	200281072, 201329664, 202378256, 203426848,
	204475440, 204475440, 205524032, 206572624,
	207621216, 208669808, 209718400, 210766992,
	211815584, 211815584, 212864176, 213912768,
	214961360, 216009952, 217058544, 218107136,
	218107136, 219155728, 220204320, 221252912,
	222301504, 223350096, 224398688, 224398688,
	225447280, 226495872, 227544464, 228593056,
	229641648, 230690240, 230690240, 231738832,
	232787424, 233836016, 234884608, 235933200,
	236981792, 236981792, 238030384, 239078976,
	240127568, 241176160, 242224752, 243273344,
	243273344, 244321936, 245370528, 246419120};

#define GAMUT_T0_SIZE	125
#define GAMUT_T1_SIZE	100
#define GAMUT_T2_SIZE	80
#define GAMUT_T3_SIZE	100
#define GAMUT_T4_SIZE	100
#define GAMUT_T5_SIZE	80
#define GAMUT_T6_SIZE	64
#define GAMUT_T7_SIZE	80
#define GAMUT_TOTAL_TABLE_SIZE (GAMUT_T0_SIZE + GAMUT_T1_SIZE + \
	GAMUT_T2_SIZE + GAMUT_T3_SIZE + GAMUT_T4_SIZE + \
	GAMUT_T5_SIZE + GAMUT_T6_SIZE + GAMUT_T7_SIZE)

#define MDSS_MDP_PA_SIZE		0xC
#define MDSS_MDP_GC_SIZE		0x28
#define MDSS_MDP_PCC_SIZE		0xB8
#define MDSS_MDP_GAMUT_SIZE		0x5C
#define MDSS_MDP_IGC_DSPP_COLORS	0x3
#define TOTAL_BLEND_STAGES		0x4

#define PP_FLAGS_DIRTY_PA	0x1
#define PP_FLAGS_DIRTY_PCC	0x2
#define PP_FLAGS_DIRTY_IGC	0x4
#define PP_FLAGS_DIRTY_ARGC	0x8
#define PP_FLAGS_DIRTY_ENHIST	0x10
#define PP_FLAGS_DIRTY_DITHER	0x20
#define PP_FLAGS_DIRTY_GAMUT	0x40
#define PP_FLAGS_DIRTY_HIST_COL	0x80
#define PP_FLAGS_DIRTY_PGC	0x100
#define PP_FLAGS_DIRTY_SHARP	0x200

#define PP_SSPP		0
#define PP_DSPP		1

#define PP_STS_ENABLE	0x1
#define PP_STS_GAMUT_FIRST	0x2

#define PP_STS_PA_HUE_MASK		0x2
#define PP_STS_PA_SAT_MASK		0x4
#define PP_STS_PA_VAL_MASK		0x8
#define PP_STS_PA_CONT_MASK		0x10
#define PP_STS_PA_MEM_PROTECT_EN	0x20
#define PP_STS_PA_MEM_COL_SKIN_MASK	0x40
#define PP_STS_PA_MEM_COL_FOL_MASK	0x80
#define PP_STS_PA_MEM_COL_SKY_MASK	0x100
#define PP_STS_PA_SIX_ZONE_HUE_MASK	0x200
#define PP_STS_PA_SIX_ZONE_SAT_MASK	0x400
#define PP_STS_PA_SIX_ZONE_VAL_MASK	0x800
#define PP_STS_PA_SAT_ZERO_EXP_EN	0x1000

#define PP_AD_BAD_HW_NUM 255

#define MDSS_SIDE_NONE	0
#define MDSS_SIDE_LEFT	1
#define MDSS_SIDE_RIGHT	2

#define PP_AD_STATE_INIT	0x2
#define PP_AD_STATE_CFG		0x4
#define PP_AD_STATE_DATA	0x8
#define PP_AD_STATE_RUN		0x10
#define PP_AD_STATE_VSYNC	0x20
#define PP_AD_STATE_BL_LIN	0x40

#define PP_AD_STATE_IS_INITCFG(st)	(((st) & PP_AD_STATE_INIT) &&\
						((st) & PP_AD_STATE_CFG))

#define PP_AD_STATE_IS_READY(st)	(((st) & PP_AD_STATE_INIT) &&\
						((st) & PP_AD_STATE_CFG) &&\
						((st) & PP_AD_STATE_DATA))

#define PP_AD_STS_DIRTY_INIT	0x2
#define PP_AD_STS_DIRTY_CFG	0x4
#define PP_AD_STS_DIRTY_DATA	0x8
#define PP_AD_STS_DIRTY_VSYNC	0x10
#define PP_AD_STS_DIRTY_ENABLE	0x20

#define PP_AD_STS_IS_DIRTY(sts) (((sts) & PP_AD_STS_DIRTY_INIT) ||\
					((sts) & PP_AD_STS_DIRTY_CFG))

/* Bits 0 and 1 */
#define MDSS_AD_INPUT_AMBIENT	(0x03)
/* Bits 3 and 7 */
#define MDSS_AD_INPUT_STRENGTH	(0x88)
/*
 * Check data by shifting by mode to see if it matches to the
 * MDSS_AD_INPUT_* bitfields
 */
#define MDSS_AD_MODE_DATA_MATCH(mode, data) ((1 << (mode)) & (data))
#define MDSS_AD_RUNNING_AUTO_BL(ad) (((ad)->state & PP_AD_STATE_RUN) &&\
				((ad)->cfg.mode == MDSS_AD_MODE_AUTO_BL))
#define MDSS_AD_RUNNING_AUTO_STR(ad) (((ad)->state & PP_AD_STATE_RUN) &&\
				((ad)->cfg.mode == MDSS_AD_MODE_AUTO_STR))

#define SHARP_STRENGTH_DEFAULT	32
#define SHARP_EDGE_THR_DEFAULT	112
#define SHARP_SMOOTH_THR_DEFAULT	8
#define SHARP_NOISE_THR_DEFAULT	2

#define MDP_PP_BUS_VECTOR_ENTRY(ab_val, ib_val)		\
	{						\
		.src = MSM_BUS_MASTER_SPDM,		\
		.dst = MSM_BUS_SLAVE_IMEM_CFG,		\
		.ab = (ab_val),				\
		.ib = (ib_val),				\
	}

#define SZ_37_5M (37500000 * 8)

static struct msm_bus_vectors mdp_pp_bus_vectors[] = {
	MDP_PP_BUS_VECTOR_ENTRY(0, 0),
	MDP_PP_BUS_VECTOR_ENTRY(0, SZ_37_5M),
};
static struct msm_bus_paths mdp_pp_bus_usecases[ARRAY_SIZE(mdp_pp_bus_vectors)];
static struct msm_bus_scale_pdata mdp_pp_bus_scale_table = {
	.usecase = mdp_pp_bus_usecases,
	.num_usecases = ARRAY_SIZE(mdp_pp_bus_usecases),
	.name = "mdss_pp",
};

struct mdss_pp_res_type {
	/* logical info */
	u32 pp_disp_flags[MDSS_BLOCK_DISP_NUM];
	u32 igc_lut_c0c1[MDSS_BLOCK_DISP_NUM][IGC_LUT_ENTRIES];
	u32 igc_lut_c2[MDSS_BLOCK_DISP_NUM][IGC_LUT_ENTRIES];
	struct mdp_ar_gc_lut_data
		gc_lut_r[MDSS_BLOCK_DISP_NUM][GC_LUT_SEGMENTS];
	struct mdp_ar_gc_lut_data
		gc_lut_g[MDSS_BLOCK_DISP_NUM][GC_LUT_SEGMENTS];
	struct mdp_ar_gc_lut_data
		gc_lut_b[MDSS_BLOCK_DISP_NUM][GC_LUT_SEGMENTS];
	u32 enhist_lut[MDSS_BLOCK_DISP_NUM][ENHIST_LUT_ENTRIES];
	struct mdp_pa_cfg pa_disp_cfg[MDSS_BLOCK_DISP_NUM];
	struct mdp_pa_v2_data pa_v2_disp_cfg[MDSS_BLOCK_DISP_NUM];
	u32 six_zone_lut_curve_p0[MDSS_BLOCK_DISP_NUM][MDP_SIX_ZONE_LUT_SIZE];
	u32 six_zone_lut_curve_p1[MDSS_BLOCK_DISP_NUM][MDP_SIX_ZONE_LUT_SIZE];
	struct mdp_pcc_cfg_data pcc_disp_cfg[MDSS_BLOCK_DISP_NUM];
	struct mdp_igc_lut_data igc_disp_cfg[MDSS_BLOCK_DISP_NUM];
	struct mdp_pgc_lut_data argc_disp_cfg[MDSS_BLOCK_DISP_NUM];
	struct mdp_pgc_lut_data pgc_disp_cfg[MDSS_BLOCK_DISP_NUM];
	struct mdp_hist_lut_data enhist_disp_cfg[MDSS_BLOCK_DISP_NUM];
	struct mdp_dither_cfg_data dither_disp_cfg[MDSS_BLOCK_DISP_NUM];
	struct mdp_gamut_cfg_data gamut_disp_cfg[MDSS_BLOCK_DISP_NUM];
	uint16_t gamut_tbl[MDSS_BLOCK_DISP_NUM][GAMUT_TOTAL_TABLE_SIZE];
	u32 hist_data[MDSS_BLOCK_DISP_NUM][HIST_V_SIZE];
	struct pp_sts_type pp_disp_sts[MDSS_BLOCK_DISP_NUM];
	/* physical info */
	struct pp_hist_col_info dspp_hist[MDSS_MDP_MAX_DSPP];
};

static DEFINE_MUTEX(mdss_pp_mutex);
static struct mdss_pp_res_type *mdss_pp_res;

static u32 pp_hist_read(char __iomem *v_addr,
				struct pp_hist_col_info *hist_info);
static int pp_histogram_setup(u32 *op, u32 block, struct mdss_mdp_mixer *mix);
static int pp_histogram_disable(struct pp_hist_col_info *hist_info,
					u32 done_bit, char __iomem *ctl_base);
static void pp_update_pcc_regs(char __iomem *addr,
				struct mdp_pcc_cfg_data *cfg_ptr);
static void pp_update_igc_lut(struct mdp_igc_lut_data *cfg,
				char __iomem *addr, u32 blk_idx);
static void pp_update_gc_one_lut(char __iomem *addr,
				struct mdp_ar_gc_lut_data *lut_data,
				uint8_t num_stages);
static void pp_update_argc_lut(char __iomem *addr,
				struct mdp_pgc_lut_data *config);
static void pp_update_hist_lut(char __iomem *base,
				struct mdp_hist_lut_data *cfg);
static int pp_gm_has_invalid_lut_size(struct mdp_gamut_cfg_data *config);
static void pp_gamut_config(struct mdp_gamut_cfg_data *gamut_cfg,
			char __iomem *base, struct pp_sts_type *pp_sts);
static void pp_pa_config(unsigned long flags, char __iomem *addr,
				struct pp_sts_type *pp_sts,
				struct mdp_pa_cfg *pa_config);
static void pp_pa_v2_config(unsigned long flags, char __iomem *addr,
				struct pp_sts_type *pp_sts,
				struct mdp_pa_v2_data *pa_v2_config,
				int mdp_location);
static void pp_pcc_config(unsigned long flags, char __iomem *addr,
				struct pp_sts_type *pp_sts,
				struct mdp_pcc_cfg_data *pcc_config);
static void pp_igc_config(unsigned long flags, char __iomem *addr,
				struct pp_sts_type *pp_sts,
				struct mdp_igc_lut_data *igc_config,
				u32 pipe_num);
static void pp_enhist_config(unsigned long flags, char __iomem *addr,
				struct pp_sts_type *pp_sts,
				struct mdp_hist_lut_data *enhist_cfg);
static void pp_dither_config(char __iomem *addr,
				struct pp_sts_type *pp_sts,
				struct mdp_dither_cfg_data *dither_cfg);
static void pp_dspp_opmode_config(struct mdss_mdp_ctl *ctl, u32 num,
					struct pp_sts_type *pp_sts, int mdp_rev,
					u32 *opmode);
static void pp_sharp_config(char __iomem *addr,
				struct pp_sts_type *pp_sts,
				struct mdp_sharp_cfg *sharp_config);
static void pp_update_pa_v2_vig_opmode(struct pp_sts_type *pp_sts,
				u32 *opmode);
static int pp_copy_pa_six_zone_lut(struct mdp_pa_v2_cfg_data *pa_v2_config,
				u32 disp_num);
static void pp_update_pa_v2_global_adj_regs(char __iomem *addr,
				struct mdp_pa_v2_data *pa_config);
static void pp_update_pa_v2_mem_col(char __iomem *addr,
				struct mdp_pa_v2_data *pa_v2_config);
static void pp_update_pa_v2_mem_col_regs(char __iomem *addr,
				struct mdp_pa_mem_col_cfg *cfg);
static void pp_update_pa_v2_six_zone_regs(char __iomem *addr,
				struct mdp_pa_v2_data *pa_v2_config);
static void pp_update_pa_v2_sts(struct pp_sts_type *pp_sts,
				struct mdp_pa_v2_data *pa_v2_config);
static int pp_read_pa_v2_regs(char __iomem *addr,
				struct mdp_pa_v2_data *pa_v2_config,
				u32 disp_num);
static void pp_read_pa_mem_col_regs(char __iomem *addr,
				struct mdp_pa_mem_col_cfg *mem_col_cfg);
static int mdss_ad_init_checks(struct msm_fb_data_type *mfd);
static int mdss_mdp_get_ad(struct msm_fb_data_type *mfd,
					struct mdss_ad_info **ad);
static int pp_update_ad_input(struct msm_fb_data_type *mfd);
static void pp_ad_vsync_handler(struct mdss_mdp_ctl *ctl, ktime_t t);
static void pp_ad_cfg_write(struct mdss_mdp_ad *ad_hw,
						struct mdss_ad_info *ad);
static void pp_ad_init_write(struct mdss_mdp_ad *ad_hw,
			struct mdss_ad_info *ad, struct mdss_mdp_ctl *ctl);
static void pp_ad_input_write(struct mdss_mdp_ad *ad_hw,
						struct mdss_ad_info *ad);
static int pp_ad_setup_hw_nums(struct msm_fb_data_type *mfd,
						struct mdss_ad_info *ad);
static void pp_ad_bypass_config(struct mdss_ad_info *ad,
				struct mdss_mdp_ctl *ctl, u32 num, u32 *opmode);
static int mdss_mdp_ad_setup(struct msm_fb_data_type *mfd);
static void pp_ad_cfg_lut(char __iomem *addr, u32 *data);
static int pp_num_to_side(struct mdss_mdp_ctl *ctl, u32 num);
static inline bool pp_sts_is_enabled(u32 sts, int side);
static inline void pp_sts_set_split_bits(u32 *sts, u32 bits);

static u32 last_sts, last_state;

int mdss_mdp_csc_setup_data(u32 block, u32 blk_idx, u32 tbl_idx,
				   struct mdp_csc_cfg *data)
{
	int i, ret = 0;
	char __iomem *base, *addr;
	u32 val = 0;
	struct mdss_data_type *mdata;
	struct mdss_mdp_pipe *pipe;
	struct mdss_mdp_ctl *ctl;


	if (data == NULL) {
		pr_err("no csc matrix specified\n");
		return -EINVAL;
	}

	mdata = mdss_mdp_get_mdata();
	switch (block) {
	case MDSS_MDP_BLOCK_SSPP:
		if (blk_idx < mdata->nvig_pipes) {
			pipe = mdata->vig_pipes + blk_idx;
			base = pipe->base;
			if (tbl_idx == 1)
				base += MDSS_MDP_REG_VIG_CSC_1_BASE;
			else
				base += MDSS_MDP_REG_VIG_CSC_0_BASE;
		} else {
			ret = -EINVAL;
		}
		break;
	case MDSS_MDP_BLOCK_WB:
		if (blk_idx < mdata->nctl) {
			ctl = mdata->ctl_off + blk_idx;
			base = ctl->wb_base + MDSS_MDP_REG_WB_CSC_BASE;
		} else {
			ret = -EINVAL;
		}
		break;
	default:
		ret = -EINVAL;
		break;
	}
	if (ret != 0) {
		pr_err("unsupported block id for csc\n");
		return ret;
	}

	addr = base + CSC_MV_OFF;
	for (i = 0; i < 9; i++) {
		if (i & 0x1) {
			val |= data->csc_mv[i] << 16;
			writel_relaxed(val, addr);
			addr += sizeof(u32 *);
		} else {
			val = data->csc_mv[i];
		}
	}
	writel_relaxed(val, addr); /* COEFF_33 */

	addr = base + CSC_BV_OFF;
	for (i = 0; i < 3; i++) {
		writel_relaxed(data->csc_pre_bv[i], addr);
		writel_relaxed(data->csc_post_bv[i], addr + CSC_POST_OFF);
		addr += sizeof(u32 *);
	}

	addr = base + CSC_LV_OFF;
	for (i = 0; i < 6; i += 2) {
		val = (data->csc_pre_lv[i] << 8) | data->csc_pre_lv[i+1];
		writel_relaxed(val, addr);

		val = (data->csc_post_lv[i] << 8) | data->csc_post_lv[i+1];
		writel_relaxed(val, addr + CSC_POST_OFF);
		addr += sizeof(u32 *);
	}

	return ret;
}

int mdss_mdp_csc_setup(u32 block, u32 blk_idx, u32 tbl_idx, u32 csc_type)
{
	struct mdp_csc_cfg *data;

	if (csc_type >= MDSS_MDP_MAX_CSC) {
		pr_err("invalid csc matrix index %d\n", csc_type);
		return -ERANGE;
	}

	pr_debug("csc type=%d blk=%d idx=%d tbl=%d\n", csc_type,
		 block, blk_idx, tbl_idx);

#ifdef CONFIG_FB_MSM_CAMERA_CSC
	if (csc_type == MDSS_MDP_CSC_YUV2RGB && !csc_update) 
	{
		data = &mdp_csc_convert_wideband;
		pr_debug("will do mdp_csc_convert_wideband\n");
	}
	else
	{
		data = &mdp_csc_convert[csc_type];
		pr_debug("will do mdp_csc_convert(narrow band)\n");
	}
#else
	data = &mdp_csc_convert[csc_type];
#endif	
	return mdss_mdp_csc_setup_data(block, blk_idx, tbl_idx, data);
}

static void pp_gamut_config(struct mdp_gamut_cfg_data *gamut_cfg,
				char __iomem *base, struct pp_sts_type *pp_sts)
{
	char __iomem *addr;
	int i, j;
	if (gamut_cfg->flags & MDP_PP_OPS_WRITE) {
		addr = base + MDSS_MDP_REG_DSPP_GAMUT_BASE;
		for (i = 0; i < MDP_GAMUT_TABLE_NUM; i++) {
			for (j = 0; j < gamut_cfg->tbl_size[i]; j++)
				writel_relaxed((u32)gamut_cfg->r_tbl[i][j],
						addr);
			addr += 4;
		}
		for (i = 0; i < MDP_GAMUT_TABLE_NUM; i++) {
			for (j = 0; j < gamut_cfg->tbl_size[i]; j++)
				writel_relaxed((u32)gamut_cfg->g_tbl[i][j],
						addr);
			addr += 4;
		}
		for (i = 0; i < MDP_GAMUT_TABLE_NUM; i++) {
			for (j = 0; j < gamut_cfg->tbl_size[i]; j++)
				writel_relaxed((u32)gamut_cfg->b_tbl[i][j],
						addr);
			addr += 4;
		}
		if (gamut_cfg->gamut_first)
			pp_sts->gamut_sts |= PP_STS_GAMUT_FIRST;
	}

	if (gamut_cfg->flags & MDP_PP_OPS_DISABLE)
		pp_sts->gamut_sts &= ~PP_STS_ENABLE;
	else if (gamut_cfg->flags & MDP_PP_OPS_ENABLE)
		pp_sts->gamut_sts |= PP_STS_ENABLE;
	pp_sts_set_split_bits(&pp_sts->gamut_sts, gamut_cfg->flags);
}

static void pp_pa_config(unsigned long flags, char __iomem *addr,
				struct pp_sts_type *pp_sts,
				struct mdp_pa_cfg *pa_config)
{
	if (flags & PP_FLAGS_DIRTY_PA) {
		if (pa_config->flags & MDP_PP_OPS_WRITE) {
			writel_relaxed(pa_config->hue_adj, addr);
			addr += 4;
			writel_relaxed(pa_config->sat_adj, addr);
			addr += 4;
			writel_relaxed(pa_config->val_adj, addr);
			addr += 4;
			writel_relaxed(pa_config->cont_adj, addr);
		}
		if (pa_config->flags & MDP_PP_OPS_DISABLE)
			pp_sts->pa_sts &= ~PP_STS_ENABLE;
		else if (pa_config->flags & MDP_PP_OPS_ENABLE)
			pp_sts->pa_sts |= PP_STS_ENABLE;
	}
}

static void pp_pa_v2_config(unsigned long flags, char __iomem *addr,
				struct pp_sts_type *pp_sts,
				struct mdp_pa_v2_data *pa_v2_config,
				int mdp_location)
{
	if ((flags & PP_FLAGS_DIRTY_PA) &&
			(pa_v2_config->flags & MDP_PP_OPS_WRITE)) {
		pp_update_pa_v2_global_adj_regs(addr,
				pa_v2_config);
		/* Update PA DSPP Regs */
		if (mdp_location == PP_DSPP) {
			addr += 0x10;
			pp_update_pa_v2_six_zone_regs(addr, pa_v2_config);
			addr += 0xC;
			pp_update_pa_v2_mem_col(addr, pa_v2_config);
		} else if (mdp_location == PP_SSPP) { /* Update PA SSPP Regs */
			addr -= MDSS_MDP_REG_VIG_PA_BASE;
			addr += MDSS_MDP_REG_VIG_MEM_COL_BASE;
			pp_update_pa_v2_mem_col(addr, pa_v2_config);
		}
		pp_update_pa_v2_sts(pp_sts, pa_v2_config);
	}
}

static void pp_update_pa_v2_global_adj_regs(char __iomem *addr,
				struct mdp_pa_v2_data *pa_v2_config)
{
	if (pa_v2_config->flags & MDP_PP_PA_HUE_ENABLE)
		writel_relaxed(pa_v2_config->global_hue_adj, addr);
	addr += 4;
	if (pa_v2_config->flags & MDP_PP_PA_SAT_ENABLE)
		/* Sat Global Adjust reg includes Sat Threshold */
		writel_relaxed(pa_v2_config->global_sat_adj, addr);
	addr += 4;
	if (pa_v2_config->flags & MDP_PP_PA_VAL_ENABLE)
		writel_relaxed(pa_v2_config->global_val_adj, addr);
	addr += 4;
	if (pa_v2_config->flags & MDP_PP_PA_CONT_ENABLE)
		writel_relaxed(pa_v2_config->global_cont_adj, addr);
}

static void pp_update_pa_v2_mem_col(char __iomem *addr,
				struct mdp_pa_v2_data *pa_v2_config)
{
	/* Update skin zone memory color registers */
	if (pa_v2_config->flags & MDP_PP_PA_SKIN_ENABLE)
		pp_update_pa_v2_mem_col_regs(addr, &pa_v2_config->skin_cfg);
	addr += 0x14;
	/* Update sky zone memory color registers */
	if (pa_v2_config->flags & MDP_PP_PA_SKY_ENABLE)
		pp_update_pa_v2_mem_col_regs(addr, &pa_v2_config->sky_cfg);
	addr += 0x14;
	/* Update foliage zone memory color registers */
	if (pa_v2_config->flags & MDP_PP_PA_FOL_ENABLE)
		pp_update_pa_v2_mem_col_regs(addr, &pa_v2_config->fol_cfg);
}

static void pp_update_pa_v2_mem_col_regs(char __iomem *addr,
				struct mdp_pa_mem_col_cfg *cfg)
{
	pr_debug("ADDR: 0x%x, P0: 0x%x\n", (u32)addr, cfg->color_adjust_p0);
	writel_relaxed(cfg->color_adjust_p0, addr);
	addr += 4;
	pr_debug("ADDR: 0x%x, P1: 0x%x\n", (u32)addr, cfg->color_adjust_p1);
	writel_relaxed(cfg->color_adjust_p1, addr);
	addr += 4;
	pr_debug("ADDR: 0x%x, HUE REGION: 0x%x\n", (u32)addr, cfg->hue_region);
	writel_relaxed(cfg->hue_region, addr);
	addr += 4;
	pr_debug("ADDR: 0x%x, SAT REGION: 0x%x\n", (u32)addr, cfg->sat_region);
	writel_relaxed(cfg->sat_region, addr);
	addr += 4;
	pr_debug("ADDR: 0x%x, VAL REGION: 0x%x\n", (u32)addr, cfg->val_region);
	writel_relaxed(cfg->val_region, addr);
}

static void pp_update_pa_v2_six_zone_regs(char __iomem *addr,
				struct mdp_pa_v2_data *pa_v2_config)
{
	int i;
	u32 data;
	/* Update six zone memory color registers */
	if (pa_v2_config->flags & MDP_PP_PA_SIX_ZONE_ENABLE) {
		addr += 4;
		writel_relaxed(pa_v2_config->six_zone_curve_p1[0], addr);
		addr -= 4;
		/* Index Update to trigger auto-incrementing LUT accesses */
		data = (1 << 26);
		writel_relaxed((pa_v2_config->six_zone_curve_p0[0] & 0xFFF) |
				data, addr);

		/* Remove Index Update */
		for (i = 1; i < MDP_SIX_ZONE_LUT_SIZE; i++) {
			addr += 4;
			writel_relaxed(pa_v2_config->six_zone_curve_p1[i],
					addr);
			addr -= 4;
			writel_relaxed(pa_v2_config->six_zone_curve_p0[i] &
					0xFFF, addr);
		}
		addr += 8;
		writel_relaxed(pa_v2_config->six_zone_thresh, addr);
	}
}

static void pp_update_pa_v2_sts(struct pp_sts_type *pp_sts,
				struct mdp_pa_v2_data *pa_v2_config)
{
	pp_sts->pa_sts = 0;
	/* PA STS update */
	if (pa_v2_config->flags & MDP_PP_OPS_ENABLE)
		pp_sts->pa_sts |= PP_STS_ENABLE;
	else
		pp_sts->pa_sts &= ~PP_STS_ENABLE;

	/* Global HSV STS update */
	if (pa_v2_config->flags & MDP_PP_PA_HUE_MASK)
		pp_sts->pa_sts |= PP_STS_PA_HUE_MASK;
	if (pa_v2_config->flags & MDP_PP_PA_SAT_MASK)
		pp_sts->pa_sts |= PP_STS_PA_SAT_MASK;
	if (pa_v2_config->flags & MDP_PP_PA_VAL_MASK)
		pp_sts->pa_sts |= PP_STS_PA_VAL_MASK;
	if (pa_v2_config->flags & MDP_PP_PA_CONT_MASK)
		pp_sts->pa_sts |= PP_STS_PA_CONT_MASK;
	if (pa_v2_config->flags & MDP_PP_PA_MEM_PROTECT_EN)
		pp_sts->pa_sts |= PP_STS_PA_MEM_PROTECT_EN;
	if (pa_v2_config->flags & MDP_PP_PA_SAT_ZERO_EXP_EN)
		pp_sts->pa_sts |= PP_STS_PA_SAT_ZERO_EXP_EN;

	/* Memory Color STS update */
	if (pa_v2_config->flags & MDP_PP_PA_MEM_COL_SKIN_MASK)
		pp_sts->pa_sts |= PP_STS_PA_MEM_COL_SKIN_MASK;
	if (pa_v2_config->flags & MDP_PP_PA_MEM_COL_SKY_MASK)
		pp_sts->pa_sts |= PP_STS_PA_MEM_COL_SKY_MASK;
	if (pa_v2_config->flags & MDP_PP_PA_MEM_COL_FOL_MASK)
		pp_sts->pa_sts |= PP_STS_PA_MEM_COL_FOL_MASK;

	/* Six Zone STS update */
	if (pa_v2_config->flags & MDP_PP_PA_SIX_ZONE_HUE_MASK)
		pp_sts->pa_sts |= PP_STS_PA_SIX_ZONE_HUE_MASK;
	if (pa_v2_config->flags & MDP_PP_PA_SIX_ZONE_SAT_MASK)
		pp_sts->pa_sts |= PP_STS_PA_SIX_ZONE_SAT_MASK;
	if (pa_v2_config->flags & MDP_PP_PA_SIX_ZONE_VAL_MASK)
		pp_sts->pa_sts |= PP_STS_PA_SIX_ZONE_VAL_MASK;

	pp_sts_set_split_bits(&pp_sts->pa_sts, pa_v2_config->flags);
}

static void pp_pcc_config(unsigned long flags, char __iomem *addr,
				struct pp_sts_type *pp_sts,
				struct mdp_pcc_cfg_data *pcc_config)
{
	if (flags & PP_FLAGS_DIRTY_PCC) {
		if (pcc_config->ops & MDP_PP_OPS_WRITE)
			pp_update_pcc_regs(addr, pcc_config);

		if (pcc_config->ops & MDP_PP_OPS_DISABLE)
			pp_sts->pcc_sts &= ~PP_STS_ENABLE;
		else if (pcc_config->ops & MDP_PP_OPS_ENABLE)
			pp_sts->pcc_sts |= PP_STS_ENABLE;
		pp_sts_set_split_bits(&pp_sts->pcc_sts, pcc_config->ops);
	}
}

static void pp_igc_config(unsigned long flags, char __iomem *addr,
				struct pp_sts_type *pp_sts,
				struct mdp_igc_lut_data *igc_config,
				u32 pipe_num)
{
	u32 tbl_idx;
	if (flags & PP_FLAGS_DIRTY_IGC) {
		if (igc_config->ops & MDP_PP_OPS_WRITE)
			pp_update_igc_lut(igc_config, addr, pipe_num);

		if (igc_config->ops & MDP_PP_IGC_FLAG_ROM0) {
			pp_sts->pcc_sts |= PP_STS_ENABLE;
			tbl_idx = 1;
		} else if (igc_config->ops & MDP_PP_IGC_FLAG_ROM1) {
			pp_sts->pcc_sts |= PP_STS_ENABLE;
			tbl_idx = 2;
		} else {
			tbl_idx = 0;
		}
		pp_sts->igc_tbl_idx = tbl_idx;
		if (igc_config->ops & MDP_PP_OPS_DISABLE)
			pp_sts->igc_sts &= ~PP_STS_ENABLE;
		else if (igc_config->ops & MDP_PP_OPS_ENABLE)
			pp_sts->igc_sts |= PP_STS_ENABLE;
		pp_sts_set_split_bits(&pp_sts->igc_sts, igc_config->ops);
	}
}

static void pp_enhist_config(unsigned long flags, char __iomem *addr,
				struct pp_sts_type *pp_sts,
				struct mdp_hist_lut_data *enhist_cfg)
{
	if (flags & PP_FLAGS_DIRTY_ENHIST) {
		if (enhist_cfg->ops & MDP_PP_OPS_WRITE)
			pp_update_hist_lut(addr, enhist_cfg);

		if (enhist_cfg->ops & MDP_PP_OPS_DISABLE)
			pp_sts->enhist_sts &= ~PP_STS_ENABLE;
		else if (enhist_cfg->ops & MDP_PP_OPS_ENABLE)
			pp_sts->enhist_sts |= PP_STS_ENABLE;
	}
}

/*the below function doesn't do error checking on the input params*/
static void pp_sharp_config(char __iomem *addr,
				struct pp_sts_type *pp_sts,
				struct mdp_sharp_cfg *sharp_config)
{
	if (sharp_config->flags & MDP_PP_OPS_WRITE) {
		writel_relaxed(sharp_config->strength, addr);
		addr += 4;
		writel_relaxed(sharp_config->edge_thr, addr);
		addr += 4;
		writel_relaxed(sharp_config->smooth_thr, addr);
		addr += 4;
		writel_relaxed(sharp_config->noise_thr, addr);
	}
	if (sharp_config->flags & MDP_PP_OPS_DISABLE)
		pp_sts->sharp_sts &= ~PP_STS_ENABLE;
	else if (sharp_config->flags & MDP_PP_OPS_ENABLE)
		pp_sts->sharp_sts |= PP_STS_ENABLE;

}

static int pp_vig_pipe_setup(struct mdss_mdp_pipe *pipe, u32 *op)
{
	u32 opmode = 0;
	unsigned long flags = 0;
	char __iomem *offset;
	struct mdss_data_type *mdata;

	pr_debug("pnum=%x\n", pipe->num);

	mdata = mdss_mdp_get_mdata();
	if ((pipe->flags & MDP_OVERLAY_PP_CFG_EN) &&
		(pipe->pp_cfg.config_ops & MDP_OVERLAY_PP_CSC_CFG)) {
			opmode |= !!(pipe->pp_cfg.csc_cfg.flags &
						MDP_CSC_FLAG_ENABLE) << 17;
			opmode |= !!(pipe->pp_cfg.csc_cfg.flags &
						MDP_CSC_FLAG_YUV_IN) << 18;
			opmode |= !!(pipe->pp_cfg.csc_cfg.flags &
						MDP_CSC_FLAG_YUV_OUT) << 19;
			/*
			 * TODO: Allow pipe to be programmed whenever new CSC is
			 * applied (i.e. dirty bit)
			 */
			if (pipe->play_cnt == 0)
				mdss_mdp_csc_setup_data(MDSS_MDP_BLOCK_SSPP,
				  pipe->num, 1, &pipe->pp_cfg.csc_cfg);
	} else {
		if (pipe->src_fmt->is_yuv)
			opmode |= (0 << 19) |	/* DST_DATA=RGB */
				  (1 << 18) |	/* SRC_DATA=YCBCR */
				  (1 << 17);	/* CSC_1_EN */
		/*
		 * TODO: Needs to be part of dirty bit logic: if there is a
		 * previously configured pipe need to re-configure CSC matrix
		 */
#ifdef CONFIG_FB_MSM_CAMERA_CSC
		if ((pipe->play_cnt == 0)||(pre_csc_update != csc_update)) {
#else
		if ((pipe->play_cnt == 0)) {
#endif
			mdss_mdp_csc_setup(MDSS_MDP_BLOCK_SSPP, pipe->num, 1,
					   MDSS_MDP_CSC_YUV2RGB);
		}
	}

	pp_histogram_setup(&opmode, MDSS_PP_SSPP_CFG | pipe->num, pipe->mixer);

	if (pipe->flags & MDP_OVERLAY_PP_CFG_EN) {
		if ((pipe->pp_cfg.config_ops & MDP_OVERLAY_PP_PA_CFG) &&
				(mdata->mdp_rev < MDSS_MDP_HW_REV_103)) {
			flags = PP_FLAGS_DIRTY_PA;
			pp_pa_config(flags,
				pipe->base + MDSS_MDP_REG_VIG_PA_BASE,
				&pipe->pp_res.pp_sts,
				&pipe->pp_cfg.pa_cfg);

			if (pipe->pp_res.pp_sts.pa_sts & PP_STS_ENABLE)
				opmode |= MDSS_MDP_VIG_OP_PA_EN;
		}
		if ((pipe->pp_cfg.config_ops & MDP_OVERLAY_PP_PA_V2_CFG) &&
			(mdata->mdp_rev >= MDSS_MDP_HW_REV_103)) {
			flags = PP_FLAGS_DIRTY_PA;
			pp_pa_v2_config(flags,
				pipe->base + MDSS_MDP_REG_VIG_PA_BASE,
				&pipe->pp_res.pp_sts,
				&pipe->pp_cfg.pa_v2_cfg,
				PP_SSPP);
			pp_update_pa_v2_vig_opmode(&pipe->pp_res.pp_sts,
						&opmode);

			if (pipe->pp_res.pp_sts.pa_sts & PP_STS_ENABLE)
				opmode |= MDSS_MDP_VIG_OP_PA_EN;
		}

		if (pipe->pp_cfg.config_ops & MDP_OVERLAY_PP_HIST_LUT_CFG) {
			pp_enhist_config(PP_FLAGS_DIRTY_ENHIST,
				pipe->base + MDSS_MDP_REG_VIG_HIST_LUT_BASE,
				&pipe->pp_res.pp_sts,
				&pipe->pp_cfg.hist_lut_cfg);
		}
	}

	if (pipe->pp_res.pp_sts.enhist_sts & PP_STS_ENABLE) {
		/* Enable HistLUT and PA */
		opmode |= BIT(10) | BIT(4);
		if (!(pipe->pp_res.pp_sts.pa_sts & PP_STS_ENABLE)) {
			/* Program default value */
			offset = pipe->base + MDSS_MDP_REG_VIG_PA_BASE;
			writel_relaxed(0, offset);
			writel_relaxed(0, offset + 4);
			writel_relaxed(0, offset + 8);
			writel_relaxed(0, offset + 12);
		}
	}

	*op = opmode;

	return 0;
}

static void pp_update_pa_v2_vig_opmode(struct pp_sts_type *pp_sts,
				u32 *opmode)
{
	if (pp_sts->pa_sts & PP_STS_PA_HUE_MASK)
		*opmode |= MDSS_MDP_VIG_OP_PA_HUE_MASK;
	if (pp_sts->pa_sts & PP_STS_PA_SAT_MASK)
		*opmode |= MDSS_MDP_VIG_OP_PA_SAT_MASK;
	if (pp_sts->pa_sts & PP_STS_PA_VAL_MASK)
		*opmode |= MDSS_MDP_VIG_OP_PA_VAL_MASK;
	if (pp_sts->pa_sts & PP_STS_PA_CONT_MASK)
		*opmode |= MDSS_MDP_VIG_OP_PA_CONT_MASK;
	if (pp_sts->pa_sts & PP_STS_PA_MEM_PROTECT_EN)
		*opmode |= MDSS_MDP_VIG_OP_PA_MEM_PROTECT_EN;
	if (pp_sts->pa_sts & PP_STS_PA_SAT_ZERO_EXP_EN)
		*opmode |= MDSS_MDP_VIG_OP_PA_SAT_ZERO_EXP_EN;
	if (pp_sts->pa_sts & PP_STS_PA_MEM_COL_SKIN_MASK)
		*opmode |= MDSS_MDP_VIG_OP_PA_MEM_COL_SKIN_MASK;
	if (pp_sts->pa_sts & PP_STS_PA_MEM_COL_SKY_MASK)
		*opmode |= MDSS_MDP_VIG_OP_PA_MEM_COL_SKY_MASK;
	if (pp_sts->pa_sts & PP_STS_PA_MEM_COL_FOL_MASK)
		*opmode |= MDSS_MDP_VIG_OP_PA_MEM_COL_FOL_MASK;
}

static int mdss_mdp_scale_setup(struct mdss_mdp_pipe *pipe)
{
	u32 scale_config = 0;
	u32 phasex_step = 0, phasey_step = 0;
	u32 chroma_sample;
	u32 filter_mode;
	struct mdss_data_type *mdata;
	u32 src_w, src_h;

	mdata = mdss_mdp_get_mdata();
	if (mdata->mdp_rev >= MDSS_MDP_HW_REV_102 && pipe->src_fmt->is_yuv)
		filter_mode = MDSS_MDP_SCALE_FILTER_CA;
	else
		filter_mode = MDSS_MDP_SCALE_FILTER_BIL;

	if (pipe->type == MDSS_MDP_PIPE_TYPE_DMA) {
		if (pipe->dst.h != pipe->src.h || pipe->dst.w != pipe->src.w) {
			pr_err("no scaling supported on dma pipe\n");
			return -EINVAL;
		} else {
			return 0;
		}
	}

	src_w = pipe->src.w >> pipe->horz_deci;
	src_h = pipe->src.h >> pipe->vert_deci;

	chroma_sample = pipe->src_fmt->chroma_sample;
	if (pipe->flags & MDP_SOURCE_ROTATED_90) {
		if (chroma_sample == MDSS_MDP_CHROMA_H1V2)
			chroma_sample = MDSS_MDP_CHROMA_H2V1;
		else if (chroma_sample == MDSS_MDP_CHROMA_H2V1)
			chroma_sample = MDSS_MDP_CHROMA_H1V2;
	}

	if (!(pipe->pp_cfg.config_ops & MDP_OVERLAY_PP_SHARP_CFG)) {
		pipe->pp_cfg.sharp_cfg.flags = MDP_PP_OPS_ENABLE |
			MDP_PP_OPS_WRITE;
		pipe->pp_cfg.sharp_cfg.strength = SHARP_STRENGTH_DEFAULT;
		pipe->pp_cfg.sharp_cfg.edge_thr = SHARP_EDGE_THR_DEFAULT;
		pipe->pp_cfg.sharp_cfg.smooth_thr = SHARP_SMOOTH_THR_DEFAULT;
		pipe->pp_cfg.sharp_cfg.noise_thr = SHARP_NOISE_THR_DEFAULT;
	}

	if ((pipe->src_fmt->is_yuv) &&
		!((pipe->dst.w < src_w) || (pipe->dst.h < src_h))) {
		pp_sharp_config(pipe->base +
		   MDSS_MDP_REG_VIG_QSEED2_SHARP,
		   &pipe->pp_res.pp_sts,
		   &pipe->pp_cfg.sharp_cfg);
	}

	if ((src_h != pipe->dst.h) ||
	    (pipe->pp_res.pp_sts.sharp_sts & PP_STS_ENABLE) ||
	    (chroma_sample == MDSS_MDP_CHROMA_420) ||
	    (chroma_sample == MDSS_MDP_CHROMA_H1V2)) {
		pr_debug("scale y - src_h=%d dst_h=%d\n", src_h, pipe->dst.h);

		if ((src_h / MAX_DOWNSCALE_RATIO) > pipe->dst.h) {
			pr_err("too much downscaling height=%d->%d",
			       src_h, pipe->dst.h);
			return -EINVAL;
		}

		scale_config |= MDSS_MDP_SCALEY_EN;
		phasey_step = pipe->phase_step_y;

		if (pipe->type == MDSS_MDP_PIPE_TYPE_VIG) {
			u32 chroma_shift = 0;
			if (!pipe->vert_deci &&
			    ((chroma_sample == MDSS_MDP_CHROMA_420) ||
			    (chroma_sample == MDSS_MDP_CHROMA_H1V2)))
				chroma_shift = 1; /* 2x upsample chroma */

			if (src_h <= pipe->dst.h) {
				scale_config |= /* G/Y, A */
					(filter_mode << 10) |
					(MDSS_MDP_SCALE_FILTER_BIL << 18);
			} else
				scale_config |= /* G/Y, A */
					(MDSS_MDP_SCALE_FILTER_PCMN << 10) |
					(MDSS_MDP_SCALE_FILTER_PCMN << 18);

			if ((src_h >> chroma_shift) <= pipe->dst.h)
				scale_config |= /* CrCb */
					(MDSS_MDP_SCALE_FILTER_BIL << 14);
			else
				scale_config |= /* CrCb */
					(MDSS_MDP_SCALE_FILTER_PCMN << 14);

			writel_relaxed(phasey_step >> chroma_shift, pipe->base +
				MDSS_MDP_REG_VIG_QSEED2_C12_PHASESTEPY);
		} else {
			if (src_h <= pipe->dst.h)
				scale_config |= /* RGB, A */
					(MDSS_MDP_SCALE_FILTER_BIL << 10) |
					(MDSS_MDP_SCALE_FILTER_BIL << 18);
			else
				scale_config |= /* RGB, A */
					(MDSS_MDP_SCALE_FILTER_PCMN << 10) |
					(MDSS_MDP_SCALE_FILTER_PCMN << 18);
		}
	}

	if ((src_w != pipe->dst.w) ||
	    (pipe->pp_res.pp_sts.sharp_sts & PP_STS_ENABLE) ||
	    (chroma_sample == MDSS_MDP_CHROMA_420) ||
	    (chroma_sample == MDSS_MDP_CHROMA_H2V1)) {
		pr_debug("scale x - src_w=%d dst_w=%d\n", src_w, pipe->dst.w);

		if ((src_w / MAX_DOWNSCALE_RATIO) > pipe->dst.w) {
			pr_err("too much downscaling width=%d->%d",
			       src_w, pipe->dst.w);
			return -EINVAL;
		}

		scale_config |= MDSS_MDP_SCALEX_EN;
		phasex_step = pipe->phase_step_x;

		if (pipe->type == MDSS_MDP_PIPE_TYPE_VIG) {
			u32 chroma_shift = 0;

			if (!pipe->horz_deci &&
			    ((chroma_sample == MDSS_MDP_CHROMA_420) ||
			    (chroma_sample == MDSS_MDP_CHROMA_H2V1)))
				chroma_shift = 1; /* 2x upsample chroma */

			if (src_w <= pipe->dst.w) {
				scale_config |= /* G/Y, A */
					(filter_mode << 8) |
					(MDSS_MDP_SCALE_FILTER_BIL << 16);
			} else
				scale_config |= /* G/Y, A */
					(MDSS_MDP_SCALE_FILTER_PCMN << 8) |
					(MDSS_MDP_SCALE_FILTER_PCMN << 16);

			if ((src_w >> chroma_shift) <= pipe->dst.w)
				scale_config |= /* CrCb */
					(MDSS_MDP_SCALE_FILTER_BIL << 12);
			else
				scale_config |= /* CrCb */
					(MDSS_MDP_SCALE_FILTER_PCMN << 12);

			writel_relaxed(phasex_step >> chroma_shift, pipe->base +
				MDSS_MDP_REG_VIG_QSEED2_C12_PHASESTEPX);
		} else {
			if (src_w <= pipe->dst.w)
				scale_config |= /* RGB, A */
					(MDSS_MDP_SCALE_FILTER_BIL << 8) |
					(MDSS_MDP_SCALE_FILTER_BIL << 16);
			else
				scale_config |= /* RGB, A */
					(MDSS_MDP_SCALE_FILTER_PCMN << 8) |
					(MDSS_MDP_SCALE_FILTER_PCMN << 16);
		}
	}

<<<<<<< HEAD
=======
	if (pipe->scale.enable_pxl_ext &&
		pipe->type == MDSS_MDP_PIPE_TYPE_VIG) {

		/*program x,y initial phase and phase step*/
		writel_relaxed(pipe->scale.init_phase_x[0],
			pipe->base + MDSS_MDP_REG_VIG_QSEED2_C03_INIT_PHASEX);
		writel_relaxed(pipe->scale.phase_step_x[0],
			pipe->base + MDSS_MDP_REG_VIG_QSEED2_C03_PHASESTEPX);
		writel_relaxed(pipe->scale.init_phase_x[1],
			pipe->base + MDSS_MDP_REG_VIG_QSEED2_C12_INIT_PHASEX);
		writel_relaxed(pipe->scale.phase_step_x[1],
			pipe->base + MDSS_MDP_REG_VIG_QSEED2_C12_PHASESTEPX);

		writel_relaxed(pipe->scale.init_phase_y[0],
			pipe->base + MDSS_MDP_REG_VIG_QSEED2_C03_INIT_PHASEY);
		writel_relaxed(pipe->scale.phase_step_y[0],
			pipe->base + MDSS_MDP_REG_VIG_QSEED2_C03_PHASESTEPY);
		writel_relaxed(pipe->scale.init_phase_y[1],
			pipe->base + MDSS_MDP_REG_VIG_QSEED2_C12_INIT_PHASEY);
		writel_relaxed(pipe->scale.phase_step_y[1],
			pipe->base + MDSS_MDP_REG_VIG_QSEED2_C12_PHASESTEPY);

		/*program pixel extn values for the SSPP*/
		mdss_mdp_pipe_program_pixel_extn(pipe);
	} else if (pipe->type == MDSS_MDP_PIPE_TYPE_VIG) {
		writel_relaxed(phasex_step, pipe->base +
		   MDSS_MDP_REG_SCALE_PHASE_STEP_X);
		writel_relaxed(phasey_step, pipe->base +
		   MDSS_MDP_REG_SCALE_PHASE_STEP_Y);
		writel_relaxed(init_phasex, pipe->base +
			MDSS_MDP_REG_SCALE_INIT_PHASE_X);
		writel_relaxed(init_phasey, pipe->base +
			MDSS_MDP_REG_SCALE_INIT_PHASE_Y);
	} else {
		writel_relaxed(phasex_step, pipe->base +
		   MDSS_MDP_REG_SCALE_PHASE_STEP_X);
		writel_relaxed(phasey_step, pipe->base +
		   MDSS_MDP_REG_SCALE_PHASE_STEP_Y);
	}

>>>>>>> 22d99072
	writel_relaxed(scale_config, pipe->base +
	   MDSS_MDP_REG_SCALE_CONFIG);
	writel_relaxed(phasex_step, pipe->base +
	   MDSS_MDP_REG_SCALE_PHASE_STEP_X);
	writel_relaxed(phasey_step, pipe->base +
	   MDSS_MDP_REG_SCALE_PHASE_STEP_Y);

	return 0;
}

int mdss_mdp_pipe_pp_setup(struct mdss_mdp_pipe *pipe, u32 *op)
{
	int ret = 0;
	if (!pipe)
		return -ENODEV;

	ret = mdss_mdp_scale_setup(pipe);
	if (ret)
		return -EINVAL;

	if (pipe->type == MDSS_MDP_PIPE_TYPE_VIG)
		ret = pp_vig_pipe_setup(pipe, op);

	return ret;
}

void mdss_mdp_pipe_sspp_term(struct mdss_mdp_pipe *pipe)
{
	u32 done_bit;
	struct pp_hist_col_info *hist_info;
	char __iomem *ctl_base;

	if (!pipe && pipe->pp_res.hist.col_en) {
		done_bit = 3 << (pipe->num * 4);
		hist_info = &pipe->pp_res.hist;
		ctl_base = pipe->base +
			MDSS_MDP_REG_VIG_HIST_CTL_BASE;
		pp_histogram_disable(hist_info, done_bit, ctl_base);
	}
	memset(&pipe->pp_cfg, 0, sizeof(struct mdp_overlay_pp_params));
	memset(&pipe->pp_res, 0, sizeof(struct mdss_pipe_pp_res));
}

int mdss_mdp_pipe_sspp_setup(struct mdss_mdp_pipe *pipe, u32 *op)
{
	int ret = 0;
	unsigned long flags = 0;
	char __iomem *pipe_base;
	u32 pipe_num;
	struct mdss_data_type *mdata = mdss_mdp_get_mdata();

	if (pipe == NULL)
		return -EINVAL;

	/*
	 * TODO: should this function be responsible for masking multiple
	 * pipes to be written in dual pipe case?
	 * if so, requires rework of update_igc_lut
	 */
	switch (pipe->type) {
	case MDSS_MDP_PIPE_TYPE_VIG:
		pipe_base = mdata->mdp_base + MDSS_MDP_REG_IGC_VIG_BASE;
		pipe_num = pipe->num - MDSS_MDP_SSPP_VIG0;
		break;
	case MDSS_MDP_PIPE_TYPE_RGB:
		pipe_base = mdata->mdp_base + MDSS_MDP_REG_IGC_RGB_BASE;
		pipe_num = pipe->num - MDSS_MDP_SSPP_RGB0;
		break;
	case MDSS_MDP_PIPE_TYPE_DMA:
		pipe_base = mdata->mdp_base + MDSS_MDP_REG_IGC_DMA_BASE;
		pipe_num = pipe->num - MDSS_MDP_SSPP_DMA0;
		break;
	default:
		return -EINVAL;
	}

	if (pipe->pp_cfg.config_ops & MDP_OVERLAY_PP_IGC_CFG) {
		flags |= PP_FLAGS_DIRTY_IGC;
		pp_igc_config(flags, pipe_base, &pipe->pp_res.pp_sts,
					&pipe->pp_cfg.igc_cfg, pipe_num);
	}

	if (pipe->pp_res.pp_sts.igc_sts & PP_STS_ENABLE)
		*op |= (1 << 16); /* IGC_LUT_EN */

	return ret;
}

static int pp_mixer_setup(u32 disp_num,
		struct mdss_mdp_mixer *mixer)
{
	u32 flags, dspp_num, opmode = 0;
	struct mdp_pgc_lut_data *pgc_config;
	struct pp_sts_type *pp_sts;
	struct mdss_mdp_ctl *ctl;
	char __iomem *addr;
	dspp_num = mixer->num;

	if (!mixer || !mixer->ctl)
		return -EINVAL;
	ctl = mixer->ctl;

	/* no corresponding dspp */
	if ((mixer->type != MDSS_MDP_MIXER_TYPE_INTF) ||
		(dspp_num >= MDSS_MDP_MAX_DSPP))
		return 0;
	if (disp_num < MDSS_BLOCK_DISP_NUM)
		flags = mdss_pp_res->pp_disp_flags[disp_num];
	else
		flags = 0;

	pp_sts = &mdss_pp_res->pp_disp_sts[disp_num];
	/* GC_LUT is in layer mixer */
	if (flags & PP_FLAGS_DIRTY_ARGC) {
		pgc_config = &mdss_pp_res->argc_disp_cfg[disp_num];
		if (pgc_config->flags & MDP_PP_OPS_WRITE) {
			addr = mixer->base +
				MDSS_MDP_REG_LM_GC_LUT_BASE;
			pp_update_argc_lut(addr, pgc_config);
		}
		if (pgc_config->flags & MDP_PP_OPS_DISABLE)
			pp_sts->argc_sts &= ~PP_STS_ENABLE;
		else if (pgc_config->flags & MDP_PP_OPS_ENABLE)
			pp_sts->argc_sts |= PP_STS_ENABLE;
		ctl->flush_bits |= BIT(6) << dspp_num; /* LAYER_MIXER */
	}
	/* update LM opmode if LM needs flush */
	if ((pp_sts->argc_sts & PP_STS_ENABLE) &&
		(ctl->flush_bits & (BIT(6) << dspp_num))) {
		addr = mixer->base + MDSS_MDP_REG_LM_OP_MODE;
		opmode = readl_relaxed(addr);
		opmode |= (1 << 0); /* GC_LUT_EN */
		writel_relaxed(opmode, addr);
	}
	return 0;
}

static char __iomem *mdss_mdp_get_mixer_addr_off(u32 dspp_num)
{
	struct mdss_data_type *mdata;
	struct mdss_mdp_mixer *mixer;

	mdata = mdss_mdp_get_mdata();
	if (mdata->nmixers_intf <= dspp_num) {
		pr_err("Invalid dspp_num=%d", dspp_num);
		return ERR_PTR(-EINVAL);
	}
	mixer = mdata->mixer_intf + dspp_num;
	return mixer->base;
}

static char __iomem *mdss_mdp_get_dspp_addr_off(u32 dspp_num)
{
	struct mdss_data_type *mdata;
	struct mdss_mdp_mixer *mixer;

	mdata = mdss_mdp_get_mdata();
	if (mdata->nmixers_intf <= dspp_num) {
		pr_err("Invalid dspp_num=%d", dspp_num);
		return ERR_PTR(-EINVAL);
	}
	mixer = mdata->mixer_intf + dspp_num;
	return mixer->dspp_base;
}

/* Assumes that function will be called from within clock enabled space*/
static int pp_histogram_setup(u32 *op, u32 block, struct mdss_mdp_mixer *mix)
{
	int ret = -EINVAL;
	char __iomem *base;
	u32 op_flags, kick_base, col_state;
	struct mdss_data_type *mdata;
	struct mdss_mdp_pipe *pipe;
	struct pp_hist_col_info *hist_info;
	unsigned long flag;

	if (mix && (PP_LOCAT(block) == MDSS_PP_DSPP_CFG)) {
		/* HIST_EN & AUTO_CLEAR */
		op_flags = BIT(16) | BIT(17);
		hist_info = &mdss_pp_res->dspp_hist[mix->num];
		base = mdss_mdp_get_dspp_addr_off(PP_BLOCK(block));
		kick_base = MDSS_MDP_REG_DSPP_HIST_CTL_BASE;
	} else if (PP_LOCAT(block) == MDSS_PP_SSPP_CFG) {
		mdata = mdss_mdp_get_mdata();
		pipe = mdss_mdp_pipe_get(mdata, BIT(PP_BLOCK(block)));
		if (IS_ERR_OR_NULL(pipe)) {
			pr_debug("pipe DNE (%d)", (u32) BIT(PP_BLOCK(block)));
			ret = -ENODEV;
			goto error;
		}
		/* HIST_EN & AUTO_CLEAR */
		op_flags = BIT(8) + BIT(9);
		hist_info = &pipe->pp_res.hist;
		base = pipe->base;
		kick_base = MDSS_MDP_REG_VIG_HIST_CTL_BASE;
		mdss_mdp_pipe_unmap(pipe);
	} else {
		pr_warn("invalid histogram location (%d)", block);
		goto error;
	}

	if (hist_info->col_en) {
		*op |= op_flags;
		mutex_lock(&hist_info->hist_mutex);
		spin_lock_irqsave(&hist_info->hist_lock, flag);
		col_state = hist_info->col_state;
		if (col_state == HIST_IDLE) {
			/* Kick off collection */
			writel_relaxed(1, base + kick_base);
			hist_info->col_state = HIST_START;
		}
		spin_unlock_irqrestore(&hist_info->hist_lock, flag);
		mutex_unlock(&hist_info->hist_mutex);
	}
	ret = 0;
error:
	return ret;
}

static void pp_dither_config(char __iomem *addr,
			struct pp_sts_type *pp_sts,
			struct mdp_dither_cfg_data *dither_cfg)
{
	u32 data;
	int i;

	if (dither_cfg->flags & MDP_PP_OPS_WRITE) {
		data = dither_depth_map[dither_cfg->g_y_depth];
		data |= dither_depth_map[dither_cfg->b_cb_depth] << 2;
		data |= dither_depth_map[dither_cfg->r_cr_depth] << 4;
		writel_relaxed(data, addr);
		addr += 0x14;
		for (i = 0; i < 16; i += 4) {
			data = dither_matrix[i] |
				(dither_matrix[i + 1] << 4) |
				(dither_matrix[i + 2] << 8) |
				(dither_matrix[i + 3] << 12);
			writel_relaxed(data, addr);
			addr += 4;
		}
	}
	if (dither_cfg->flags & MDP_PP_OPS_DISABLE)
		pp_sts->dither_sts &= ~PP_STS_ENABLE;
	else if (dither_cfg->flags & MDP_PP_OPS_ENABLE)
		pp_sts->dither_sts |= PP_STS_ENABLE;
	pp_sts_set_split_bits(&pp_sts->dither_sts, dither_cfg->flags);
}

static void pp_dspp_opmode_config(struct mdss_mdp_ctl *ctl, u32 num,
					struct pp_sts_type *pp_sts, int mdp_rev,
					u32 *opmode)
{
	int side;
	side = pp_num_to_side(ctl, num);

	if (side < 0)
		return;

	if (pp_sts_is_enabled(pp_sts->pa_sts, side))
		*opmode |= MDSS_MDP_DSPP_OP_PA_EN; /* PA_EN */
	if (mdp_rev >= MDSS_MDP_HW_REV_103) {
		if (pp_sts->pa_sts & PP_STS_PA_HUE_MASK)
			*opmode |= MDSS_MDP_DSPP_OP_PA_HUE_MASK;
		if (pp_sts->pa_sts & PP_STS_PA_SAT_MASK)
			*opmode |= MDSS_MDP_DSPP_OP_PA_SAT_MASK;
		if (pp_sts->pa_sts & PP_STS_PA_VAL_MASK)
			*opmode |= MDSS_MDP_DSPP_OP_PA_VAL_MASK;
		if (pp_sts->pa_sts & PP_STS_PA_CONT_MASK)
			*opmode |= MDSS_MDP_DSPP_OP_PA_CONT_MASK;
		if (pp_sts->pa_sts & PP_STS_PA_MEM_PROTECT_EN)
			*opmode |= MDSS_MDP_DSPP_OP_PA_MEM_PROTECT_EN;
		if (pp_sts->pa_sts & PP_STS_PA_SAT_ZERO_EXP_EN)
			*opmode |= MDSS_MDP_DSPP_OP_PA_SAT_ZERO_EXP_EN;
		if (pp_sts->pa_sts & PP_STS_PA_MEM_COL_SKIN_MASK)
			*opmode |= MDSS_MDP_DSPP_OP_PA_MEM_COL_SKIN_MASK;
		if (pp_sts->pa_sts & PP_STS_PA_MEM_COL_FOL_MASK)
			*opmode |= MDSS_MDP_DSPP_OP_PA_MEM_COL_FOL_MASK;
		if (pp_sts->pa_sts & PP_STS_PA_MEM_COL_SKY_MASK)
			*opmode |= MDSS_MDP_DSPP_OP_PA_MEM_COL_SKY_MASK;
		if (pp_sts->pa_sts & PP_STS_PA_SIX_ZONE_HUE_MASK)
			*opmode |= MDSS_MDP_DSPP_OP_PA_SIX_ZONE_HUE_MASK;
		if (pp_sts->pa_sts & PP_STS_PA_SIX_ZONE_SAT_MASK)
			*opmode |= MDSS_MDP_DSPP_OP_PA_SIX_ZONE_SAT_MASK;
		if (pp_sts->pa_sts & PP_STS_PA_SIX_ZONE_VAL_MASK)
			*opmode |= MDSS_MDP_DSPP_OP_PA_SIX_ZONE_VAL_MASK;
	}
	if (pp_sts_is_enabled(pp_sts->pcc_sts, side))
		*opmode |= MDSS_MDP_DSPP_OP_PCC_EN; /* PCC_EN */

	if (pp_sts_is_enabled(pp_sts->igc_sts, side)) {
		*opmode |= MDSS_MDP_DSPP_OP_IGC_LUT_EN | /* IGC_LUT_EN */
			      (pp_sts->igc_tbl_idx << 1);
	}
	if (pp_sts->enhist_sts & PP_STS_ENABLE) {
		*opmode |= MDSS_MDP_DSPP_OP_HIST_LUTV_EN | /* HIST_LUT_EN */
				  MDSS_MDP_DSPP_OP_PA_EN; /* PA_EN */
	}
	if (pp_sts_is_enabled(pp_sts->dither_sts, side))
		*opmode |= MDSS_MDP_DSPP_OP_DST_DITHER_EN; /* DITHER_EN */
	if (pp_sts_is_enabled(pp_sts->gamut_sts, side)) {
		*opmode |= MDSS_MDP_DSPP_OP_GAMUT_EN; /* GAMUT_EN */
		if (pp_sts->gamut_sts & PP_STS_GAMUT_FIRST)
			*opmode |= MDSS_MDP_DSPP_OP_GAMUT_PCC_ORDER;
	}
	if (pp_sts_is_enabled(pp_sts->pgc_sts, side))
		*opmode |= MDSS_MDP_DSPP_OP_ARGC_LUT_EN;
}

static int pp_dspp_setup(u32 disp_num, struct mdss_mdp_mixer *mixer)
{
	u32 ad_flags, flags, dspp_num, opmode = 0, ad_bypass;
	struct mdp_pgc_lut_data *pgc_config;
	struct pp_sts_type *pp_sts;
	char __iomem *base, *addr;
	int ret = 0;
	struct mdss_data_type *mdata;
	struct mdss_ad_info *ad = NULL;
	struct mdss_mdp_ad *ad_hw = NULL;
	struct mdss_mdp_ctl *ctl;
	u32 mixer_cnt;
	u32 mixer_id[MDSS_MDP_INTF_MAX_LAYERMIXER];

	if (!mixer || !mixer->ctl || !mixer->ctl->mdata)
		return -EINVAL;
	ctl = mixer->ctl;
	mdata = ctl->mdata;
	dspp_num = mixer->num;
	/* no corresponding dspp */
	if ((mixer->type != MDSS_MDP_MIXER_TYPE_INTF) ||
		(dspp_num >= MDSS_MDP_MAX_DSPP))
		return -EINVAL;
	base = mdss_mdp_get_dspp_addr_off(dspp_num);

	mdss_mdp_clk_ctrl(MDP_BLOCK_POWER_ON, false);

	ret = pp_histogram_setup(&opmode, MDSS_PP_DSPP_CFG | dspp_num, mixer);
	if (ret)
		goto dspp_exit;

	if (disp_num < MDSS_BLOCK_DISP_NUM)
		flags = mdss_pp_res->pp_disp_flags[disp_num];
	else
		flags = 0;

	mixer_cnt = mdss_mdp_get_ctl_mixers(disp_num, mixer_id);
	if (dspp_num < mdata->nad_cfgs && disp_num < mdata->nad_cfgs &&
				(mixer_cnt <= mdata->nmax_concurrent_ad_hw)) {
		ad = &mdata->ad_cfgs[disp_num];
		ad_flags = ad->reg_sts;
		ad_hw = &mdata->ad_off[dspp_num];
	} else {
		ad_flags = 0;
	}

	/* call calibration specific processing here */
	if (ctl->mfd->calib_mode)
		goto flush_exit;

	/* nothing to update */
	if ((!flags) && (!(opmode)) && (!ad_flags))
		goto dspp_exit;

	pp_sts = &mdss_pp_res->pp_disp_sts[disp_num];

	if (mdata->mdp_rev >= MDSS_MDP_HW_REV_103) {
		pp_pa_v2_config(flags, base + MDSS_MDP_REG_DSPP_PA_BASE, pp_sts,
				&mdss_pp_res->pa_v2_disp_cfg[disp_num],
				PP_DSPP);
	} else
		pp_pa_config(flags, base + MDSS_MDP_REG_DSPP_PA_BASE, pp_sts,
				&mdss_pp_res->pa_disp_cfg[disp_num]);

	pp_pcc_config(flags, base + MDSS_MDP_REG_DSPP_PCC_BASE, pp_sts,
					&mdss_pp_res->pcc_disp_cfg[disp_num]);

	pp_igc_config(flags, mdata->mdp_base + MDSS_MDP_REG_IGC_DSPP_BASE,
				pp_sts, &mdss_pp_res->igc_disp_cfg[disp_num],
				dspp_num);

	pp_enhist_config(flags, base + MDSS_MDP_REG_DSPP_HIST_LUT_BASE,
			pp_sts, &mdss_pp_res->enhist_disp_cfg[disp_num]);

	if (pp_sts->enhist_sts & PP_STS_ENABLE &&
			!(pp_sts->pa_sts & PP_STS_ENABLE)) {
		/* Program default value */
		addr = base + MDSS_MDP_REG_DSPP_PA_BASE;
		writel_relaxed(0, addr);
		writel_relaxed(0, addr + 4);
		writel_relaxed(0, addr + 8);
		writel_relaxed(0, addr + 12);
	}
	if (flags & PP_FLAGS_DIRTY_DITHER) {
		addr = base + MDSS_MDP_REG_DSPP_DITHER_DEPTH;
		pp_dither_config(addr, pp_sts,
				&mdss_pp_res->dither_disp_cfg[disp_num]);
	}
	if (flags & PP_FLAGS_DIRTY_GAMUT)
		pp_gamut_config(&mdss_pp_res->gamut_disp_cfg[disp_num], base,
				pp_sts);

	if (flags & PP_FLAGS_DIRTY_PGC) {
		pgc_config = &mdss_pp_res->pgc_disp_cfg[disp_num];
		if (pgc_config->flags & MDP_PP_OPS_WRITE) {
			addr = base + MDSS_MDP_REG_DSPP_GC_BASE;
			pp_update_argc_lut(addr, pgc_config);
		}
		if (pgc_config->flags & MDP_PP_OPS_DISABLE)
			pp_sts->pgc_sts &= ~PP_STS_ENABLE;
		else if (pgc_config->flags & MDP_PP_OPS_ENABLE)
			pp_sts->pgc_sts |= PP_STS_ENABLE;
		pp_sts_set_split_bits(&pp_sts->pgc_sts, pgc_config->flags);
	}

	pp_dspp_opmode_config(ctl, dspp_num, pp_sts, mdata->mdp_rev, &opmode);

flush_exit:
	if (ad_hw) {
		mutex_lock(&ad->lock);
		ad_flags = ad->reg_sts;
		if (ad_flags & PP_AD_STS_DIRTY_DATA)
			pp_ad_input_write(ad_hw, ad);
		if (ad_flags & PP_AD_STS_DIRTY_INIT)
			pp_ad_init_write(ad_hw, ad, ctl);
		if (ad_flags & PP_AD_STS_DIRTY_CFG)
			pp_ad_cfg_write(ad_hw, ad);
		pp_ad_bypass_config(ad, ctl, ad_hw->num, &ad_bypass);
		writel_relaxed(ad_bypass, ad_hw->base);
		mutex_unlock(&ad->lock);
	}

	writel_relaxed(opmode, base + MDSS_MDP_REG_DSPP_OP_MODE);
	ctl->flush_bits |= BIT(13 + dspp_num);
	wmb();
dspp_exit:
	mdss_mdp_clk_ctrl(MDP_BLOCK_POWER_OFF, false);
	return ret;
}

int mdss_mdp_pp_setup(struct mdss_mdp_ctl *ctl)
{
	int ret = 0;

	if ((!ctl->mfd) || (!mdss_pp_res))
		return -EINVAL;

	/* TODO: have some sort of reader/writer lock to prevent unclocked
	 * access while display power is toggled */
	if (!ctl->mfd->panel_power_on) {
		ret = -EPERM;
		goto error;
	}
	mutex_lock(&ctl->mfd->lock);
	ret = mdss_mdp_pp_setup_locked(ctl);
	mutex_unlock(&ctl->mfd->lock);
error:
	return ret;
}

/* call only when holding and mfd->lock */
int mdss_mdp_pp_setup_locked(struct mdss_mdp_ctl *ctl)
{
	struct mdss_data_type *mdata = ctl->mdata;
	int ret = 0;
	u32 mixer_cnt;
	u32 mixer_id[MDSS_MDP_INTF_MAX_LAYERMIXER];
	u32 disp_num;
	int i;
	bool valid_mixers = true;
	if ((!ctl->mfd) || (!mdss_pp_res))
		return -EINVAL;

	/* treat fb_num the same as block logical id*/
	disp_num = ctl->mfd->index;

	mixer_cnt = mdss_mdp_get_ctl_mixers(disp_num, mixer_id);
	if (!mixer_cnt) {
		valid_mixers = false;
		ret = -EINVAL;
		pr_warn("Configuring post processing without mixers, err = %d",
									ret);
		goto exit;
	}
	if (mdata->nad_cfgs == 0)
		valid_mixers = false;
	for (i = 0; i < mixer_cnt && valid_mixers; i++) {
		if (mixer_id[i] > mdata->nad_cfgs)
			valid_mixers = false;
	}
	if (valid_mixers && (mixer_cnt <= mdata->nmax_concurrent_ad_hw)) {
		ret = mdss_mdp_ad_setup(ctl->mfd);
		if (ret < 0)
			pr_warn("ad_setup(disp%d) returns %d", disp_num, ret);
	}

	mutex_lock(&mdss_pp_mutex);
	if (ctl->mixer_left) {
		pp_mixer_setup(disp_num, ctl->mixer_left);
		pp_dspp_setup(disp_num, ctl->mixer_left);
	}
	if (ctl->mixer_right) {
		pp_mixer_setup(disp_num, ctl->mixer_right);
		pp_dspp_setup(disp_num, ctl->mixer_right);
	}
	/* clear dirty flag */
	if (disp_num < MDSS_BLOCK_DISP_NUM) {
		mdss_pp_res->pp_disp_flags[disp_num] = 0;
		if (disp_num < mdata->nad_cfgs)
			mdata->ad_cfgs[disp_num].reg_sts = 0;
	}
	mutex_unlock(&mdss_pp_mutex);
exit:
	return ret;
}

/*
 * Set dirty and write bits on features that were enabled so they will be
 * reconfigured
 */
int mdss_mdp_pp_resume(struct mdss_mdp_ctl *ctl, u32 dspp_num)
{
	u32 flags = 0, disp_num, bl;
	struct pp_sts_type pp_sts;
	struct mdss_ad_info *ad;
	struct mdss_data_type *mdata = ctl->mdata;
	if (dspp_num >= MDSS_MDP_MAX_DSPP) {
		pr_warn("invalid dspp_num");
		return -EINVAL;
	}
	disp_num = ctl->mfd->index;

	if (dspp_num < mdata->nad_cfgs) {
		ad = &mdata->ad_cfgs[dspp_num];

		if (PP_AD_STATE_CFG & ad->state)
			pp_ad_cfg_write(&mdata->ad_off[dspp_num], ad);
		if (PP_AD_STATE_INIT & ad->state)
			pp_ad_init_write(&mdata->ad_off[dspp_num], ad, ctl);
		if ((PP_AD_STATE_DATA & ad->state) &&
			(ad->sts & PP_STS_ENABLE)) {
			bl = ad->bl_mfd->bl_level;
			ad->last_bl = bl;
			if (ad->state & PP_AD_STATE_BL_LIN) {
				bl = ad->bl_lin[bl >> ad->bl_bright_shift];
				bl = bl << ad->bl_bright_shift;
			}
			ad->bl_data = bl;
			pp_ad_input_write(&mdata->ad_off[dspp_num], ad);
		}
		if ((PP_AD_STATE_VSYNC & ad->state) && ad->calc_itr)
			ctl->add_vsync_handler(ctl, &ad->handle);
	}

	pp_sts = mdss_pp_res->pp_disp_sts[disp_num];

	if (pp_sts.pa_sts & PP_STS_ENABLE) {
		flags |= PP_FLAGS_DIRTY_PA;
		if (mdata->mdp_rev >= MDSS_MDP_HW_REV_103) {
			if (!(mdss_pp_res->pa_v2_disp_cfg[disp_num].flags
						& MDP_PP_OPS_DISABLE))
				mdss_pp_res->pa_v2_disp_cfg[disp_num].flags |=
					MDP_PP_OPS_WRITE;
		} else {
			if (!(mdss_pp_res->pa_disp_cfg[disp_num].flags
						& MDP_PP_OPS_DISABLE))
				mdss_pp_res->pa_disp_cfg[disp_num].flags |=
					MDP_PP_OPS_WRITE;
		}
	}
	if (pp_sts.pcc_sts & PP_STS_ENABLE) {
		flags |= PP_FLAGS_DIRTY_PCC;
		if (!(mdss_pp_res->pcc_disp_cfg[disp_num].ops
					& MDP_PP_OPS_DISABLE))
			mdss_pp_res->pcc_disp_cfg[disp_num].ops |=
				MDP_PP_OPS_WRITE;
	}
	if (pp_sts.igc_sts & PP_STS_ENABLE) {
		flags |= PP_FLAGS_DIRTY_IGC;
		if (!(mdss_pp_res->igc_disp_cfg[disp_num].ops
					& MDP_PP_OPS_DISABLE))
			mdss_pp_res->igc_disp_cfg[disp_num].ops |=
				MDP_PP_OPS_WRITE;
	}
	if (pp_sts.argc_sts & PP_STS_ENABLE) {
		flags |= PP_FLAGS_DIRTY_ARGC;
		if (!(mdss_pp_res->argc_disp_cfg[disp_num].flags
					& MDP_PP_OPS_DISABLE))
			mdss_pp_res->argc_disp_cfg[disp_num].flags |=
				MDP_PP_OPS_WRITE;
	}
	if (pp_sts.enhist_sts & PP_STS_ENABLE) {
		flags |= PP_FLAGS_DIRTY_ENHIST;
		if (!(mdss_pp_res->enhist_disp_cfg[disp_num].ops
					& MDP_PP_OPS_DISABLE))
			mdss_pp_res->enhist_disp_cfg[disp_num].ops |=
				MDP_PP_OPS_WRITE;
	}
	if (pp_sts.dither_sts & PP_STS_ENABLE) {
		flags |= PP_FLAGS_DIRTY_DITHER;
		if (!(mdss_pp_res->dither_disp_cfg[disp_num].flags
					& MDP_PP_OPS_DISABLE))
			mdss_pp_res->dither_disp_cfg[disp_num].flags |=
				MDP_PP_OPS_WRITE;
	}
	if (pp_sts.gamut_sts & PP_STS_ENABLE) {
		flags |= PP_FLAGS_DIRTY_GAMUT;
		if (!(mdss_pp_res->gamut_disp_cfg[disp_num].flags
					& MDP_PP_OPS_DISABLE))
			mdss_pp_res->gamut_disp_cfg[disp_num].flags |=
				MDP_PP_OPS_WRITE;
	}
	if (pp_sts.pgc_sts & PP_STS_ENABLE) {
		flags |= PP_FLAGS_DIRTY_PGC;
		if (!(mdss_pp_res->pgc_disp_cfg[disp_num].flags
					& MDP_PP_OPS_DISABLE))
			mdss_pp_res->pgc_disp_cfg[disp_num].flags |=
				MDP_PP_OPS_WRITE;
	}

	mdss_pp_res->pp_disp_flags[disp_num] |= flags;
	return 0;
}

int mdss_mdp_pp_init(struct device *dev)
{
	int i, ret = 0;
	struct mdss_data_type *mdata = mdss_mdp_get_mdata();
	struct mdss_mdp_pipe *vig;
	struct msm_bus_scale_pdata *pp_bus_pdata;

	mutex_lock(&mdss_pp_mutex);
	if (!mdss_pp_res) {
		mdss_pp_res = devm_kzalloc(dev, sizeof(*mdss_pp_res),
				GFP_KERNEL);
		if (mdss_pp_res == NULL) {
			pr_err("%s mdss_pp_res allocation failed!", __func__);
			ret = -ENOMEM;
		} else {
			for (i = 0; i < MDSS_MDP_MAX_DSPP; i++) {
				mutex_init(
					&mdss_pp_res->dspp_hist[i].hist_mutex);
				spin_lock_init(
					&mdss_pp_res->dspp_hist[i].hist_lock);
			}
		}
	}
	if (mdata) {
		vig = mdata->vig_pipes;
		for (i = 0; i < mdata->nvig_pipes; i++) {
			mutex_init(&vig[i].pp_res.hist.hist_mutex);
			spin_lock_init(&vig[i].pp_res.hist.hist_lock);
		}
		if (!mdata->pp_bus_hdl) {
			pp_bus_pdata = &mdp_pp_bus_scale_table;
			for (i = 0; i < pp_bus_pdata->num_usecases; i++) {
				mdp_pp_bus_usecases[i].num_paths = 1;
				mdp_pp_bus_usecases[i].vectors =
					&mdp_pp_bus_vectors[i];
			}

			mdata->pp_bus_hdl =
				msm_bus_scale_register_client(pp_bus_pdata);
			if (!mdata->pp_bus_hdl) {
				pr_err("not able to register pp_bus_scale\n");
				ret = -ENOMEM;
			}
			pr_debug("register pp_bus_hdl=%x\n", mdata->pp_bus_hdl);
		}

	}
	mutex_unlock(&mdss_pp_mutex);
	return ret;
}
void mdss_mdp_pp_term(struct device *dev)
{
	struct mdss_data_type *mdata = mdss_mdp_get_mdata();
	if (mdata->pp_bus_hdl) {
		msm_bus_scale_unregister_client(mdata->pp_bus_hdl);
		mdata->pp_bus_hdl = 0;
	}
	if (!mdss_pp_res) {
		mutex_lock(&mdss_pp_mutex);
		devm_kfree(dev, mdss_pp_res);
		mdss_pp_res = NULL;
		mutex_unlock(&mdss_pp_mutex);
	}
}
static int pp_get_dspp_num(u32 disp_num, u32 *dspp_num)
{
	int i;
	u32 mixer_cnt;
	u32 mixer_id[MDSS_MDP_INTF_MAX_LAYERMIXER];
	mixer_cnt = mdss_mdp_get_ctl_mixers(disp_num, mixer_id);

	if (!mixer_cnt)
		return -EPERM;

	/* only read the first mixer */
	for (i = 0; i < mixer_cnt; i++) {
		if (mixer_id[i] < MDSS_MDP_MAX_DSPP)
			break;
	}
	if (i >= mixer_cnt)
		return -EPERM;
	*dspp_num = mixer_id[i];
	return 0;
}

int mdss_mdp_pa_config(struct mdp_pa_cfg_data *config,
			u32 *copyback)
{
	int ret = 0;
	u32 disp_num, dspp_num = 0;
	struct mdss_data_type *mdata = mdss_mdp_get_mdata();
	char __iomem *pa_addr;

	if (mdata->mdp_rev >= MDSS_MDP_HW_REV_103)
		return -EINVAL;

	if ((config->block < MDP_LOGICAL_BLOCK_DISP_0) ||
			(config->block >= MDP_BLOCK_MAX))
		return -EINVAL;

	mutex_lock(&mdss_pp_mutex);
	disp_num = config->block - MDP_LOGICAL_BLOCK_DISP_0;

	if (config->pa_data.flags & MDP_PP_OPS_READ) {
		ret = pp_get_dspp_num(disp_num, &dspp_num);
		if (ret) {
			pr_err("no dspp connects to disp %d",
					disp_num);
			goto pa_config_exit;
		}
		mdss_mdp_clk_ctrl(MDP_BLOCK_POWER_ON, false);
		pa_addr = mdss_mdp_get_dspp_addr_off(dspp_num) +
			MDSS_MDP_REG_DSPP_PA_BASE;
		config->pa_data.hue_adj = readl_relaxed(pa_addr);
		pa_addr += 4;
		config->pa_data.sat_adj = readl_relaxed(pa_addr);
		pa_addr += 4;
		config->pa_data.val_adj = readl_relaxed(pa_addr);
		pa_addr += 4;
		config->pa_data.cont_adj = readl_relaxed(pa_addr);
		*copyback = 1;
		mdss_mdp_clk_ctrl(MDP_BLOCK_POWER_OFF, false);
	} else {
		mdss_pp_res->pa_disp_cfg[disp_num] = config->pa_data;
		mdss_pp_res->pp_disp_flags[disp_num] |= PP_FLAGS_DIRTY_PA;
	}

pa_config_exit:
	mutex_unlock(&mdss_pp_mutex);
	return ret;
}

int mdss_mdp_pa_v2_config(struct mdp_pa_v2_cfg_data *config,
			u32 *copyback)
{
	int ret = 0;
	u32 disp_num, dspp_num = 0;
	char __iomem *pa_addr;
	struct mdss_data_type *mdata = mdss_mdp_get_mdata();

	if (mdata->mdp_rev < MDSS_MDP_HW_REV_103)
		return -EINVAL;

	if ((config->block < MDP_LOGICAL_BLOCK_DISP_0) ||
		(config->block >= MDP_BLOCK_MAX))
		return -EINVAL;

	if ((config->pa_v2_data.flags & MDSS_PP_SPLIT_MASK) ==
							MDSS_PP_SPLIT_MASK) {
		pr_warn("Can't set both split bits\n");
		return -EINVAL;
	}

	mutex_lock(&mdss_pp_mutex);
	disp_num = config->block - MDP_LOGICAL_BLOCK_DISP_0;

	if (config->pa_v2_data.flags & MDP_PP_OPS_READ) {
		ret = pp_get_dspp_num(disp_num, &dspp_num);
		if (ret) {
			pr_err("no dspp connects to disp %d",
				disp_num);
			goto pa_config_exit;
		}
		mdss_mdp_clk_ctrl(MDP_BLOCK_POWER_ON, false);
		pa_addr = mdss_mdp_get_dspp_addr_off(dspp_num);
		if (IS_ERR(pa_addr)) {
			ret = PTR_ERR(pa_addr);
			goto pa_config_exit;
		} else
			pa_addr += MDSS_MDP_REG_DSPP_PA_BASE;
		ret = pp_read_pa_v2_regs(pa_addr,
				&config->pa_v2_data,
				disp_num);
		if (ret)
			goto pa_config_exit;
		*copyback = 1;
		mdss_mdp_clk_ctrl(MDP_BLOCK_POWER_OFF, false);
	} else {
		if (config->pa_v2_data.flags & MDP_PP_PA_SIX_ZONE_ENABLE) {
			ret = pp_copy_pa_six_zone_lut(config, disp_num);
			if (ret)
				goto pa_config_exit;
		}
		mdss_pp_res->pa_v2_disp_cfg[disp_num] =
			config->pa_v2_data;
		mdss_pp_res->pa_v2_disp_cfg[disp_num].six_zone_curve_p0 =
			&mdss_pp_res->six_zone_lut_curve_p0[disp_num][0];
		mdss_pp_res->pa_v2_disp_cfg[disp_num].six_zone_curve_p1 =
			&mdss_pp_res->six_zone_lut_curve_p1[disp_num][0];
		mdss_pp_res->pp_disp_flags[disp_num] |= PP_FLAGS_DIRTY_PA;
	}

pa_config_exit:
	mutex_unlock(&mdss_pp_mutex);
	return ret;
}


static int pp_read_pa_v2_regs(char __iomem *addr,
				struct mdp_pa_v2_data *pa_v2_config,
				u32 disp_num)
{
	int i;
	u32 data;

	if (pa_v2_config->flags & MDP_PP_PA_HUE_ENABLE)
		pa_v2_config->global_hue_adj = readl_relaxed(addr);
	addr += 4;
	if (pa_v2_config->flags & MDP_PP_PA_SAT_ENABLE)
		pa_v2_config->global_sat_adj = readl_relaxed(addr);
	addr += 4;
	if (pa_v2_config->flags & MDP_PP_PA_VAL_ENABLE)
		pa_v2_config->global_val_adj = readl_relaxed(addr);
	addr += 4;
	if (pa_v2_config->flags & MDP_PP_PA_CONT_ENABLE)
		pa_v2_config->global_cont_adj = readl_relaxed(addr);
	addr += 4;

	/* Six zone LUT and thresh data */
	if (pa_v2_config->flags & MDP_PP_PA_SIX_ZONE_ENABLE) {
		if (pa_v2_config->six_zone_len != MDP_SIX_ZONE_LUT_SIZE)
			return -EINVAL;

		data = (3 << 25);
		writel_relaxed(data, addr);

		for (i = 0; i < MDP_SIX_ZONE_LUT_SIZE; i++) {
			addr += 4;
			mdss_pp_res->six_zone_lut_curve_p1[disp_num][i] =
				readl_relaxed(addr);
			addr -= 4;
			mdss_pp_res->six_zone_lut_curve_p0[disp_num][i] =
				readl_relaxed(addr) & 0xFFF;
		}

		if (copy_to_user(pa_v2_config->six_zone_curve_p0,
			&mdss_pp_res->six_zone_lut_curve_p0[disp_num][0],
			pa_v2_config->six_zone_len * sizeof(u32))) {
			return -EFAULT;
		}

		if (copy_to_user(pa_v2_config->six_zone_curve_p1,
			&mdss_pp_res->six_zone_lut_curve_p1[disp_num][0],
			pa_v2_config->six_zone_len * sizeof(u32))) {
			return -EFAULT;
		}

		addr += 8;
		pa_v2_config->six_zone_thresh = readl_relaxed(addr);
		addr += 4;
	} else {
		addr += 12;
	}

	/* Skin memory color config registers */
	if (pa_v2_config->flags & MDP_PP_PA_SKIN_ENABLE)
		pp_read_pa_mem_col_regs(addr, &pa_v2_config->skin_cfg);

	addr += 0x14;
	/* Sky memory color config registers */
	if (pa_v2_config->flags & MDP_PP_PA_SKY_ENABLE)
		pp_read_pa_mem_col_regs(addr, &pa_v2_config->sky_cfg);

	addr += 0x14;
	/* Foliage memory color config registers */
	if (pa_v2_config->flags & MDP_PP_PA_FOL_ENABLE)
		pp_read_pa_mem_col_regs(addr, &pa_v2_config->fol_cfg);

	return 0;
}

static void pp_read_pa_mem_col_regs(char __iomem *addr,
				struct mdp_pa_mem_col_cfg *mem_col_cfg)
{
	mem_col_cfg->color_adjust_p0 = readl_relaxed(addr);
	addr += 4;
	mem_col_cfg->color_adjust_p1 = readl_relaxed(addr);
	addr += 4;
	mem_col_cfg->hue_region = readl_relaxed(addr);
	addr += 4;
	mem_col_cfg->sat_region = readl_relaxed(addr);
	addr += 4;
	mem_col_cfg->val_region = readl_relaxed(addr);
}

static int pp_copy_pa_six_zone_lut(struct mdp_pa_v2_cfg_data *pa_v2_config,
				u32 disp_num)
{
	if (pa_v2_config->pa_v2_data.six_zone_len != MDP_SIX_ZONE_LUT_SIZE)
		return -EINVAL;

	if (copy_from_user(&mdss_pp_res->six_zone_lut_curve_p0[disp_num][0],
			pa_v2_config->pa_v2_data.six_zone_curve_p0,
			pa_v2_config->pa_v2_data.six_zone_len * sizeof(u32))) {
		return -EFAULT;
	}
	if (copy_from_user(&mdss_pp_res->six_zone_lut_curve_p1[disp_num][0],
			pa_v2_config->pa_v2_data.six_zone_curve_p1,
			pa_v2_config->pa_v2_data.six_zone_len * sizeof(u32))) {
		return -EFAULT;
	}

	return 0;
}

static void pp_read_pcc_regs(char __iomem *addr,
				struct mdp_pcc_cfg_data *cfg_ptr)
{
	cfg_ptr->r.c = readl_relaxed(addr);
	cfg_ptr->g.c = readl_relaxed(addr + 4);
	cfg_ptr->b.c = readl_relaxed(addr + 8);
	addr += 0x10;

	cfg_ptr->r.r = readl_relaxed(addr);
	cfg_ptr->g.r = readl_relaxed(addr + 4);
	cfg_ptr->b.r = readl_relaxed(addr + 8);
	addr += 0x10;

	cfg_ptr->r.g = readl_relaxed(addr);
	cfg_ptr->g.g = readl_relaxed(addr + 4);
	cfg_ptr->b.g = readl_relaxed(addr + 8);
	addr += 0x10;

	cfg_ptr->r.b = readl_relaxed(addr);
	cfg_ptr->g.b = readl_relaxed(addr + 4);
	cfg_ptr->b.b = readl_relaxed(addr + 8);
	addr += 0x10;

	cfg_ptr->r.rr = readl_relaxed(addr);
	cfg_ptr->g.rr = readl_relaxed(addr + 4);
	cfg_ptr->b.rr = readl_relaxed(addr + 8);
	addr += 0x10;

	cfg_ptr->r.rg = readl_relaxed(addr);
	cfg_ptr->g.rg = readl_relaxed(addr + 4);
	cfg_ptr->b.rg = readl_relaxed(addr + 8);
	addr += 0x10;

	cfg_ptr->r.rb = readl_relaxed(addr);
	cfg_ptr->g.rb = readl_relaxed(addr + 4);
	cfg_ptr->b.rb = readl_relaxed(addr + 8);
	addr += 0x10;

	cfg_ptr->r.gg = readl_relaxed(addr);
	cfg_ptr->g.gg = readl_relaxed(addr + 4);
	cfg_ptr->b.gg = readl_relaxed(addr + 8);
	addr += 0x10;

	cfg_ptr->r.gb = readl_relaxed(addr);
	cfg_ptr->g.gb = readl_relaxed(addr + 4);
	cfg_ptr->b.gb = readl_relaxed(addr + 8);
	addr += 0x10;

	cfg_ptr->r.bb = readl_relaxed(addr);
	cfg_ptr->g.bb = readl_relaxed(addr + 4);
	cfg_ptr->b.bb = readl_relaxed(addr + 8);
	addr += 0x10;

	cfg_ptr->r.rgb_0 = readl_relaxed(addr);
	cfg_ptr->g.rgb_0 = readl_relaxed(addr + 4);
	cfg_ptr->b.rgb_0 = readl_relaxed(addr + 8);
	addr += 0x10;

	cfg_ptr->r.rgb_1 = readl_relaxed(addr);
	cfg_ptr->g.rgb_1 = readl_relaxed(addr + 4);
	cfg_ptr->b.rgb_1 = readl_relaxed(addr + 8);
}

static void pp_update_pcc_regs(char __iomem *addr,
				struct mdp_pcc_cfg_data *cfg_ptr)
{
	writel_relaxed(cfg_ptr->r.c, addr);
	writel_relaxed(cfg_ptr->g.c, addr + 4);
	writel_relaxed(cfg_ptr->b.c, addr + 8);
	addr += 0x10;

	writel_relaxed(cfg_ptr->r.r, addr);
	writel_relaxed(cfg_ptr->g.r, addr + 4);
	writel_relaxed(cfg_ptr->b.r, addr + 8);
	addr += 0x10;

	writel_relaxed(cfg_ptr->r.g, addr);
	writel_relaxed(cfg_ptr->g.g, addr + 4);
	writel_relaxed(cfg_ptr->b.g, addr + 8);
	addr += 0x10;

	writel_relaxed(cfg_ptr->r.b, addr);
	writel_relaxed(cfg_ptr->g.b, addr + 4);
	writel_relaxed(cfg_ptr->b.b, addr + 8);
	addr += 0x10;

	writel_relaxed(cfg_ptr->r.rr, addr);
	writel_relaxed(cfg_ptr->g.rr, addr + 4);
	writel_relaxed(cfg_ptr->b.rr, addr + 8);
	addr += 0x10;

	writel_relaxed(cfg_ptr->r.rg, addr);
	writel_relaxed(cfg_ptr->g.rg, addr + 4);
	writel_relaxed(cfg_ptr->b.rg, addr + 8);
	addr += 0x10;

	writel_relaxed(cfg_ptr->r.rb, addr);
	writel_relaxed(cfg_ptr->g.rb, addr + 4);
	writel_relaxed(cfg_ptr->b.rb, addr + 8);
	addr += 0x10;

	writel_relaxed(cfg_ptr->r.gg, addr);
	writel_relaxed(cfg_ptr->g.gg, addr + 4);
	writel_relaxed(cfg_ptr->b.gg, addr + 8);
	addr += 0x10;

	writel_relaxed(cfg_ptr->r.gb, addr);
	writel_relaxed(cfg_ptr->g.gb, addr + 4);
	writel_relaxed(cfg_ptr->b.gb, addr + 8);
	addr += 0x10;

	writel_relaxed(cfg_ptr->r.bb, addr);
	writel_relaxed(cfg_ptr->g.bb, addr + 4);
	writel_relaxed(cfg_ptr->b.bb, addr + 8);
	addr += 0x10;

	writel_relaxed(cfg_ptr->r.rgb_0, addr);
	writel_relaxed(cfg_ptr->g.rgb_0, addr + 4);
	writel_relaxed(cfg_ptr->b.rgb_0, addr + 8);
	addr += 0x10;

	writel_relaxed(cfg_ptr->r.rgb_1, addr);
	writel_relaxed(cfg_ptr->g.rgb_1, addr + 4);
	writel_relaxed(cfg_ptr->b.rgb_1, addr + 8);
}

int mdss_mdp_pcc_config(struct mdp_pcc_cfg_data *config,
					u32 *copyback)
{
	int ret = 0;
	u32 disp_num, dspp_num = 0;
	char __iomem *addr;

	if ((config->block < MDP_LOGICAL_BLOCK_DISP_0) ||
		(config->block >= MDP_BLOCK_MAX))
		return -EINVAL;

	if ((config->ops & MDSS_PP_SPLIT_MASK) == MDSS_PP_SPLIT_MASK) {
		pr_warn("Can't set both split bits\n");
		return -EINVAL;
	}

	mutex_lock(&mdss_pp_mutex);
	disp_num = config->block - MDP_LOGICAL_BLOCK_DISP_0;

	if (config->ops & MDP_PP_OPS_READ) {
		ret = pp_get_dspp_num(disp_num, &dspp_num);
		if (ret) {
			pr_err("%s, no dspp connects to disp %d",
				__func__, disp_num);
			goto pcc_config_exit;
		}

		mdss_mdp_clk_ctrl(MDP_BLOCK_POWER_ON, false);

		addr = mdss_mdp_get_dspp_addr_off(dspp_num) +
			  MDSS_MDP_REG_DSPP_PCC_BASE;
		pp_read_pcc_regs(addr, config);
		*copyback = 1;
		mdss_mdp_clk_ctrl(MDP_BLOCK_POWER_OFF, false);
	} else {
		mdss_pp_res->pcc_disp_cfg[disp_num] = *config;
		mdss_pp_res->pp_disp_flags[disp_num] |= PP_FLAGS_DIRTY_PCC;
	}

pcc_config_exit:
	mutex_unlock(&mdss_pp_mutex);
	return ret;
}

static void pp_read_igc_lut(struct mdp_igc_lut_data *cfg,
				char __iomem *addr, u32 blk_idx)
{
	int i;
	u32 data;

	/* INDEX_UPDATE & VALUE_UPDATEN */
	data = (3 << 24) | (((~(1 << blk_idx)) & 0x7) << 28);
	writel_relaxed(data, addr);

	for (i = 0; i < cfg->len; i++)
		cfg->c0_c1_data[i] = readl_relaxed(addr) & 0xFFF;

	addr += 0x4;
	writel_relaxed(data, addr);
	for (i = 0; i < cfg->len; i++)
		cfg->c0_c1_data[i] |= (readl_relaxed(addr) & 0xFFF) << 16;

	addr += 0x4;
	writel_relaxed(data, addr);
	for (i = 0; i < cfg->len; i++)
		cfg->c2_data[i] = readl_relaxed(addr) & 0xFFF;
}

static void pp_update_igc_lut(struct mdp_igc_lut_data *cfg,
				char __iomem *addr, u32 blk_idx)
{
	int i;
	u32 data;
	/* INDEX_UPDATE */
	data = (1 << 25) | (((~(1 << blk_idx)) & 0x7) << 28);
	writel_relaxed((cfg->c0_c1_data[0] & 0xFFF) | data, addr);

	/* disable index update */
	data &= ~(1 << 25);
	for (i = 1; i < cfg->len; i++)
		writel_relaxed((cfg->c0_c1_data[i] & 0xFFF) | data, addr);

	addr += 0x4;
	data |= (1 << 25);
	writel_relaxed(((cfg->c0_c1_data[0] >> 16) & 0xFFF) | data, addr);
	data &= ~(1 << 25);
	for (i = 1; i < cfg->len; i++)
		writel_relaxed(((cfg->c0_c1_data[i] >> 16) & 0xFFF) | data,
				addr);

	addr += 0x4;
	data |= (1 << 25);
	writel_relaxed((cfg->c2_data[0] & 0xFFF) | data, addr);
	data &= ~(1 << 25);
	for (i = 1; i < cfg->len; i++)
		writel_relaxed((cfg->c2_data[i] & 0xFFF) | data, addr);
}

int mdss_mdp_limited_lut_igc_config(struct mdss_mdp_ctl *ctl)
{
	int ret = 0;
	u32 copyback = 0;
	u32 copy_from_kernel = 1;
	struct mdp_igc_lut_data config;

	if (!ctl)
		return -EINVAL;

	config.len = IGC_LUT_ENTRIES;
	config.ops = MDP_PP_OPS_WRITE | MDP_PP_OPS_ENABLE;
	config.block = (ctl->mfd->index) + MDP_LOGICAL_BLOCK_DISP_0;
	config.c0_c1_data = igc_limited;
	config.c2_data = igc_limited;

	ret = mdss_mdp_igc_lut_config(&config, &copyback,
					copy_from_kernel);
	return ret;
}

int mdss_mdp_igc_lut_config(struct mdp_igc_lut_data *config,
					u32 *copyback, u32 copy_from_kernel)
{
	int ret = 0;
	u32 tbl_idx, disp_num, dspp_num = 0;
	struct mdp_igc_lut_data local_cfg;
	char __iomem *igc_addr;
	struct mdss_data_type *mdata = mdss_mdp_get_mdata();

	if ((config->block < MDP_LOGICAL_BLOCK_DISP_0) ||
		(config->block >= MDP_BLOCK_MAX))
		return -EINVAL;

	if (config->len != IGC_LUT_ENTRIES)
		return -EINVAL;

	if ((config->ops & MDSS_PP_SPLIT_MASK) == MDSS_PP_SPLIT_MASK) {
		pr_warn("Can't set both split bits\n");
		return -EINVAL;
	}

	mutex_lock(&mdss_pp_mutex);
	disp_num = config->block - MDP_LOGICAL_BLOCK_DISP_0;

	if (config->ops & MDP_PP_OPS_READ) {
		ret = pp_get_dspp_num(disp_num, &dspp_num);
		if (ret) {
			pr_err("%s, no dspp connects to disp %d",
				__func__, disp_num);
			goto igc_config_exit;
		}
		mdss_mdp_clk_ctrl(MDP_BLOCK_POWER_ON, false);
		if (config->ops & MDP_PP_IGC_FLAG_ROM0)
			tbl_idx = 1;
		else if (config->ops & MDP_PP_IGC_FLAG_ROM1)
			tbl_idx = 2;
		else
			tbl_idx = 0;
		igc_addr = mdata->mdp_base + MDSS_MDP_REG_IGC_DSPP_BASE +
			(0x10 * tbl_idx);
		local_cfg = *config;
		local_cfg.c0_c1_data =
			&mdss_pp_res->igc_lut_c0c1[disp_num][0];
		local_cfg.c2_data =
			&mdss_pp_res->igc_lut_c2[disp_num][0];
		pp_read_igc_lut(&local_cfg, igc_addr, dspp_num);
		if (copy_to_user(config->c0_c1_data, local_cfg.c2_data,
			config->len * sizeof(u32))) {
			ret = -EFAULT;
			mdss_mdp_clk_ctrl(MDP_BLOCK_POWER_OFF, false);
			goto igc_config_exit;
		}
		if (copy_to_user(config->c2_data, local_cfg.c0_c1_data,
			config->len * sizeof(u32))) {
			ret = -EFAULT;
			mdss_mdp_clk_ctrl(MDP_BLOCK_POWER_OFF, false);
			goto igc_config_exit;
		}
		*copyback = 1;
		mdss_mdp_clk_ctrl(MDP_BLOCK_POWER_OFF, false);
	} else {
		if (copy_from_kernel) {
			memcpy(&mdss_pp_res->igc_lut_c0c1[disp_num][0],
			config->c0_c1_data, config->len * sizeof(u32));
			memcpy(&mdss_pp_res->igc_lut_c2[disp_num][0],
			config->c2_data, config->len * sizeof(u32));
		} else {
			if (copy_from_user(
				&mdss_pp_res->igc_lut_c0c1[disp_num][0],
				config->c0_c1_data,
				config->len * sizeof(u32))) {
				ret = -EFAULT;
				goto igc_config_exit;
			}
			if (copy_from_user(
				&mdss_pp_res->igc_lut_c2[disp_num][0],
				config->c2_data, config->len * sizeof(u32))) {
				ret = -EFAULT;
				goto igc_config_exit;
			}
		}
		mdss_pp_res->igc_disp_cfg[disp_num] = *config;
		mdss_pp_res->igc_disp_cfg[disp_num].c0_c1_data =
			&mdss_pp_res->igc_lut_c0c1[disp_num][0];
		mdss_pp_res->igc_disp_cfg[disp_num].c2_data =
			&mdss_pp_res->igc_lut_c2[disp_num][0];
		mdss_pp_res->pp_disp_flags[disp_num] |= PP_FLAGS_DIRTY_IGC;
	}

igc_config_exit:
	mutex_unlock(&mdss_pp_mutex);
	return ret;
}
static void pp_update_gc_one_lut(char __iomem *addr,
		struct mdp_ar_gc_lut_data *lut_data,
		uint8_t num_stages)
{
	int i, start_idx, idx;

	start_idx = (readl_relaxed(addr) >> 16) & 0xF;
	for (i = start_idx; i < GC_LUT_SEGMENTS; i++) {
		idx = min((uint8_t)i, (uint8_t)(num_stages-1));
		writel_relaxed(lut_data[idx].x_start, addr);
	}
	for (i = 0; i < start_idx; i++) {
		idx = min((uint8_t)i, (uint8_t)(num_stages-1));
		writel_relaxed(lut_data[idx].x_start, addr);
	}
	addr += 4;
	start_idx = (readl_relaxed(addr) >> 16) & 0xF;
	for (i = start_idx; i < GC_LUT_SEGMENTS; i++) {
		idx = min((uint8_t)i, (uint8_t)(num_stages-1));
		writel_relaxed(lut_data[idx].slope, addr);
	}
	for (i = 0; i < start_idx; i++) {
		idx = min((uint8_t)i, (uint8_t)(num_stages-1));
		writel_relaxed(lut_data[idx].slope, addr);
	}
	addr += 4;
	start_idx = (readl_relaxed(addr) >> 16) & 0xF;
	for (i = start_idx; i < GC_LUT_SEGMENTS; i++) {
		idx = min((uint8_t)i, (uint8_t)(num_stages-1));
		writel_relaxed(lut_data[idx].offset, addr);
	}
	for (i = 0; i < start_idx; i++) {
		idx = min((uint8_t)i, (uint8_t)(num_stages-1));
		writel_relaxed(lut_data[idx].offset, addr);
	}
}
static void pp_update_argc_lut(char __iomem *addr,
				struct mdp_pgc_lut_data *config)
{
	pp_update_gc_one_lut(addr, config->r_data, config->num_r_stages);
	addr += 0x10;
	pp_update_gc_one_lut(addr, config->g_data, config->num_g_stages);
	addr += 0x10;
	pp_update_gc_one_lut(addr, config->b_data, config->num_b_stages);
}
static void pp_read_gc_one_lut(char __iomem *addr,
		struct mdp_ar_gc_lut_data *gc_data)
{
	int i, start_idx, data;
	data = readl_relaxed(addr);
	start_idx = (data >> 16) & 0xF;
	gc_data[start_idx].x_start = data & 0xFFF;

	for (i = start_idx + 1; i < GC_LUT_SEGMENTS; i++) {
		data = readl_relaxed(addr);
		gc_data[i].x_start = data & 0xFFF;
	}
	for (i = 0; i < start_idx; i++) {
		data = readl_relaxed(addr);
		gc_data[i].x_start = data & 0xFFF;
	}

	addr += 4;
	data = readl_relaxed(addr);
	start_idx = (data >> 16) & 0xF;
	gc_data[start_idx].slope = data & 0x7FFF;
	for (i = start_idx + 1; i < GC_LUT_SEGMENTS; i++) {
		data = readl_relaxed(addr);
		gc_data[i].slope = data & 0x7FFF;
	}
	for (i = 0; i < start_idx; i++) {
		data = readl_relaxed(addr);
		gc_data[i].slope = data & 0x7FFF;
	}
	addr += 4;
	data = readl_relaxed(addr);
	start_idx = (data >> 16) & 0xF;
	gc_data[start_idx].offset = data & 0x7FFF;
	for (i = start_idx + 1; i < GC_LUT_SEGMENTS; i++) {
		data = readl_relaxed(addr);
		gc_data[i].offset = data & 0x7FFF;
	}
	for (i = 0; i < start_idx; i++) {
		data = readl_relaxed(addr);
		gc_data[i].offset = data & 0x7FFF;
	}
}

static int pp_read_argc_lut(struct mdp_pgc_lut_data *config, char __iomem *addr)
{
	int ret = 0;
	pp_read_gc_one_lut(addr, config->r_data);
	addr += 0x10;
	pp_read_gc_one_lut(addr, config->g_data);
	addr += 0x10;
	pp_read_gc_one_lut(addr, config->b_data);
	return ret;
}

/* Note: Assumes that its inputs have been checked by calling function */
static void pp_update_hist_lut(char __iomem *addr,
				struct mdp_hist_lut_data *cfg)
{
	int i;
	for (i = 0; i < ENHIST_LUT_ENTRIES; i++)
		writel_relaxed(cfg->data[i], addr);
	/* swap */
	if (PP_LOCAT(cfg->block) == MDSS_PP_DSPP_CFG)
		writel_relaxed(1, addr + 4);
	else
		writel_relaxed(1, addr + 16);
}

int mdss_mdp_argc_config(struct mdp_pgc_lut_data *config,
				u32 *copyback)
{
	int ret = 0;
	u32 disp_num, dspp_num = 0;
	struct mdp_pgc_lut_data local_cfg;
	struct mdp_pgc_lut_data *pgc_ptr;
	u32 tbl_size, r_size, g_size, b_size;
	char __iomem *argc_addr = 0;

	if ((PP_BLOCK(config->block) < MDP_LOGICAL_BLOCK_DISP_0) ||
		(PP_BLOCK(config->block) >= MDP_BLOCK_MAX))
		return -EINVAL;

	if ((config->flags & MDSS_PP_SPLIT_MASK) == MDSS_PP_SPLIT_MASK) {
		pr_warn("Can't set both split bits\n");
		return -EINVAL;
	}

	mutex_lock(&mdss_pp_mutex);

	disp_num = PP_BLOCK(config->block) - MDP_LOGICAL_BLOCK_DISP_0;
	switch (PP_LOCAT(config->block)) {
	case MDSS_PP_LM_CFG:
		argc_addr = mdss_mdp_get_mixer_addr_off(dspp_num) +
			MDSS_MDP_REG_LM_GC_LUT_BASE;
		pgc_ptr = &mdss_pp_res->argc_disp_cfg[disp_num];
		mdss_pp_res->pp_disp_flags[disp_num] |=
			PP_FLAGS_DIRTY_ARGC;
		break;
	case MDSS_PP_DSPP_CFG:
		argc_addr = mdss_mdp_get_dspp_addr_off(dspp_num) +
					MDSS_MDP_REG_DSPP_GC_BASE;
		pgc_ptr = &mdss_pp_res->pgc_disp_cfg[disp_num];
		mdss_pp_res->pp_disp_flags[disp_num] |=
			PP_FLAGS_DIRTY_PGC;
		break;
	default:
		goto argc_config_exit;
		break;
	}

	tbl_size = GC_LUT_SEGMENTS * sizeof(struct mdp_ar_gc_lut_data);

	if (config->flags & MDP_PP_OPS_READ) {
		ret = pp_get_dspp_num(disp_num, &dspp_num);
		if (ret) {
			pr_err("%s, no dspp connects to disp %d",
				__func__, disp_num);
			goto argc_config_exit;
		}
		mdss_mdp_clk_ctrl(MDP_BLOCK_POWER_ON, false);
		local_cfg = *config;
		local_cfg.r_data =
			&mdss_pp_res->gc_lut_r[disp_num][0];
		local_cfg.g_data =
			&mdss_pp_res->gc_lut_g[disp_num][0];
		local_cfg.b_data =
			&mdss_pp_res->gc_lut_b[disp_num][0];
		pp_read_argc_lut(&local_cfg, argc_addr);
		if (copy_to_user(config->r_data,
			&mdss_pp_res->gc_lut_r[disp_num][0], tbl_size)) {
			mdss_mdp_clk_ctrl(MDP_BLOCK_POWER_OFF, false);
			ret = -EFAULT;
			goto argc_config_exit;
		}
		if (copy_to_user(config->g_data,
			&mdss_pp_res->gc_lut_g[disp_num][0], tbl_size)) {
			mdss_mdp_clk_ctrl(MDP_BLOCK_POWER_OFF, false);
			ret = -EFAULT;
			goto argc_config_exit;
		}
		if (copy_to_user(config->b_data,
			&mdss_pp_res->gc_lut_b[disp_num][0], tbl_size)) {
			mdss_mdp_clk_ctrl(MDP_BLOCK_POWER_OFF, false);
			ret = -EFAULT;
			goto argc_config_exit;
		}
		*copyback = 1;
		mdss_mdp_clk_ctrl(MDP_BLOCK_POWER_OFF, false);
	} else {
		r_size = config->num_r_stages *
			sizeof(struct mdp_ar_gc_lut_data);
		g_size = config->num_g_stages *
			sizeof(struct mdp_ar_gc_lut_data);
		b_size = config->num_b_stages *
			sizeof(struct mdp_ar_gc_lut_data);
		if (r_size > tbl_size ||
			g_size > tbl_size ||
			b_size > tbl_size ||
			r_size == 0 ||
			g_size == 0 ||
			b_size == 0) {
			ret = -EINVAL;
			pr_warn("%s, number of rgb stages invalid",
				__func__);
			goto argc_config_exit;
		}
		if (copy_from_user(&mdss_pp_res->gc_lut_r[disp_num][0],
			config->r_data, r_size)) {
			ret = -EFAULT;
			goto argc_config_exit;
		}
		if (copy_from_user(&mdss_pp_res->gc_lut_g[disp_num][0],
			config->g_data, g_size)) {
			ret = -EFAULT;
			goto argc_config_exit;
		}
		if (copy_from_user(&mdss_pp_res->gc_lut_b[disp_num][0],
			config->b_data, b_size)) {
			ret = -EFAULT;
			goto argc_config_exit;
		}

		*pgc_ptr = *config;
		pgc_ptr->r_data =
			&mdss_pp_res->gc_lut_r[disp_num][0];
		pgc_ptr->g_data =
			&mdss_pp_res->gc_lut_g[disp_num][0];
		pgc_ptr->b_data =
			&mdss_pp_res->gc_lut_b[disp_num][0];
	}
argc_config_exit:
	mutex_unlock(&mdss_pp_mutex);
	return ret;
}
int mdss_mdp_hist_lut_config(struct mdp_hist_lut_data *config,
					u32 *copyback)
{
	int i, ret = 0;
	u32 disp_num, dspp_num = 0;
	char __iomem *hist_addr;

	if ((PP_BLOCK(config->block) < MDP_LOGICAL_BLOCK_DISP_0) ||
		(PP_BLOCK(config->block) >= MDP_BLOCK_MAX))
		return -EINVAL;

	mutex_lock(&mdss_pp_mutex);
	disp_num = PP_BLOCK(config->block) - MDP_LOGICAL_BLOCK_DISP_0;

	if (config->ops & MDP_PP_OPS_READ) {
		ret = pp_get_dspp_num(disp_num, &dspp_num);
		if (ret) {
			pr_err("%s, no dspp connects to disp %d",
				__func__, disp_num);
			goto enhist_config_exit;
		}
		mdss_mdp_clk_ctrl(MDP_BLOCK_POWER_ON, false);

		hist_addr = mdss_mdp_get_dspp_addr_off(dspp_num) +
			  MDSS_MDP_REG_DSPP_HIST_LUT_BASE;
		for (i = 0; i < ENHIST_LUT_ENTRIES; i++)
			mdss_pp_res->enhist_lut[disp_num][i] =
				readl_relaxed(hist_addr);
		if (copy_to_user(config->data,
			&mdss_pp_res->enhist_lut[disp_num][0],
			ENHIST_LUT_ENTRIES * sizeof(u32))) {
			mdss_mdp_clk_ctrl(MDP_BLOCK_POWER_OFF, false);
			ret = -EFAULT;
			goto enhist_config_exit;
		}
		*copyback = 1;
		mdss_mdp_clk_ctrl(MDP_BLOCK_POWER_OFF, false);
	} else {
		if (copy_from_user(&mdss_pp_res->enhist_lut[disp_num][0],
			config->data, ENHIST_LUT_ENTRIES * sizeof(u32))) {
			ret = -EFAULT;
			goto enhist_config_exit;
		}
		mdss_pp_res->enhist_disp_cfg[disp_num] = *config;
		mdss_pp_res->enhist_disp_cfg[disp_num].data =
			&mdss_pp_res->enhist_lut[disp_num][0];
		mdss_pp_res->pp_disp_flags[disp_num] |= PP_FLAGS_DIRTY_ENHIST;
	}
enhist_config_exit:
	mutex_unlock(&mdss_pp_mutex);
	return ret;
}

int mdss_mdp_dither_config(struct mdp_dither_cfg_data *config,
					u32 *copyback)
{
	u32 disp_num;

	if ((config->block < MDP_LOGICAL_BLOCK_DISP_0) ||
		(config->block >= MDP_BLOCK_MAX))
		return -EINVAL;
	if (config->flags & MDP_PP_OPS_READ)
		return -ENOTSUPP;

	if ((config->flags & MDSS_PP_SPLIT_MASK) == MDSS_PP_SPLIT_MASK) {
		pr_warn("Can't set both split bits\n");
		return -EINVAL;
	}

	mutex_lock(&mdss_pp_mutex);
	disp_num = config->block - MDP_LOGICAL_BLOCK_DISP_0;
	mdss_pp_res->dither_disp_cfg[disp_num] = *config;
	mdss_pp_res->pp_disp_flags[disp_num] |= PP_FLAGS_DIRTY_DITHER;
	mutex_unlock(&mdss_pp_mutex);
	return 0;
}

static int pp_gm_has_invalid_lut_size(struct mdp_gamut_cfg_data *config)
{
	if (config->tbl_size[0] != GAMUT_T0_SIZE)
		return -EINVAL;
	if (config->tbl_size[1] != GAMUT_T1_SIZE)
		return -EINVAL;
	if (config->tbl_size[2] != GAMUT_T2_SIZE)
		return -EINVAL;
	if (config->tbl_size[3] != GAMUT_T3_SIZE)
		return -EINVAL;
	if (config->tbl_size[4] != GAMUT_T4_SIZE)
		return -EINVAL;
	if (config->tbl_size[5] != GAMUT_T5_SIZE)
		return -EINVAL;
	if (config->tbl_size[6] != GAMUT_T6_SIZE)
		return -EINVAL;
	if (config->tbl_size[7] != GAMUT_T7_SIZE)
		return -EINVAL;

	return 0;
}

int mdss_mdp_gamut_config(struct mdp_gamut_cfg_data *config,
					u32 *copyback)
{
	int i, j, ret = 0;
	u32 disp_num, dspp_num = 0;
	uint16_t *tbl_off;
	struct mdp_gamut_cfg_data local_cfg;
	uint16_t *r_tbl[MDP_GAMUT_TABLE_NUM];
	uint16_t *g_tbl[MDP_GAMUT_TABLE_NUM];
	uint16_t *b_tbl[MDP_GAMUT_TABLE_NUM];
	char __iomem *addr;

	if ((config->block < MDP_LOGICAL_BLOCK_DISP_0) ||
		(config->block >= MDP_BLOCK_MAX))
		return -EINVAL;

	if (pp_gm_has_invalid_lut_size(config))
		return -EINVAL;

	if ((config->flags & MDSS_PP_SPLIT_MASK) == MDSS_PP_SPLIT_MASK) {
		pr_warn("Can't set both split bits\n");
		return -EINVAL;
	}

	mutex_lock(&mdss_pp_mutex);
	disp_num = config->block - MDP_LOGICAL_BLOCK_DISP_0;

	if (config->flags & MDP_PP_OPS_READ) {
		ret = pp_get_dspp_num(disp_num, &dspp_num);
		if (ret) {
			pr_err("%s, no dspp connects to disp %d",
				__func__, disp_num);
			goto gamut_config_exit;
		}
		mdss_mdp_clk_ctrl(MDP_BLOCK_POWER_ON, false);

		addr = mdss_mdp_get_dspp_addr_off(dspp_num) +
			  MDSS_MDP_REG_DSPP_GAMUT_BASE;
		for (i = 0; i < MDP_GAMUT_TABLE_NUM; i++) {
			r_tbl[i] = kzalloc(
				sizeof(uint16_t) * config->tbl_size[i],
				GFP_KERNEL);
			if (!r_tbl[i]) {
				pr_err("%s: alloc failed\n", __func__);
				goto gamut_config_exit;
			}
			for (j = 0; j < config->tbl_size[i]; j++)
				r_tbl[i][j] =
					(u16)readl_relaxed(addr);
			addr += 4;
			ret = copy_to_user(config->r_tbl[i], r_tbl[i],
				     sizeof(uint16_t) * config->tbl_size[i]);
			kfree(r_tbl[i]);
			if (ret) {
				pr_err("%s: copy tbl to usr failed\n",
					__func__);
				goto gamut_config_exit;
			}
		}
		for (i = 0; i < MDP_GAMUT_TABLE_NUM; i++) {
			g_tbl[i] = kzalloc(
				sizeof(uint16_t) * config->tbl_size[i],
				GFP_KERNEL);
			if (!g_tbl[i]) {
				pr_err("%s: alloc failed\n", __func__);
				goto gamut_config_exit;
			}
			for (j = 0; j < config->tbl_size[i]; j++)
				g_tbl[i][j] =
					(u16)readl_relaxed(addr);
			addr += 4;
			ret = copy_to_user(config->g_tbl[i], g_tbl[i],
				     sizeof(uint16_t) * config->tbl_size[i]);
			kfree(g_tbl[i]);
			if (ret) {
				pr_err("%s: copy tbl to usr failed\n",
					__func__);
				goto gamut_config_exit;
			}
		}
		for (i = 0; i < MDP_GAMUT_TABLE_NUM; i++) {
			b_tbl[i] = kzalloc(
				sizeof(uint16_t) * config->tbl_size[i],
				GFP_KERNEL);
			if (!b_tbl[i]) {
				pr_err("%s: alloc failed\n", __func__);
				goto gamut_config_exit;
			}
			for (j = 0; j < config->tbl_size[i]; j++)
				b_tbl[i][j] =
					(u16)readl_relaxed(addr);
			addr += 4;
			ret = copy_to_user(config->b_tbl[i], b_tbl[i],
				     sizeof(uint16_t) * config->tbl_size[i]);
			kfree(b_tbl[i]);
			if (ret) {
				pr_err("%s: copy tbl to usr failed\n",
					__func__);
				goto gamut_config_exit;
			}
		}
		*copyback = 1;
		mdss_mdp_clk_ctrl(MDP_BLOCK_POWER_OFF, false);
	} else {
		local_cfg = *config;
		tbl_off = mdss_pp_res->gamut_tbl[disp_num];
		for (i = 0; i < MDP_GAMUT_TABLE_NUM; i++) {
			local_cfg.r_tbl[i] = tbl_off;
			if (copy_from_user(tbl_off, config->r_tbl[i],
				config->tbl_size[i] * sizeof(uint16_t))) {
				ret = -EFAULT;
				goto gamut_config_exit;
			}
			tbl_off += local_cfg.tbl_size[i];
		}
		for (i = 0; i < MDP_GAMUT_TABLE_NUM; i++) {
			local_cfg.g_tbl[i] = tbl_off;
			if (copy_from_user(tbl_off, config->g_tbl[i],
				config->tbl_size[i] * sizeof(uint16_t))) {
				ret = -EFAULT;
				goto gamut_config_exit;
			}
			tbl_off += local_cfg.tbl_size[i];
		}
		for (i = 0; i < MDP_GAMUT_TABLE_NUM; i++) {
			local_cfg.b_tbl[i] = tbl_off;
			if (copy_from_user(tbl_off, config->b_tbl[i],
				config->tbl_size[i] * sizeof(uint16_t))) {
				ret = -EFAULT;
				goto gamut_config_exit;
			}
			tbl_off += local_cfg.tbl_size[i];
		}
		mdss_pp_res->gamut_disp_cfg[disp_num] = local_cfg;
		mdss_pp_res->pp_disp_flags[disp_num] |= PP_FLAGS_DIRTY_GAMUT;
	}
gamut_config_exit:
	mutex_unlock(&mdss_pp_mutex);
	return ret;
}

static u32 pp_hist_read(char __iomem *v_addr,
				struct pp_hist_col_info *hist_info)
{
	int i, i_start;
	u32 sum = 0;
	u32 data;
	data = readl_relaxed(v_addr);
	i_start = data >> 24;
	hist_info->data[i_start] = data & 0xFFFFFF;
	sum += hist_info->data[i_start];
	for (i = i_start + 1; i < HIST_V_SIZE; i++) {
		hist_info->data[i] = readl_relaxed(v_addr) & 0xFFFFFF;
		sum += hist_info->data[i];
	}
	for (i = 0; i < i_start; i++) {
		hist_info->data[i] = readl_relaxed(v_addr) & 0xFFFFFF;
		sum += hist_info->data[i];
	}
	hist_info->hist_cnt_read++;
	return sum;
}

/* Assumes that relevant clocks are enabled */
static int pp_histogram_enable(struct pp_hist_col_info *hist_info,
				struct mdp_histogram_start_req *req,
				u32 shift_bit, char __iomem *ctl_base)
{
	unsigned long flag;
	int ret = 0;
	struct mdss_data_type *mdata = mdss_mdp_get_mdata();

	mutex_lock(&hist_info->hist_mutex);
	/* check if it is idle */
	if (hist_info->col_en) {
		pr_info("%s Hist collection has already been enabled %d",
			__func__, (u32) ctl_base);
		ret = -EINVAL;
		goto exit;
	}
	hist_info->frame_cnt = req->frame_cnt;
	init_completion(&hist_info->comp);
	hist_info->hist_cnt_read = 0;
	hist_info->hist_cnt_sent = 0;
	hist_info->hist_cnt_time = 0;
	spin_lock_irqsave(&hist_info->hist_lock, flag);
	hist_info->read_request = 0;
	hist_info->col_state = HIST_RESET;
	hist_info->col_en = true;
	spin_unlock_irqrestore(&hist_info->hist_lock, flag);
	mdss_mdp_hist_intr_req(&mdata->hist_intr, 3 << shift_bit, true);
	writel_relaxed(req->frame_cnt, ctl_base + 8);
	/* Kick out reset start */
	writel_relaxed(1, ctl_base + 4);
exit:
	mutex_unlock(&hist_info->hist_mutex);
	return ret;
}

#define MDSS_MAX_HIST_BIN_SIZE 16777215
int mdss_mdp_hist_start(struct mdp_histogram_start_req *req)
{
	u32 done_shift_bit;
	char __iomem *ctl_base;
	struct pp_hist_col_info *hist_info;
	int i, ret = 0;
	u32 disp_num, dspp_num = 0;
	u32 mixer_cnt, mixer_id[MDSS_MDP_INTF_MAX_LAYERMIXER];
	u32 frame_size;
	struct mdss_mdp_pipe *pipe;
	struct mdss_data_type *mdata = mdss_mdp_get_mdata();

	if (!mdss_is_ready())
		return -EPROBE_DEFER;

	if ((PP_BLOCK(req->block) < MDP_LOGICAL_BLOCK_DISP_0) ||
		(PP_BLOCK(req->block) >= MDP_BLOCK_MAX))
		return -EINVAL;

	disp_num = PP_BLOCK(req->block) - MDP_LOGICAL_BLOCK_DISP_0;
	mixer_cnt = mdss_mdp_get_ctl_mixers(disp_num, mixer_id);

	if (!mixer_cnt) {
		pr_err("%s, no dspp connects to disp %d",
			__func__, disp_num);
		ret = -EPERM;
		goto hist_exit;
	}
	if (mixer_cnt >= MDSS_MDP_MAX_DSPP) {
		pr_err("%s, Too many dspp connects to disp %d",
			__func__, mixer_cnt);
		ret = -EPERM;
		goto hist_exit;
	}

	frame_size = (mdata->ctl_off[mixer_id[0]].width *
					mdata->ctl_off[mixer_id[0]].height);
	if (!frame_size ||
		((MDSS_MAX_HIST_BIN_SIZE / frame_size) < req->frame_cnt)) {
		pr_err("%s, too many frames for given display size, %d",
						__func__, req->frame_cnt);
		ret = -EINVAL;
		goto hist_exit;
	}
	mdss_mdp_clk_ctrl(MDP_BLOCK_POWER_ON, false);

	if (PP_LOCAT(req->block) == MDSS_PP_SSPP_CFG) {
		i = MDSS_PP_ARG_MASK & req->block;
		if (!i) {
			ret = -EINVAL;
			pr_warn("Must pass pipe arguments, %d", i);
			goto hist_stop_clk;
		}

		for (i = 0; i < MDSS_PP_ARG_NUM; i++) {
			if (!PP_ARG(i, req->block))
				continue;
			pipe = mdss_mdp_pipe_get(mdata, BIT(i));
			if (IS_ERR_OR_NULL(pipe))
				continue;
			if (!pipe || pipe->num > MDSS_MDP_SSPP_VIG2) {
				ret = -EINVAL;
				pr_warn("Invalid Hist pipe (%d)", i);
				goto hist_stop_clk;
			}
			done_shift_bit = (pipe->num * 4);
			hist_info = &pipe->pp_res.hist;
			ctl_base = pipe->base +
				MDSS_MDP_REG_VIG_HIST_CTL_BASE;
			ret = pp_histogram_enable(hist_info, req,
						done_shift_bit,	ctl_base);
			mdss_mdp_pipe_unmap(pipe);
		}
	} else if (PP_LOCAT(req->block) == MDSS_PP_DSPP_CFG) {
		for (i = 0; i < mixer_cnt; i++) {
			dspp_num = mixer_id[i];
			done_shift_bit = (dspp_num * 4) + 12;
			hist_info = &mdss_pp_res->dspp_hist[dspp_num];
			ctl_base = mdss_mdp_get_dspp_addr_off(dspp_num) +
				MDSS_MDP_REG_DSPP_HIST_CTL_BASE;
			ret = pp_histogram_enable(hist_info, req,
						done_shift_bit,	ctl_base);
			mdss_pp_res->pp_disp_flags[disp_num] |=
							PP_FLAGS_DIRTY_HIST_COL;
		}
	}
hist_stop_clk:
	mdss_mdp_clk_ctrl(MDP_BLOCK_POWER_OFF, false);
hist_exit:
	return ret;
}

static int pp_histogram_disable(struct pp_hist_col_info *hist_info,
					u32 done_bit, char __iomem *ctl_base)
{
	int ret = 0;
	unsigned long flag;
	struct mdss_data_type *mdata = mdss_mdp_get_mdata();

	mutex_lock(&hist_info->hist_mutex);
	if (hist_info->col_en == false) {
		pr_debug("Histogram already disabled (%d)", (u32) ctl_base);
		ret = -EINVAL;
		goto exit;
	}
	complete_all(&hist_info->comp);
	spin_lock_irqsave(&hist_info->hist_lock, flag);
	hist_info->col_en = false;
	hist_info->col_state = HIST_UNKNOWN;
	spin_unlock_irqrestore(&hist_info->hist_lock, flag);
	mdss_mdp_hist_intr_req(&mdata->hist_intr, done_bit, false);
	writel_relaxed(BIT(1), ctl_base);/* cancel */
	ret = 0;
exit:
	mutex_unlock(&hist_info->hist_mutex);
	return ret;
}

int mdss_mdp_hist_stop(u32 block)
{
	int i, ret = 0;
	char __iomem *ctl_base;
	u32 dspp_num, disp_num, done_bit;
	struct pp_hist_col_info *hist_info;
	u32 mixer_cnt, mixer_id[MDSS_MDP_INTF_MAX_LAYERMIXER];
	struct mdss_mdp_pipe *pipe;
	struct mdss_data_type *mdata = mdss_mdp_get_mdata();

	if ((PP_BLOCK(block) < MDP_LOGICAL_BLOCK_DISP_0) ||
		(PP_BLOCK(block) >= MDP_BLOCK_MAX))
		return -EINVAL;

	disp_num = PP_BLOCK(block) - MDP_LOGICAL_BLOCK_DISP_0;
	mixer_cnt = mdss_mdp_get_ctl_mixers(disp_num, mixer_id);

	if (!mixer_cnt) {
		pr_err("%s, no dspp connects to disp %d",
			__func__, disp_num);
		ret = -EPERM;
		goto hist_stop_exit;
	}
	if (mixer_cnt >= MDSS_MDP_MAX_DSPP) {
		pr_err("%s, Too many dspp connects to disp %d",
			__func__, mixer_cnt);
		ret = -EPERM;
		goto hist_stop_exit;
	}
	mdss_mdp_clk_ctrl(MDP_BLOCK_POWER_ON, false);
	if (PP_LOCAT(block) == MDSS_PP_SSPP_CFG) {
		i = MDSS_PP_ARG_MASK & block;
		if (!i) {
			pr_warn("Must pass pipe arguments, %d", i);
			goto hist_stop_clk;
		}

		for (i = 0; i < MDSS_PP_ARG_NUM; i++) {
			if (!PP_ARG(i, block))
				continue;
			pipe = mdss_mdp_pipe_get(mdata, BIT(i));
			if (IS_ERR_OR_NULL(pipe) ||
					pipe->num > MDSS_MDP_SSPP_VIG2) {
				pr_warn("Invalid Hist pipe (%d)", i);
				continue;
			}
			done_bit = 3 << (pipe->num * 4);
			hist_info = &pipe->pp_res.hist;
			ctl_base = pipe->base +
				MDSS_MDP_REG_VIG_HIST_CTL_BASE;
			ret = pp_histogram_disable(hist_info, done_bit,
								ctl_base);
			mdss_mdp_pipe_unmap(pipe);
			if (ret)
				goto hist_stop_clk;
		}
	} else if (PP_LOCAT(block) == MDSS_PP_DSPP_CFG) {
		for (i = 0; i < mixer_cnt; i++) {
			dspp_num = mixer_id[i];
			done_bit = 3 << ((dspp_num * 4) + 12);
			hist_info = &mdss_pp_res->dspp_hist[dspp_num];
			ctl_base = mdss_mdp_get_dspp_addr_off(dspp_num) +
				  MDSS_MDP_REG_DSPP_HIST_CTL_BASE;
			ret = pp_histogram_disable(hist_info, done_bit,
								ctl_base);
			if (ret)
				goto hist_stop_clk;
			mdss_pp_res->pp_disp_flags[disp_num] |=
							PP_FLAGS_DIRTY_HIST_COL;
		}
	}
hist_stop_clk:
	mdss_mdp_clk_ctrl(MDP_BLOCK_POWER_OFF, false);
hist_stop_exit:
	return ret;
}

/**
 * mdss_mdp_hist_intr_req() - Request changes the histogram interupts
 * @intr: structure containting state of interrupt register
 * @bits: the bits on interrupt register that should be changed
 * @en: true if bits should be set, false if bits should be cleared
 *
 * Adds or removes the bits from the interrupt request.
 *
 * Does not store reference count for each bit. I.e. a bit with multiple
 * enable requests can be disabled with a single disable request.
 *
 * Return: 0 if uneventful, errno on invalid input
 */
int mdss_mdp_hist_intr_req(struct mdss_intr *intr, u32 bits, bool en)
{
	unsigned long flag;
	int ret = 0;
	if (!intr) {
		pr_err("NULL addr passed, %p", intr);
		return -EINVAL;
	}

	spin_lock_irqsave(&intr->lock, flag);
	if (en)
		intr->req |= bits;
	else
		intr->req &= ~bits;
	spin_unlock_irqrestore(&intr->lock, flag);

	mdss_mdp_hist_intr_setup(intr, MDSS_IRQ_REQ);

	return ret;
}


#define MDSS_INTR_STATE_ACTIVE	1
#define MDSS_INTR_STATE_NULL	0
#define MDSS_INTR_STATE_SUSPEND	-1

/**
 * mdss_mdp_hist_intr_setup() - Manage intr and clk depending on requests.
 * @intr: structure containting state of intr reg
 * @state: MDSS_IRQ_SUSPEND if suspend is needed,
 *         MDSS_IRQ_RESUME if resume is needed,
 *         MDSS_IRQ_REQ if neither (i.e. requesting an interrupt)
 *
 * This function acts as a gatekeeper for the interrupt, making sure that the
 * MDP clocks are enabled while the interrupts are enabled to prevent
 * unclocked accesses.
 *
 * To reduce code repetition, 4 state transitions have been encoded here. Each
 * transition updates the interrupt's state structure (mdss_intr) to reflect
 * the which bits have been requested (intr->req), are currently enabled
 * (intr->curr), as well as defines which interrupt bits need to be enabled or
 * disabled ('en' and 'dis' respectively). The 4th state is not explicity
 * coded in the if/else chain, but is for MDSS_IRQ_REQ's when the interrupt
 * is in suspend, in which case, the only change required (intr->req being
 * updated) has already occured in the calling function.
 *
 * To control the clock, which can't be requested while holding the spinlock,
 * the inital state is compared with the exit state to detect when the
 * interrupt needs a clock.
 *
 * The clock requests surrounding the majority of this function serve to
 * enable the register writes to change the interrupt register, as well as to
 * prevent a race condition that could keep the clocks on (due to mdp_clk_cnt
 * never being decremented below 0) when a enable/disable occurs but the
 * disable requests the clocks disabled before the enable is able to request
 * the clocks enabled.
 *
 * Return: 0 if uneventful, errno on repeated action or invalid input
 */
int mdss_mdp_hist_intr_setup(struct mdss_intr *intr, int type)
{
	unsigned long flag;
	int ret = 0, req_clk = 0;
	u32 en = 0, dis = 0;
	u32 diff, init_curr;
	int init_state;
	if (!intr) {
		WARN(1, "NULL intr pointer");
		return -EINVAL;
	}

	mdss_mdp_clk_ctrl(MDP_BLOCK_POWER_ON, false);
	spin_lock_irqsave(&intr->lock, flag);

	init_state = intr->state;
	init_curr = intr->curr;

	if (type == MDSS_IRQ_RESUME) {
		/* resume intrs */
		if (intr->state == MDSS_INTR_STATE_ACTIVE) {
			ret = -EPERM;
			goto exit;
		}
		en = intr->req;
		dis = 0;
		intr->curr = intr->req;
		intr->state = intr->curr ?
				MDSS_INTR_STATE_ACTIVE : MDSS_INTR_STATE_NULL;
	} else if (type == MDSS_IRQ_SUSPEND) {
		/* suspend intrs */
		if (intr->state == MDSS_INTR_STATE_SUSPEND) {
			ret = -EPERM;
			goto exit;
		}
		en = 0;
		dis = intr->curr;
		intr->curr = 0;
		intr->state = MDSS_INTR_STATE_SUSPEND;
	} else if (intr->state != MDSS_IRQ_SUSPEND) {
		/* Not resuming/suspending or in suspend state */
		diff = intr->req ^ intr->curr;
		en = diff & ~intr->curr;
		dis = diff & ~intr->req;
		intr->curr = intr->req;
		intr->state = intr->curr ?
				MDSS_INTR_STATE_ACTIVE : MDSS_INTR_STATE_NULL;
	}

	if (en)
		mdss_mdp_hist_irq_enable(en);
	if (dis)
		mdss_mdp_hist_irq_disable(dis);

	if ((init_state != MDSS_INTR_STATE_ACTIVE) &&
				(intr->state == MDSS_INTR_STATE_ACTIVE))
		req_clk = 1;
	else if ((init_state == MDSS_INTR_STATE_ACTIVE) &&
				(intr->state != MDSS_INTR_STATE_ACTIVE))
		req_clk = -1;

exit:
	spin_unlock_irqrestore(&intr->lock, flag);
	if (req_clk < 0)
		mdss_mdp_clk_ctrl(MDP_BLOCK_POWER_OFF, false);
	else if (req_clk > 0)
		mdss_mdp_clk_ctrl(MDP_BLOCK_POWER_ON, false);

	mdss_mdp_clk_ctrl(MDP_BLOCK_POWER_OFF, false);
	return ret;
}

static int pp_hist_collect(struct mdp_histogram_data *hist,
				struct pp_hist_col_info *hist_info,
				char __iomem *ctl_base, u32 expect_sum)
{
	int wait_ret, ret = 0;
	u32 timeout, sum;
	char __iomem *v_base;
	unsigned long flag;
	struct mdss_pipe_pp_res *res;
	struct mdss_mdp_pipe *pipe;

	mutex_lock(&hist_info->hist_mutex);
	if ((hist_info->col_en == 0) ||
			(hist_info->col_state == HIST_UNKNOWN)) {
		ret = -EINVAL;
		goto hist_collect_exit;
	}
	spin_lock_irqsave(&hist_info->hist_lock, flag);
	/* wait for hist done if cache has no data */
	if (hist_info->col_state != HIST_READY) {
		spin_unlock_irqrestore(&hist_info->hist_lock, flag);
		timeout = HIST_WAIT_TIMEOUT(hist_info->frame_cnt);
		mutex_unlock(&hist_info->hist_mutex);
		if (PP_LOCAT(hist->block) == MDSS_PP_SSPP_CFG) {
			res = container_of(hist_info, struct mdss_pipe_pp_res,
						hist);
			pipe = container_of(res, struct mdss_mdp_pipe, pp_res);
			pipe->params_changed++;
		}
		wait_ret = wait_for_completion_killable_timeout(
				&(hist_info->comp), timeout);

		mutex_lock(&hist_info->hist_mutex);
		if (wait_ret == 0) {
			ret = -ETIMEDOUT;
			spin_lock_irqsave(&hist_info->hist_lock, flag);
			pr_debug("bin collection timedout, state %d",
					hist_info->col_state);
			/*
			 * When the histogram has timed out (usually
			 * underrun) change the SW state back to idle
			 * since histogram hardware will have done the
			 * same. Histogram data also needs to be
			 * cleared in this case, which is done by the
			 * histogram being read (triggered by READY
			 * state, which also moves the histogram SW back
			 * to IDLE).
			 */
			hist_info->hist_cnt_time++;
			hist_info->col_state = HIST_READY;
			spin_unlock_irqrestore(&hist_info->hist_lock, flag);
		} else if (wait_ret < 0) {
			ret = -EINTR;
			pr_debug("%s: bin collection interrupted",
					__func__);
			goto hist_collect_exit;
		}
		if (hist_info->col_state != HIST_READY) {
			ret = -ENODATA;
			spin_lock_irqsave(&hist_info->hist_lock, flag);
			hist_info->col_state = HIST_READY;
			spin_unlock_irqrestore(&hist_info->hist_lock, flag);
			pr_debug("%s: state is not ready: %d",
					__func__, hist_info->col_state);
		}
	} else {
		spin_unlock_irqrestore(&hist_info->hist_lock, flag);
	}
	spin_lock_irqsave(&hist_info->hist_lock, flag);
	if (hist_info->col_state == HIST_READY) {
		spin_unlock_irqrestore(&hist_info->hist_lock, flag);
		v_base = ctl_base + 0x1C;
		mdss_mdp_clk_ctrl(MDP_BLOCK_POWER_ON, false);
		sum = pp_hist_read(v_base, hist_info);
		mdss_mdp_clk_ctrl(MDP_BLOCK_POWER_OFF, false);
		spin_lock_irqsave(&hist_info->hist_lock, flag);
		if (expect_sum && sum != expect_sum)
			ret = -ENODATA;
		hist_info->col_state = HIST_IDLE;
	}
	spin_unlock_irqrestore(&hist_info->hist_lock, flag);
hist_collect_exit:
	mutex_unlock(&hist_info->hist_mutex);
	return ret;
}

int mdss_mdp_hist_collect(struct mdp_histogram_data *hist)
{
	int i, j, off, ret = 0, temp_ret = 0;
	struct pp_hist_col_info *hist_info;
	struct pp_hist_col_info *hists[MDSS_MDP_INTF_MAX_LAYERMIXER];
	u32 dspp_num, disp_num;
	char __iomem *ctl_base;
	u32 hist_cnt, mixer_id[MDSS_MDP_INTF_MAX_LAYERMIXER];
	u32 *hist_concat = NULL;
	u32 *hist_data_addr;
	u32 pipe_cnt = 0;
	u32 pipe_num = MDSS_MDP_SSPP_VIG0;
	u32 exp_sum = 0;
	struct mdss_mdp_pipe *pipe;
	struct mdss_data_type *mdata = mdss_mdp_get_mdata();
	unsigned long flag;

	if ((PP_BLOCK(hist->block) < MDP_LOGICAL_BLOCK_DISP_0) ||
		(PP_BLOCK(hist->block) >= MDP_BLOCK_MAX))
		return -EINVAL;

	disp_num = PP_BLOCK(hist->block) - MDP_LOGICAL_BLOCK_DISP_0;
	hist_cnt = mdss_mdp_get_ctl_mixers(disp_num, mixer_id);

	if (!hist_cnt) {
		pr_err("%s, no dspp connects to disp %d",
			__func__, disp_num);
		ret = -EPERM;
		goto hist_collect_exit;
	}
	if (hist_cnt >= MDSS_MDP_MAX_DSPP) {
		pr_err("%s, Too many dspp connects to disp %d",
			__func__, hist_cnt);
		ret = -EPERM;
		goto hist_collect_exit;
	}

	if (PP_LOCAT(hist->block) == MDSS_PP_DSPP_CFG) {
		for (i = 0; i < hist_cnt; i++) {
			dspp_num = mixer_id[i];
			hists[i] = &mdss_pp_res->dspp_hist[dspp_num];
		}
		for (i = 0; i < hist_cnt; i++) {
			spin_lock_irqsave(&hists[i]->hist_lock, flag);
			/* mark that collect is ready to handle completions */
			hists[i]->read_request = 1;
			spin_unlock_irqrestore(&hists[i]->hist_lock, flag);
		}
		for (i = 0; i < hist_cnt; i++) {
			dspp_num = mixer_id[i];
			ctl_base = mdss_mdp_get_dspp_addr_off(dspp_num) +
				MDSS_MDP_REG_DSPP_HIST_CTL_BASE;
			exp_sum = (mdata->mixer_intf[dspp_num].width *
					mdata->mixer_intf[dspp_num].height);
			if (ret)
				temp_ret = ret;
			ret = pp_hist_collect(hist, hists[i], ctl_base,
								exp_sum);
		}
		for (i = 0; i < hist_cnt; i++) {
			/* reset read requests and re-intialize completions */
			spin_lock_irqsave(&hists[i]->hist_lock, flag);
			hists[i]->read_request = 0;
			INIT_COMPLETION(hists[i]->comp);
			spin_unlock_irqrestore(&hists[i]->hist_lock, flag);
		}
		if (ret || temp_ret) {
			ret = ret ? ret : temp_ret;
			goto hist_collect_exit;
		}

		if (hist->bin_cnt != HIST_V_SIZE) {
			pr_err("User not expecting size %d output",
							HIST_V_SIZE);
			ret = -EINVAL;
			goto hist_collect_exit;
		}
		if (hist_cnt > 1) {
			hist_concat = kmalloc(HIST_V_SIZE * sizeof(u32),
								GFP_KERNEL);
			if (!hist_concat) {
				ret = -ENOMEM;
				goto hist_collect_exit;
			}
			memset(hist_concat, 0, HIST_V_SIZE * sizeof(u32));
			for (i = 0; i < hist_cnt; i++) {
				mutex_lock(&hists[i]->hist_mutex);
				for (j = 0; j < HIST_V_SIZE; j++)
					hist_concat[j] += hists[i]->data[j];
				mutex_unlock(&hists[i]->hist_mutex);
			}
			hist_data_addr = hist_concat;
		} else {
			hist_data_addr = hists[0]->data;
		}

		for (i = 0; i < hist_cnt; i++)
			hists[i]->hist_cnt_sent++;

	} else if (PP_LOCAT(hist->block) == MDSS_PP_SSPP_CFG) {

		hist_cnt = MDSS_PP_ARG_MASK & hist->block;
		if (!hist_cnt) {
			pr_warn("Must pass pipe arguments, %d", hist_cnt);
			goto hist_collect_exit;
		}

		/* Find the first pipe requested */
		for (i = 0; i < MDSS_PP_ARG_NUM; i++) {
			if (PP_ARG(i, hist_cnt)) {
				pipe_num = i;
				break;
			}
		}

		pipe = mdss_mdp_pipe_get(mdata, BIT(pipe_num));
		if (IS_ERR_OR_NULL(pipe)) {
			pr_warn("Invalid starting hist pipe, %d", pipe_num);
			ret = -ENODEV;
			goto hist_collect_exit;
		}
		hist_info  = &pipe->pp_res.hist;
		mdss_mdp_pipe_unmap(pipe);
		for (i = pipe_num; i < MDSS_PP_ARG_NUM; i++) {
			if (!PP_ARG(i, hist->block))
				continue;
			pipe_cnt++;
			pipe = mdss_mdp_pipe_get(mdata, BIT(i));
			if (IS_ERR_OR_NULL(pipe) ||
					pipe->num > MDSS_MDP_SSPP_VIG2) {
				pr_warn("Invalid Hist pipe (%d)", i);
				continue;
			}
			hist_info = &pipe->pp_res.hist;
			spin_lock_irqsave(&hist_info->hist_lock, flag);
			hist_info->read_request = 1;
			spin_unlock_irqrestore(&hist_info->hist_lock, flag);
		}
		for (i = pipe_num; i < MDSS_PP_ARG_NUM; i++) {
			if (!PP_ARG(i, hist->block))
				continue;
			pipe_cnt++;
			pipe = mdss_mdp_pipe_get(mdata, BIT(i));
			if (IS_ERR_OR_NULL(pipe) ||
					pipe->num > MDSS_MDP_SSPP_VIG2) {
				pr_warn("Invalid Hist pipe (%d)", i);
				continue;
			}
			hist_info = &pipe->pp_res.hist;
			ctl_base = pipe->base +
				MDSS_MDP_REG_VIG_HIST_CTL_BASE;
			if (ret)
				temp_ret = ret;
			ret = pp_hist_collect(hist, hist_info, ctl_base,
								exp_sum);
			mdss_mdp_pipe_unmap(pipe);
		}
		for (i = pipe_num; i < MDSS_PP_ARG_NUM; i++) {
			if (!PP_ARG(i, hist->block))
				continue;
			pipe_cnt++;
			pipe = mdss_mdp_pipe_get(mdata, BIT(i));
			if (IS_ERR_OR_NULL(pipe) ||
					pipe->num > MDSS_MDP_SSPP_VIG2) {
				pr_warn("Invalid Hist pipe (%d)", i);
				continue;
			}
			hist_info = &pipe->pp_res.hist;
			spin_lock_irqsave(&hist_info->hist_lock, flag);
			hist_info->read_request = 0;
			INIT_COMPLETION(hist_info->comp);
			spin_unlock_irqrestore(&hist_info->hist_lock, flag);
		}
		if (ret || temp_ret) {
			ret = ret ? ret : temp_ret;
			goto hist_collect_exit;
		}

		if (pipe_cnt != 0 &&
			(hist->bin_cnt != (HIST_V_SIZE * pipe_cnt))) {
			pr_err("User not expecting size %d output",
						pipe_cnt * HIST_V_SIZE);
			ret = -EINVAL;
			goto hist_collect_exit;
		}
		if (pipe_cnt > 1) {
			hist_concat = kmalloc(HIST_V_SIZE * pipe_cnt *
						sizeof(u32), GFP_KERNEL);
			if (!hist_concat) {
				ret = -ENOMEM;
				goto hist_collect_exit;
			}

			memset(hist_concat, 0, pipe_cnt * HIST_V_SIZE *
								sizeof(u32));
			for (i = pipe_num; i < MDSS_PP_ARG_NUM; i++) {
				if (!PP_ARG(i, hist->block))
					continue;
				pipe = mdss_mdp_pipe_get(mdata, BIT(i));
				hist_info  = &pipe->pp_res.hist;
				off = HIST_V_SIZE * i;
				mutex_lock(&hist_info->hist_mutex);
				for (j = off; j < off + HIST_V_SIZE; j++)
					hist_concat[j] =
						hist_info->data[j - off];
				hist_info->hist_cnt_sent++;
				mutex_unlock(&hist_info->hist_mutex);
				mdss_mdp_pipe_unmap(pipe);
			}

			hist_data_addr = hist_concat;
		} else {
			hist_data_addr = hist_info->data;
		}
	} else {
		pr_info("No Histogram at location %d", PP_LOCAT(hist->block));
		goto hist_collect_exit;
	}
	ret = copy_to_user(hist->c0, hist_data_addr, sizeof(u32) *
								hist->bin_cnt);
hist_collect_exit:
	kfree(hist_concat);

	return ret;
}
void mdss_mdp_hist_intr_done(u32 isr)
{
	u32 isr_blk, blk_idx;
	struct pp_hist_col_info *hist_info = NULL;
	struct mdss_mdp_pipe *pipe;
	struct mdss_data_type *mdata = mdss_mdp_get_mdata();
	isr &= 0x333333;
	while (isr != 0) {
		if (isr & 0xFFF000) {
			if (isr & 0x3000) {
				blk_idx = 0;
				isr_blk = (isr >> 12) & 0x3;
				isr &= ~0x3000;
			} else if (isr & 0x30000) {
				blk_idx = 1;
				isr_blk = (isr >> 16) & 0x3;
				isr &= ~0x30000;
			} else {
				blk_idx = 2;
				isr_blk = (isr >> 20) & 0x3;
				isr &= ~0x300000;
			}
			hist_info = &mdss_pp_res->dspp_hist[blk_idx];
		} else {
			if (isr & 0x3) {
				blk_idx = MDSS_MDP_SSPP_VIG0;
				isr_blk = isr & 0x3;
				isr &= ~0x3;
			} else if (isr & 0x30) {
				blk_idx = MDSS_MDP_SSPP_VIG1;
				isr_blk = (isr >> 4) & 0x3;
				isr &= ~0x30;
			} else {
				blk_idx = MDSS_MDP_SSPP_VIG2;
				isr_blk = (isr >> 8) & 0x3;
				isr &= ~0x300;
			}
			pipe = mdss_mdp_pipe_search(mdata, BIT(blk_idx));
			if (IS_ERR_OR_NULL(pipe)) {
				pr_debug("pipe DNE, %d", blk_idx);
				continue;
			}
			hist_info = &pipe->pp_res.hist;
		}
		/* Histogram Done Interrupt */
		if (hist_info && (isr_blk & 0x1) &&
			(hist_info->col_en)) {
			spin_lock(&hist_info->hist_lock);
			hist_info->col_state = HIST_READY;
			spin_unlock(&hist_info->hist_lock);
			if (hist_info->read_request == 1) {
				complete(&hist_info->comp);
				hist_info->read_request++;
			}
		}
		/* Histogram Reset Done Interrupt */
		if ((isr_blk & 0x2) &&
			(hist_info->col_en)) {
				spin_lock(&hist_info->hist_lock);
				hist_info->col_state = HIST_IDLE;
				spin_unlock(&hist_info->hist_lock);
		}
	};
}

static struct msm_fb_data_type *mdss_get_mfd_from_index(int index)
{
	struct msm_fb_data_type *out = NULL;
	struct mdss_mdp_ctl *ctl;
	struct mdss_data_type *mdata = mdss_mdp_get_mdata();
	int i;

	for (i = 0; i < mdata->nctl; i++) {
		ctl = mdata->ctl_off + i;
		if ((ctl->power_on) && (ctl->mfd)
				&& (ctl->mfd->index == index))
			out = ctl->mfd;
	}
	return out;
}

static int pp_num_to_side(struct mdss_mdp_ctl *ctl, u32 num)
{
	u32 mixer_id[MDSS_MDP_INTF_MAX_LAYERMIXER];
	u32 mixer_num;

	if (!ctl || !ctl->mfd)
		return -EINVAL;
	mixer_num = mdss_mdp_get_ctl_mixers(ctl->mfd->index, mixer_id);
	if (mixer_num < 2)
		return MDSS_SIDE_NONE;
	else if (mixer_id[1] == num)
		return MDSS_SIDE_RIGHT;
	else if (mixer_id[0] == num)
		return MDSS_SIDE_LEFT;
	else
		pr_err("invalid, not on any side");
	return -EINVAL;
}

static inline void pp_sts_set_split_bits(u32 *sts, u32 bits)
{
	u32 tmp = *sts;
	tmp &= ~MDSS_PP_SPLIT_MASK;
	tmp |= bits & MDSS_PP_SPLIT_MASK;
	*sts = tmp;
}

static inline bool pp_sts_is_enabled(u32 sts, int side)
{
	bool ret = false;
	/*
	 * If there are no sides, or if there are no split mode bits set, the
	 * side can't be disabled via split mode.
	 *
	 * Otherwise, if the side being checked opposes the split mode
	 * configuration, the side is disabled.
	 */
	if ((side == MDSS_SIDE_NONE) || !(sts & MDSS_PP_SPLIT_MASK))
		ret = true;
	else if ((sts & MDSS_PP_SPLIT_RIGHT_ONLY) && (side == MDSS_SIDE_RIGHT))
		ret = true;
	else if ((sts & MDSS_PP_SPLIT_LEFT_ONLY) && (side == MDSS_SIDE_LEFT))
		ret = true;

	return ret && (sts & PP_STS_ENABLE);
}

static int mdss_ad_init_checks(struct msm_fb_data_type *mfd)
{
	u32 mixer_id[MDSS_MDP_INTF_MAX_LAYERMIXER];
	u32 mixer_num;
	u32 ret = -EINVAL;
	int i = 0;
	struct mdss_data_type *mdata = mfd_to_mdata(mfd);
	struct msm_fb_data_type *ad_mfd = mfd;

	if (ad_mfd->ext_ad_ctrl >= 0)
		ad_mfd = mdss_get_mfd_from_index(ad_mfd->ext_ad_ctrl);

	if (!ad_mfd || !mdata)
		return ret;

	if (mdata->nad_cfgs == 0) {
		pr_debug("Assertive Display not supported by device");
		return -ENODEV;
	}

	mixer_num = mdss_mdp_get_ctl_mixers(ad_mfd->index, mixer_id);
	if (!mixer_num) {
		pr_debug("no mixers connected, %d", mixer_num);
		return -EHOSTDOWN;
	}
	if (mixer_num > mdata->nmax_concurrent_ad_hw) {
		pr_debug("too many mixers, not supported, %d > %d", mixer_num,
						mdata->nmax_concurrent_ad_hw);
		return ret;
	}

	do {
		if (mixer_id[i] >= mdata->nad_cfgs) {
			pr_err("invalid mixer input, %d", mixer_id[i]);
			return ret;
		}
		i++;
	} while (i < mixer_num);

	return mixer_id[0];
}

static int mdss_mdp_get_ad(struct msm_fb_data_type *mfd,
					struct mdss_ad_info **ret_ad)
{
	int ad_num, ret = 0;
	struct mdss_data_type *mdata;
	struct mdss_ad_info *ad = NULL;
	mdata = mfd_to_mdata(mfd);

	ad_num = mdss_ad_init_checks(mfd);
	if (ad_num >= 0)
		ad = &mdata->ad_cfgs[ad_num];
	else
		ret = ad_num;
	*ret_ad = ad;
	return ret;
}

static int pp_update_ad_input(struct msm_fb_data_type *mfd)
{
	int ret;
	struct mdss_ad_info *ad;
	struct mdss_ad_input input;
	struct mdss_mdp_ctl *ctl;

	if (!mfd)
		return -EINVAL;
	ctl = mfd_to_ctl(mfd);
	if (!ctl)
		return -EINVAL;

	ret = mdss_mdp_get_ad(mfd, &ad);
	if (ret)
		return ret;
	if (!ad || ad->cfg.mode == MDSS_AD_MODE_AUTO_BL)
		return -EINVAL;

	pr_debug("backlight level changed (%d), trigger update to AD",
						mfd->bl_level);
	input.mode = ad->cfg.mode;
	if (MDSS_AD_MODE_DATA_MATCH(ad->cfg.mode, MDSS_AD_INPUT_AMBIENT))
		input.in.amb_light = ad->ad_data;
	else
		input.in.strength = ad->ad_data;
	/* call to ad_input will trigger backlight read */
	return mdss_mdp_ad_input(mfd, &input, 0);
}

int mdss_mdp_ad_config(struct msm_fb_data_type *mfd,
			struct mdss_ad_init_cfg *init_cfg)
{
	struct mdss_ad_info *ad;
	struct mdss_mdp_ctl *ctl;
	struct msm_fb_data_type *bl_mfd;
	int lin_ret = -1, inv_ret = -1, ret = 0;
	u32 ratio_temp, shift = 0, last_ops;

	ret = mdss_mdp_get_ad(mfd, &ad);
	if (ret)
		return ret;
	if (mfd->panel_info->type == WRITEBACK_PANEL) {
		bl_mfd = mdss_get_mfd_from_index(0);
		if (!bl_mfd)
			return ret;
	} else {
		bl_mfd = mfd;
	}

	if ((init_cfg->ops & MDSS_PP_SPLIT_MASK) == MDSS_PP_SPLIT_MASK) {
		pr_warn("Can't set both split bits\n");
		return -EINVAL;
	}

	mutex_lock(&ad->lock);
	if (init_cfg->ops & MDP_PP_AD_INIT) {
		memcpy(&ad->init, &init_cfg->params.init,
				sizeof(struct mdss_ad_init));
		if (init_cfg->params.init.bl_lin_len == AD_BL_LIN_LEN) {
			lin_ret = copy_from_user(&ad->bl_lin,
				init_cfg->params.init.bl_lin,
				AD_BL_LIN_LEN * sizeof(uint32_t));
			inv_ret = copy_from_user(&ad->bl_lin_inv,
				init_cfg->params.init.bl_lin_inv,
				AD_BL_LIN_LEN * sizeof(uint32_t));
			if (lin_ret || inv_ret)
				ret = -ENOMEM;
			ratio_temp =  mfd->panel_info->bl_max / AD_BL_LIN_LEN;
			while (ratio_temp > 0) {
				ratio_temp = ratio_temp >> 1;
				shift++;
			}
			ad->bl_bright_shift = shift;
		} else if (init_cfg->params.init.bl_lin_len) {
			ret = -EINVAL;
		}
		if (!lin_ret && !inv_ret)
			ad->state |= PP_AD_STATE_BL_LIN;
		else
			ad->state &= !PP_AD_STATE_BL_LIN;

		ad->sts |= PP_AD_STS_DIRTY_INIT;
	} else if (init_cfg->ops & MDP_PP_AD_CFG) {
		memcpy(&ad->cfg, &init_cfg->params.cfg,
				sizeof(struct mdss_ad_cfg));
		/*
		 * TODO: specify panel independent range of input from cfg,
		 * scale input backlight_scale to panel bl_max's range
		 */
		ad->cfg.backlight_scale = bl_mfd->panel_info->bl_max;
		ad->sts |= PP_AD_STS_DIRTY_CFG;
	}

	last_ops = ad->ops & MDSS_PP_SPLIT_MASK;
	ad->ops = init_cfg->ops & MDSS_PP_SPLIT_MASK;
	/*
	 *  if there is a change in the split mode config, the init values
	 *  need to be re-written to hardware (if they have already been
	 *  written or if there is data pending to be written). Check for
	 *  pending data (DIRTY_INIT) is not checked here since it will not
	 *  affect the outcome of this conditional (i.e. if init hasn't
	 *  already been written (*_STATE_INIT is set), this conditional will
	 *  only evaluate to true (and set the DIRTY bit) if the DIRTY bit has
	 *  already been set).
	 */
	if ((last_ops ^ ad->ops) && (ad->state & PP_AD_STATE_INIT))
		ad->sts |= PP_AD_STS_DIRTY_INIT;


	if (!ret && (init_cfg->ops & MDP_PP_OPS_DISABLE)) {
		ad->sts &= ~PP_STS_ENABLE;
		mutex_unlock(&ad->lock);
		cancel_work_sync(&ad->calc_work);
		mutex_lock(&ad->lock);
		ad->mfd = NULL;
		ad->bl_mfd = NULL;
	} else if (!ret && (init_cfg->ops & MDP_PP_OPS_ENABLE)) {
		ad->sts |= PP_STS_ENABLE;
		ad->mfd = mfd;
		ad->bl_mfd = bl_mfd;
	}
	mutex_unlock(&ad->lock);
	ctl = mfd_to_ctl(mfd);
	return ret;
}

int mdss_mdp_ad_input(struct msm_fb_data_type *mfd,
			struct mdss_ad_input *input, int wait) {
	int ret = 0;
	struct mdss_ad_info *ad;
	u32 bl;

	ret = mdss_mdp_get_ad(mfd, &ad);
	if (ret)
		return ret;

	mutex_lock(&ad->lock);
	if ((!PP_AD_STATE_IS_INITCFG(ad->state) &&
			!PP_AD_STS_IS_DIRTY(ad->sts)) &&
			!input->mode == MDSS_AD_MODE_CALIB) {
		pr_warn("AD not initialized or configured.");
		ret = -EPERM;
		goto error;
	}
	switch (input->mode) {
	case MDSS_AD_MODE_AUTO_BL:
	case MDSS_AD_MODE_AUTO_STR:
		if (!MDSS_AD_MODE_DATA_MATCH(ad->cfg.mode,
				MDSS_AD_INPUT_AMBIENT)) {
			ret = -EINVAL;
			goto error;
		}
		if (input->in.amb_light > MDSS_MDP_MAX_AD_AL) {
			pr_warn("invalid input ambient light");
			ret = -EINVAL;
			goto error;
		}
		ad->ad_data_mode = MDSS_AD_INPUT_AMBIENT;
		pr_debug("ambient = %d", input->in.amb_light);
		ad->ad_data = input->in.amb_light;
		ad->calc_itr = ad->cfg.stab_itr;
		ad->sts |= PP_AD_STS_DIRTY_VSYNC;
		ad->sts |= PP_AD_STS_DIRTY_DATA;
		break;
	case MDSS_AD_MODE_TARG_STR:
	case MDSS_AD_MODE_MAN_STR:
		if (!MDSS_AD_MODE_DATA_MATCH(ad->cfg.mode,
				MDSS_AD_INPUT_STRENGTH)) {
			ret = -EINVAL;
			goto error;
		}
		if (input->in.strength > MDSS_MDP_MAX_AD_STR) {
			pr_warn("invalid input strength");
			ret = -EINVAL;
			goto error;
		}
		ad->ad_data_mode = MDSS_AD_INPUT_STRENGTH;
		pr_debug("strength = %d", input->in.strength);
		ad->ad_data = input->in.strength;
		ad->calc_itr = ad->cfg.stab_itr;
		ad->sts |= PP_AD_STS_DIRTY_VSYNC;
		ad->sts |= PP_AD_STS_DIRTY_DATA;
		break;
	case MDSS_AD_MODE_CALIB:
		wait = 0;
		if (mfd->calib_mode) {
			bl = input->in.calib_bl;
			if (bl >= AD_BL_LIN_LEN) {
				pr_warn("calib_bl 255 max!");
				break;
			}
			mutex_unlock(&ad->lock);
			mutex_lock(&mfd->bl_lock);
			MDSS_BRIGHT_TO_BL(bl, bl, mfd->panel_info->bl_max,
					mfd->panel_info->brightness_max);
			mdss_fb_set_backlight(mfd, bl);
			mutex_unlock(&mfd->bl_lock);
			mutex_lock(&ad->lock);
		} else {
			pr_warn("should be in calib mode");
		}
		break;
	default:
		pr_warn("invalid default %d", input->mode);
		ret = -EINVAL;
		goto error;
	}
error:
	mutex_unlock(&ad->lock);
	if (!ret) {
		if (wait) {
			mutex_lock(&ad->lock);
			init_completion(&ad->comp);
			mutex_unlock(&ad->lock);
		}
		if (wait) {
			ret = wait_for_completion_interruptible_timeout(
					&ad->comp, HIST_WAIT_TIMEOUT(1));
			if (ret == 0)
				ret = -ETIMEDOUT;
			else if (ret > 0)
				input->output = ad->last_str;
		}
	}
	return ret;
}

static void pp_ad_input_write(struct mdss_mdp_ad *ad_hw,
						struct mdss_ad_info *ad)
{
	char __iomem *base;

	base = ad_hw->base;
	switch (ad->cfg.mode) {
	case MDSS_AD_MODE_AUTO_BL:
		writel_relaxed(ad->ad_data, base + MDSS_MDP_REG_AD_AL);
		break;
	case MDSS_AD_MODE_AUTO_STR:
		writel_relaxed(ad->bl_data, base + MDSS_MDP_REG_AD_BL);
		writel_relaxed(ad->ad_data, base + MDSS_MDP_REG_AD_AL);
		break;
	case MDSS_AD_MODE_TARG_STR:
		writel_relaxed(ad->bl_data, base + MDSS_MDP_REG_AD_BL);
		writel_relaxed(ad->ad_data, base + MDSS_MDP_REG_AD_TARG_STR);
		break;
	case MDSS_AD_MODE_MAN_STR:
		writel_relaxed(ad->bl_data, base + MDSS_MDP_REG_AD_BL);
		writel_relaxed(ad->ad_data, base + MDSS_MDP_REG_AD_STR_MAN);
		break;
	default:
		pr_warn("Invalid mode! %d", ad->cfg.mode);
		break;
	}
}

#define MDSS_AD_MERGED_WIDTH 4
static void pp_ad_init_write(struct mdss_mdp_ad *ad_hw, struct mdss_ad_info *ad,
						struct mdss_mdp_ctl *ctl)
{
	struct mdss_data_type *mdata = ctl->mdata;
	u32 temp;
	u32 frame_start, frame_end, procs_start, procs_end, tile_ctrl;
	u32 num;
	int side;
	char __iomem *base;
	bool is_calc, is_dual_pipe, split_mode;
	u32 mixer_id[MDSS_MDP_INTF_MAX_LAYERMIXER];
	u32 mixer_num;
	mixer_num = mdss_mdp_get_ctl_mixers(ctl->mfd->index, mixer_id);
	if (mixer_num > 1)
		is_dual_pipe = true;
	else
		is_dual_pipe = false;

	base = ad_hw->base;
	is_calc = ad->calc_hw_num == ad_hw->num;
	split_mode = !!(ad->ops & MDSS_PP_SPLIT_MASK);

	writel_relaxed(ad->init.i_control[0] & 0x1F,
				base + MDSS_MDP_REG_AD_CON_CTRL_0);
	writel_relaxed(ad->init.i_control[1] << 8,
				base + MDSS_MDP_REG_AD_CON_CTRL_1);

	temp = ad->init.white_lvl << 16;
	temp |= ad->init.black_lvl & 0xFFFF;
	writel_relaxed(temp, base + MDSS_MDP_REG_AD_BW_LVL);

	writel_relaxed(ad->init.var, base + MDSS_MDP_REG_AD_VAR);

	writel_relaxed(ad->init.limit_ampl, base + MDSS_MDP_REG_AD_AMP_LIM);

	writel_relaxed(ad->init.i_dither, base + MDSS_MDP_REG_AD_DITH);

	temp = ad->init.slope_max << 8;
	temp |= ad->init.slope_min & 0xFF;
	writel_relaxed(temp, base + MDSS_MDP_REG_AD_SLOPE);

	writel_relaxed(ad->init.dither_ctl, base + MDSS_MDP_REG_AD_DITH_CTRL);

	writel_relaxed(ad->init.format, base + MDSS_MDP_REG_AD_CTRL_0);
	writel_relaxed(ad->init.auto_size, base + MDSS_MDP_REG_AD_CTRL_1);

	if (split_mode)
		temp = mdata->mixer_intf[ad_hw->num].width << 16;
	else
		temp = ad->init.frame_w << 16;
	temp |= ad->init.frame_h & 0xFFFF;
	writel_relaxed(temp, base + MDSS_MDP_REG_AD_FRAME_SIZE);

	temp = ad->init.logo_v << 8;
	temp |= ad->init.logo_h & 0xFF;
	writel_relaxed(temp, base + MDSS_MDP_REG_AD_LOGO_POS);

	pp_ad_cfg_lut(base + MDSS_MDP_REG_AD_LUT_FI, ad->init.asym_lut);
	pp_ad_cfg_lut(base + MDSS_MDP_REG_AD_LUT_CC, ad->init.color_corr_lut);

	if (mdata->mdp_rev >= MDSS_MDP_HW_REV_103) {
		if (is_dual_pipe && !split_mode) {
			num = ad_hw->num;
			side = pp_num_to_side(ctl, num);
			tile_ctrl = 0x5;
			if ((ad->calc_hw_num + 1) == num)
				tile_ctrl |= 0x10;

			if (side <= MDSS_SIDE_NONE) {
				WARN(1, "error finding sides, %d", side);
				frame_start = 0;
				procs_start = frame_start;
				frame_end = 0;
				procs_end = frame_end;
			} else if (side == MDSS_SIDE_LEFT) {
				frame_start = 0;
				procs_start = 0;
				frame_end = mdata->mixer_intf[num].width +
							MDSS_AD_MERGED_WIDTH;
				procs_end = mdata->mixer_intf[num].width;
			} else {
				procs_start = ad->init.frame_w -
					(mdata->mixer_intf[num].width);
				procs_end = ad->init.frame_w;
				frame_start = procs_start -
							MDSS_AD_MERGED_WIDTH;
				frame_end = procs_end;
			}
			procs_end -= 1;
			frame_end -= 1;
		} else {
			frame_start = 0x0;
			frame_end = 0xFFFF;
			procs_start = 0x0;
			procs_end = 0xFFFF;
			if (split_mode)
				tile_ctrl = 0x0;
			else
				tile_ctrl = 0x1;
		}


		writel_relaxed(frame_start, base + MDSS_MDP_REG_AD_FRAME_START);
		writel_relaxed(frame_end, base + MDSS_MDP_REG_AD_FRAME_END);
		writel_relaxed(procs_start, base + MDSS_MDP_REG_AD_PROCS_START);
		writel_relaxed(procs_end, base + MDSS_MDP_REG_AD_PROCS_END);
		writel_relaxed(tile_ctrl, base + MDSS_MDP_REG_AD_TILE_CTRL);
	}
}

#define MDSS_PP_AD_DEF_CALIB 0x6E
static void pp_ad_cfg_write(struct mdss_mdp_ad *ad_hw, struct mdss_ad_info *ad)
{
	char __iomem *base;
	u32 temp, temp_calib = MDSS_PP_AD_DEF_CALIB;

	base = ad_hw->base;
	switch (ad->cfg.mode) {
	case MDSS_AD_MODE_AUTO_BL:
		temp = ad->cfg.backlight_max << 16;
		temp |= ad->cfg.backlight_min & 0xFFFF;
		writel_relaxed(temp, base + MDSS_MDP_REG_AD_BL_MINMAX);
		writel_relaxed(ad->cfg.amb_light_min,
				base + MDSS_MDP_REG_AD_AL_MIN);
		temp = ad->cfg.filter[1] << 16;
		temp |= ad->cfg.filter[0] & 0xFFFF;
		writel_relaxed(temp, base + MDSS_MDP_REG_AD_AL_FILT);
	case MDSS_AD_MODE_AUTO_STR:
		pp_ad_cfg_lut(base + MDSS_MDP_REG_AD_LUT_AL,
				ad->cfg.al_calib_lut);
		writel_relaxed(ad->cfg.strength_limit,
				base + MDSS_MDP_REG_AD_STR_LIM);
		temp = ad->cfg.calib[3] << 16;
		temp |= ad->cfg.calib[2] & 0xFFFF;
		writel_relaxed(temp, base + MDSS_MDP_REG_AD_CALIB_CD);
		writel_relaxed(ad->cfg.t_filter_recursion,
				base + MDSS_MDP_REG_AD_TFILT_CTRL);
		temp_calib = ad->cfg.calib[0] & 0xFFFF;
	case MDSS_AD_MODE_TARG_STR:
		temp = ad->cfg.calib[1] << 16;
		temp |= temp_calib;
		writel_relaxed(temp, base + MDSS_MDP_REG_AD_CALIB_AB);
	case MDSS_AD_MODE_MAN_STR:
		writel_relaxed(ad->cfg.backlight_scale,
				base + MDSS_MDP_REG_AD_BL_MAX);
		writel_relaxed(ad->cfg.mode, base + MDSS_MDP_REG_AD_MODE_SEL);
		pr_debug("stab_itr = %d", ad->cfg.stab_itr);
		break;
	default:
		break;
	}
}

static void pp_ad_vsync_handler(struct mdss_mdp_ctl *ctl, ktime_t t)
{
	struct mdss_data_type *mdata = ctl->mdata;
	struct mdss_ad_info *ad;

	if (ctl->mixer_left && ctl->mixer_left->num < mdata->nad_cfgs) {
		ad = &mdata->ad_cfgs[ctl->mixer_left->num];
		queue_work(mdata->ad_calc_wq, &ad->calc_work);
	}
}

#define MDSS_PP_AD_BYPASS_DEF 0x101
static void pp_ad_bypass_config(struct mdss_ad_info *ad,
				struct mdss_mdp_ctl *ctl, u32 num, u32 *opmode)
{
	int side = pp_num_to_side(ctl, num);

	if (pp_sts_is_enabled(ad->reg_sts | (ad->ops & MDSS_PP_SPLIT_MASK),
								side)) {
		*opmode = 0;
	} else {
		*opmode = MDSS_PP_AD_BYPASS_DEF;
	}
}

static int pp_ad_setup_hw_nums(struct msm_fb_data_type *mfd,
						struct mdss_ad_info *ad)
{
	u32 mixer_id[MDSS_MDP_INTF_MAX_LAYERMIXER];
	u32 mixer_num;

	mixer_num = mdss_mdp_get_ctl_mixers(mfd->index, mixer_id);
	if (!mixer_num)
		return -EINVAL;

	/* default to left mixer */
	ad->calc_hw_num = mixer_id[0];
	if ((mixer_num > 1) && (ad->ops & MDSS_PP_SPLIT_RIGHT_ONLY))
		ad->calc_hw_num = mixer_id[1];
	return 0;
}

static int mdss_mdp_ad_setup(struct msm_fb_data_type *mfd)
{
	int ret = 0;
	struct mdss_ad_info *ad;
	struct mdss_mdp_ctl *ctl = mfd_to_ctl(mfd);
	struct msm_fb_data_type *bl_mfd;
	struct mdss_data_type *mdata;
	u32 bypass = MDSS_PP_AD_BYPASS_DEF, bl;

	ret = mdss_mdp_get_ad(mfd, &ad);
	if (ret) {
		ret = -EINVAL;
		pr_debug("failed to get ad_info, err = %d", ret);
		goto exit;
	}
	if (mfd->panel_info->type == WRITEBACK_PANEL) {
		bl_mfd = mdss_get_mfd_from_index(0);
		if (!bl_mfd) {
			ret = -EINVAL;
			pr_warn("failed to get primary FB bl handle, err = %d",
									ret);
			goto exit;
		}
	} else {
		bl_mfd = mfd;
	}

	mdata = mfd_to_mdata(mfd);

	mutex_lock(&ad->lock);
	if (ad->sts != last_sts || ad->state != last_state) {
		last_sts = ad->sts;
		last_state = ad->state;
		pr_debug("begining: ad->sts = 0x%08x, state = 0x%08x", ad->sts,
								ad->state);
	}
	if (!PP_AD_STS_IS_DIRTY(ad->sts) &&
		(ad->sts & PP_AD_STS_DIRTY_DATA)) {
		/*
		 * Write inputs to regs when the data has been updated or
		 * Assertive Display is up and running as long as there are
		 * no updates to AD init or cfg
		 */
		ad->sts &= ~PP_AD_STS_DIRTY_DATA;
		ad->state |= PP_AD_STATE_DATA;
		mutex_lock(&bl_mfd->bl_lock);
		bl = bl_mfd->bl_level;
		pr_debug("dirty data, last_bl = %d ", ad->last_bl);
		if ((ad->cfg.mode == MDSS_AD_MODE_AUTO_STR) &&
							(ad->last_bl != bl)) {
			ad->last_bl = bl;
			ad->calc_itr = ad->cfg.stab_itr;
			ad->sts |= PP_AD_STS_DIRTY_VSYNC;
			if (ad->state & PP_AD_STATE_BL_LIN) {
				bl = ad->bl_lin[bl >> ad->bl_bright_shift];
				bl = bl << ad->bl_bright_shift;
			}
			ad->bl_data = bl;
		}
		mutex_unlock(&bl_mfd->bl_lock);
		ad->reg_sts |= PP_AD_STS_DIRTY_DATA;
	}

	if (ad->sts & PP_AD_STS_DIRTY_CFG) {
		ad->sts &= ~PP_AD_STS_DIRTY_CFG;
		ad->state |= PP_AD_STATE_CFG;

		ad->reg_sts |= PP_AD_STS_DIRTY_CFG;

		if (!MDSS_AD_MODE_DATA_MATCH(ad->cfg.mode, ad->ad_data_mode)) {
			ad->sts &= ~PP_AD_STS_DIRTY_DATA;
			ad->state &= ~PP_AD_STATE_DATA;
			pr_debug("Mode switched, data invalidated!");
		}
	}
	if (ad->sts & PP_AD_STS_DIRTY_INIT) {
		ad->sts &= ~PP_AD_STS_DIRTY_INIT;
		if (pp_ad_setup_hw_nums(mfd, ad)) {
			pr_warn("failed to setup ad master");
			ad->calc_hw_num = PP_AD_BAD_HW_NUM;
		} else {
			ad->state |= PP_AD_STATE_INIT;
			ad->reg_sts |= PP_AD_STS_DIRTY_INIT;
		}
	}

	/* update ad screen size if it has changed since last configuration */
	if (mfd->panel_info->type == WRITEBACK_PANEL &&
		(ad->init.frame_w != ctl->width ||
			ad->init.frame_h != ctl->height)) {
		pr_debug("changing from %dx%d to %dx%d", ad->init.frame_w,
							ad->init.frame_h,
							ctl->width,
							ctl->height);
		ad->init.frame_w = ctl->width;
		ad->init.frame_h = ctl->height;
		ad->reg_sts |= PP_AD_STS_DIRTY_INIT;
	}

	if ((ad->sts & PP_STS_ENABLE) && PP_AD_STATE_IS_READY(ad->state)) {
		bypass = 0;
		ad->reg_sts |= PP_AD_STS_DIRTY_ENABLE;
		ad->state |= PP_AD_STATE_RUN;
		mutex_lock(&bl_mfd->bl_lock);
		if (bl_mfd != mfd)
			bl_mfd->ext_ad_ctrl = mfd->index;
		bl_mfd->mdp.update_ad_input = pp_update_ad_input;
		bl_mfd->ext_bl_ctrl = ad->cfg.bl_ctrl_mode;
		mutex_unlock(&bl_mfd->bl_lock);

	} else {
		if (ad->state & PP_AD_STATE_RUN) {
			ad->reg_sts = PP_AD_STS_DIRTY_ENABLE;
			/* Clear state and regs when going to off state*/
			ad->sts = 0;
			ad->sts |= PP_AD_STS_DIRTY_VSYNC;
			ad->state &= !PP_AD_STATE_INIT;
			ad->state &= !PP_AD_STATE_CFG;
			ad->state &= !PP_AD_STATE_DATA;
			ad->state &= !PP_AD_STATE_BL_LIN;
			ad->bl_bright_shift = 0;
			ad->ad_data = 0;
			ad->ad_data_mode = 0;
			ad->last_bl = 0;
			ad->calc_itr = 0;
			ad->calc_hw_num = PP_AD_BAD_HW_NUM;
			memset(&ad->bl_lin, 0, sizeof(uint32_t) *
								AD_BL_LIN_LEN);
			memset(&ad->bl_lin_inv, 0, sizeof(uint32_t) *
								AD_BL_LIN_LEN);
			memset(&ad->init, 0, sizeof(struct mdss_ad_init));
			memset(&ad->cfg, 0, sizeof(struct mdss_ad_cfg));
			mutex_lock(&bl_mfd->bl_lock);
			bl_mfd->mdp.update_ad_input = NULL;
			bl_mfd->ext_bl_ctrl = 0;
			bl_mfd->ext_ad_ctrl = -1;
			mutex_unlock(&bl_mfd->bl_lock);
		}
		ad->state &= ~PP_AD_STATE_RUN;
	}
	if (!bypass)
		ad->reg_sts |= PP_STS_ENABLE;
	else
		ad->reg_sts &= ~PP_STS_ENABLE;

	if (PP_AD_STS_DIRTY_VSYNC & ad->sts) {
		pr_debug("dirty vsync, calc_itr = %d", ad->calc_itr);
		ad->sts &= ~PP_AD_STS_DIRTY_VSYNC;
		if (!(PP_AD_STATE_VSYNC & ad->state) && ad->calc_itr &&
					(ad->state & PP_AD_STATE_RUN)) {
			ctl->add_vsync_handler(ctl, &ad->handle);
			ad->state |= PP_AD_STATE_VSYNC;
		} else if ((PP_AD_STATE_VSYNC & ad->state) &&
			(!ad->calc_itr || !(PP_AD_STATE_RUN & ad->state))) {
			ctl->remove_vsync_handler(ctl, &ad->handle);
			ad->state &= ~PP_AD_STATE_VSYNC;
		}
	}

	if (ad->sts != last_sts || ad->state != last_state) {
		last_sts = ad->sts;
		last_state = ad->state;
		pr_debug("end: ad->sts = 0x%08x, state = 0x%08x", ad->sts,
								ad->state);
	}
	mutex_unlock(&ad->lock);
exit:
	return ret;
}

#define MDSS_PP_AD_SLEEP 10
static void pp_ad_calc_worker(struct work_struct *work)
{
	struct mdss_ad_info *ad;
	struct mdss_mdp_ctl *ctl;
	struct msm_fb_data_type *mfd, *bl_mfd;
	struct mdss_data_type *mdata;
	char __iomem *base;
	u32 bl, calc_done = 0;
	ad = container_of(work, struct mdss_ad_info, calc_work);

	mutex_lock(&ad->lock);
	if (!ad->mfd  || !ad->bl_mfd || !(ad->sts & PP_STS_ENABLE)) {
		mutex_unlock(&ad->lock);
		return;
	}
	mfd = ad->mfd;
	bl_mfd = ad->bl_mfd;
	ctl = mfd_to_ctl(ad->mfd);
	mdata = mfd_to_mdata(ad->mfd);

	if (!mdata || ad->calc_hw_num > mdata->nad_cfgs) {
		mutex_unlock(&ad->lock);
		return;
	}


	base = mdata->ad_off[ad->calc_hw_num].base;

	if ((ad->cfg.mode == MDSS_AD_MODE_AUTO_STR) && (ad->last_bl == 0)) {
		mutex_unlock(&ad->lock);
		return;
	}

	mdss_mdp_clk_ctrl(MDP_BLOCK_POWER_ON, false);
	if (PP_AD_STATE_RUN & ad->state) {
		/* Kick off calculation */
		ad->calc_itr--;
		writel_relaxed(1, base + MDSS_MDP_REG_AD_START_CALC);
	}
	if (ad->state & PP_AD_STATE_RUN) {
		do {
			calc_done = readl_relaxed(base +
				MDSS_MDP_REG_AD_CALC_DONE);
			if (!calc_done)
				usleep(MDSS_PP_AD_SLEEP);
		} while (!calc_done && (ad->state & PP_AD_STATE_RUN));
		if (calc_done) {
			ad->last_str = 0xFF & readl_relaxed(base +
						MDSS_MDP_REG_AD_STR_OUT);
			if (MDSS_AD_RUNNING_AUTO_BL(ad)) {
				bl = 0xFFFF & readl_relaxed(base +
						MDSS_MDP_REG_AD_BL_OUT);
				if (ad->state & PP_AD_STATE_BL_LIN) {
					bl = bl >> ad->bl_bright_shift;
					bl = min_t(u32, bl, (AD_BL_LIN_LEN-1));
					bl = ad->bl_lin_inv[bl];
					bl = bl << ad->bl_bright_shift;
				}
				pr_debug("calc bl = %d", bl);
				ad->last_str |= bl << 16;
				mutex_lock(&ad->bl_mfd->bl_lock);
				if (ad->bl_mfd->bl_level)
					mdss_fb_set_backlight(ad->bl_mfd, bl);
				mutex_unlock(&ad->bl_mfd->bl_lock);
			}
			pr_debug("calc_str = %d, calc_itr %d",
							ad->last_str & 0xFF,
							ad->calc_itr);
		} else {
			ad->last_str = 0xFFFFFFFF;
		}
	}
	mdss_mdp_clk_ctrl(MDP_BLOCK_POWER_OFF, false);
	complete(&ad->comp);

	if (!ad->calc_itr) {
		ad->state &= ~PP_AD_STATE_VSYNC;
		ctl->remove_vsync_handler(ctl, &ad->handle);
	}
	mutex_unlock(&ad->lock);
	mutex_lock(&mfd->lock);
	ctl->flush_bits |= BIT(13 + ad->num);
	mutex_unlock(&mfd->lock);

	/* Trigger update notify to wake up those waiting for display updates */
	mdss_fb_update_notify_update(bl_mfd);
}

#define PP_AD_LUT_LEN 33
static void pp_ad_cfg_lut(char __iomem *addr, u32 *data)
{
	int i;
	u32 temp;

	for (i = 0; i < PP_AD_LUT_LEN - 1; i += 2) {
		temp = data[i+1] << 16;
		temp |= (data[i] & 0xFFFF);
		writel_relaxed(temp, addr + (i*2));
	}
	writel_relaxed(data[PP_AD_LUT_LEN - 1] << 16,
			addr + ((PP_AD_LUT_LEN - 1) * 2));
}

int mdss_mdp_ad_addr_setup(struct mdss_data_type *mdata, u32 *ad_offsets)
{
	u32 i;
	int rc = 0;

	mdata->ad_off = devm_kzalloc(&mdata->pdev->dev,
				sizeof(struct mdss_mdp_ad) * mdata->nad_cfgs,
				GFP_KERNEL);

	if (!mdata->ad_off) {
		pr_err("unable to setup assertive display hw:devm_kzalloc fail\n");
		return -ENOMEM;
	}

	mdata->ad_cfgs = devm_kzalloc(&mdata->pdev->dev,
			sizeof(struct mdss_ad_info) * mdata->nad_cfgs,
			GFP_KERNEL);

	if (!mdata->ad_cfgs) {
		pr_err("unable to setup assertive display:devm_kzalloc fail\n");
		devm_kfree(&mdata->pdev->dev, mdata->ad_off);
		return -ENOMEM;
	}

	mdata->ad_calc_wq = create_singlethread_workqueue("ad_calc_wq");
	for (i = 0; i < mdata->nad_cfgs; i++) {
		mdata->ad_off[i].base = mdata->mdp_base + ad_offsets[i];
		mdata->ad_off[i].num = i;
		mdata->ad_cfgs[i].num = i;
		mdata->ad_cfgs[i].ops = 0;
		mdata->ad_cfgs[i].reg_sts = 0;
		mdata->ad_cfgs[i].calc_itr = 0;
		mdata->ad_cfgs[i].last_str = 0xFFFFFFFF;
		mdata->ad_cfgs[i].last_bl = 0;
		mutex_init(&mdata->ad_cfgs[i].lock);
		mdata->ad_cfgs[i].handle.vsync_handler = pp_ad_vsync_handler;
		mdata->ad_cfgs[i].handle.cmd_post_flush = true;
		INIT_WORK(&mdata->ad_cfgs[i].calc_work, pp_ad_calc_worker);
	}
	return rc;
}

static int is_valid_calib_ctrl_addr(char __iomem *ptr)
{
	char __iomem *base;
	int ret = 0, counter = 0;
	int stage = 0;
	struct mdss_mdp_ctl *ctl;

	/* Controller */
	for (counter = 0; counter < mdss_res->nctl; counter++) {
		ctl = mdss_res->ctl_off + counter;
		base = ctl->base;

		if (ptr == base + MDSS_MDP_REG_CTL_TOP) {
			ret = MDP_PP_OPS_READ;
			break;
		} else if (ptr == base + MDSS_MDP_REG_CTL_FLUSH) {
			ret = MDP_PP_OPS_READ | MDP_PP_OPS_WRITE;
			break;
		}

		for (stage = 0; stage < mdss_res->nmixers_intf; stage++)
			if (ptr == base + MDSS_MDP_REG_CTL_LAYER(stage)) {
				ret = MDP_PP_OPS_READ | MDP_PP_OPS_WRITE;
				goto End;
			}
	}

End:
	return ret;
}

static int is_valid_calib_dspp_addr(char __iomem *ptr)
{
	char __iomem *base;
	int ret = 0, counter = 0;
	struct mdss_mdp_mixer *mixer;

	for (counter = 0; counter < mdss_res->nmixers_intf; counter++) {
		mixer = mdss_res->mixer_intf + counter;
		base = mixer->dspp_base;

		if (ptr == base) {
			ret = MDP_PP_OPS_READ | MDP_PP_OPS_WRITE;
			break;
		/* PA range */
		} else if ((ptr >= base + MDSS_MDP_REG_DSPP_PA_BASE) &&
				(ptr <= base + MDSS_MDP_REG_DSPP_PA_BASE +
						MDSS_MDP_PA_SIZE)) {
			ret = MDP_PP_OPS_READ | MDP_PP_OPS_WRITE;
			break;
		/* PCC range */
		} else if ((ptr >= base + MDSS_MDP_REG_DSPP_PCC_BASE) &&
				(ptr <= base + MDSS_MDP_REG_DSPP_PCC_BASE +
						MDSS_MDP_PCC_SIZE)) {
			ret = MDP_PP_OPS_READ | MDP_PP_OPS_WRITE;
			break;
		/* Gamut range */
		} else if ((ptr >= base + MDSS_MDP_REG_DSPP_GAMUT_BASE) &&
				(ptr <= base + MDSS_MDP_REG_DSPP_GAMUT_BASE +
						MDSS_MDP_GAMUT_SIZE)) {
			ret = MDP_PP_OPS_READ | MDP_PP_OPS_WRITE;
			break;
		/* GC range */
		} else if ((ptr >= base + MDSS_MDP_REG_DSPP_GC_BASE) &&
				(ptr <= base + MDSS_MDP_REG_DSPP_GC_BASE +
						MDSS_MDP_GC_SIZE)) {
			ret = MDP_PP_OPS_READ | MDP_PP_OPS_WRITE;
			break;
		/* Dither enable/disable */
		} else if ((ptr == base + MDSS_MDP_REG_DSPP_DITHER_DEPTH)) {
			ret = MDP_PP_OPS_READ | MDP_PP_OPS_WRITE;
			break;
		}
	}

	return ret;
}

static int is_valid_calib_vig_addr(char __iomem *ptr)
{
	char __iomem *base;
	int ret = 0, counter = 0;
	struct mdss_mdp_pipe *pipe;

	for (counter = 0; counter < mdss_res->nvig_pipes; counter++) {
		pipe = mdss_res->vig_pipes + counter;
		base = pipe->base;

		if (ptr == base + MDSS_MDP_REG_VIG_OP_MODE) {
			ret = MDP_PP_OPS_READ | MDP_PP_OPS_WRITE;
			break;
		} else if (ptr == base + MDSS_MDP_REG_SSPP_SRC_FORMAT) {
			ret = MDP_PP_OPS_READ | MDP_PP_OPS_WRITE;
			break;
		} else if (ptr == base + MDSS_MDP_REG_SSPP_SRC_CONSTANT_COLOR) {
			ret = MDP_PP_OPS_READ | MDP_PP_OPS_WRITE;
			break;
		} else if (ptr == base + MDSS_MDP_REG_SSPP_SRC_UNPACK_PATTERN) {
			ret = MDP_PP_OPS_READ | MDP_PP_OPS_WRITE;
			break;
		} else if (ptr == base + MDSS_MDP_REG_SSPP_SRC_OP_MODE) {
			ret = MDP_PP_OPS_READ | MDP_PP_OPS_WRITE;
			break;
		} else if ((ptr == base + MDSS_MDP_REG_VIG_QSEED2_SHARP)) {
			ret = MDP_PP_OPS_READ | MDP_PP_OPS_WRITE;
			break;
		/* PA range */
		} else if ((ptr >= base + MDSS_MDP_REG_VIG_PA_BASE) &&
				(ptr <= base + MDSS_MDP_REG_VIG_PA_BASE +
						MDSS_MDP_PA_SIZE)) {
			ret = MDP_PP_OPS_READ | MDP_PP_OPS_WRITE;
			break;
		/* IGC range */
		} else if ((ptr >= base + MDSS_MDP_REG_IGC_VIG_BASE) &&
				(ptr <= base + MDSS_MDP_REG_IGC_VIG_BASE +
						MDSS_MDP_GC_SIZE)) {
			ret = MDP_PP_OPS_READ | MDP_PP_OPS_WRITE;
			break;
		}
	}

	return ret;
}

static int is_valid_calib_rgb_addr(char __iomem *ptr)
{
	char __iomem *base;
	int ret = 0, counter = 0;
	struct mdss_mdp_pipe *pipe;

	for (counter = 0; counter < mdss_res->nrgb_pipes; counter++) {
		pipe = mdss_res->rgb_pipes + counter;
		base = pipe->base;

		if (ptr == base + MDSS_MDP_REG_SSPP_SRC_FORMAT) {
			ret = MDP_PP_OPS_READ | MDP_PP_OPS_WRITE;
			break;
		} else if (ptr == base + MDSS_MDP_REG_SSPP_SRC_CONSTANT_COLOR) {
			ret = MDP_PP_OPS_READ | MDP_PP_OPS_WRITE;
			break;
		} else if (ptr == base + MDSS_MDP_REG_SSPP_SRC_UNPACK_PATTERN) {
			ret = MDP_PP_OPS_READ | MDP_PP_OPS_WRITE;
			break;
		} else if (ptr == base + MDSS_MDP_REG_SSPP_SRC_OP_MODE) {
			ret = MDP_PP_OPS_READ | MDP_PP_OPS_WRITE;
			break;
		/* IGC range */
		} else if ((ptr >= base + MDSS_MDP_REG_IGC_RGB_BASE) &&
				(ptr <= base + MDSS_MDP_REG_IGC_RGB_BASE +
						MDSS_MDP_GC_SIZE)) {
			ret = MDP_PP_OPS_READ | MDP_PP_OPS_WRITE;
			break;
		}
	}

	return ret;
}

static int is_valid_calib_dma_addr(char __iomem *ptr)
{
	char __iomem *base;
	int ret = 0, counter = 0;
	struct mdss_mdp_pipe *pipe;

	for (counter = 0; counter < mdss_res->ndma_pipes; counter++) {
		pipe = mdss_res->dma_pipes + counter;
		base = pipe->base;

		if (ptr == base + MDSS_MDP_REG_SSPP_SRC_FORMAT) {
			ret = MDP_PP_OPS_READ | MDP_PP_OPS_WRITE;
			break;
		} else if (ptr == base + MDSS_MDP_REG_SSPP_SRC_CONSTANT_COLOR) {
			ret = MDP_PP_OPS_READ | MDP_PP_OPS_WRITE;
			break;
		} else if (ptr == base + MDSS_MDP_REG_SSPP_SRC_UNPACK_PATTERN) {
			ret = MDP_PP_OPS_READ | MDP_PP_OPS_WRITE;
			break;
		} else if (ptr == base + MDSS_MDP_REG_SSPP_SRC_OP_MODE) {
			ret = MDP_PP_OPS_READ | MDP_PP_OPS_WRITE;
			break;
		/* IGC range */
		} else if ((ptr >= base + MDSS_MDP_REG_IGC_DMA_BASE) &&
				(ptr <= base + MDSS_MDP_REG_IGC_DMA_BASE +
						MDSS_MDP_GC_SIZE)) {
			ret = MDP_PP_OPS_READ | MDP_PP_OPS_WRITE;
			break;
		}
	}

	return ret;
}

static int is_valid_calib_mixer_addr(char __iomem *ptr)
{
	char __iomem *base;
	int ret = 0, counter = 0;
	int stage = 0;
	struct mdss_mdp_mixer *mixer;

	for (counter = 0; counter < mdss_res->nmixers_intf; counter++) {
		mixer = mdss_res->mixer_intf + counter;
		base = mixer->base;

		if (ptr == base + MDSS_MDP_REG_LM_OP_MODE) {
			ret = MDP_PP_OPS_READ | MDP_PP_OPS_WRITE;
			break;
		/* GC range */
		} else if ((ptr >= base + MDSS_MDP_REG_LM_GC_LUT_BASE) &&
			(ptr <= base + MDSS_MDP_REG_LM_GC_LUT_BASE +
						MDSS_MDP_GC_SIZE)) {
			ret = MDP_PP_OPS_READ | MDP_PP_OPS_WRITE;
			break;
		}

		for (stage = 0; stage < TOTAL_BLEND_STAGES; stage++)
			if (ptr == base + MDSS_MDP_REG_LM_BLEND_OFFSET(stage) +
						 MDSS_MDP_REG_LM_BLEND_OP) {
				ret = MDP_PP_OPS_READ | MDP_PP_OPS_WRITE;
				goto End;
			} else if (ptr == base +
					MDSS_MDP_REG_LM_BLEND_OFFSET(stage) +
					MDSS_MDP_REG_LM_BLEND_FG_ALPHA) {
				ret = MDP_PP_OPS_READ | MDP_PP_OPS_WRITE;
				goto End;
			} else if (ptr == base +
					 MDSS_MDP_REG_LM_BLEND_OFFSET(stage) +
					 MDSS_MDP_REG_LM_BLEND_BG_ALPHA) {
				ret = MDP_PP_OPS_READ | MDP_PP_OPS_WRITE;
				goto End;
			}
	}

End:
	return ret;
}

static int is_valid_calib_addr(void *addr, u32 operation)
{
	int ret = 0;
	char __iomem *ptr = addr;
	char __iomem *mixer_base = mdss_res->mixer_intf->base;
	char __iomem *rgb_base   = mdss_res->rgb_pipes->base;
	char __iomem *dma_base   = mdss_res->dma_pipes->base;
	char __iomem *vig_base   = mdss_res->vig_pipes->base;
	char __iomem *ctl_base   = mdss_res->ctl_off->base;
	char __iomem *dspp_base  = mdss_res->mixer_intf->dspp_base;

	if ((unsigned int)addr % 4) {
		ret = 0;
	} else if (ptr == (mdss_res->mdp_base + MDSS_MDP_REG_HW_VERSION) ||
	    ptr == (mdss_res->mdp_base + MDSS_MDP_REG_DISP_INTF_SEL)) {
		ret = MDP_PP_OPS_READ;
	} else if (ptr >= (mdss_res->mdp_base + MDSS_MDP_REG_IGC_DSPP_BASE) &&
		    ptr < (mdss_res->mdp_base + MDSS_MDP_REG_IGC_DSPP_BASE +
						MDSS_MDP_IGC_DSPP_COLORS)) {
		ret = MDP_PP_OPS_READ | MDP_PP_OPS_WRITE;
	} else if (ptr >= dspp_base && ptr < (dspp_base +
		(mdss_res->nmixers_intf * MDSS_MDP_DSPP_ADDRESS_OFFSET))) {
		ret = is_valid_calib_dspp_addr(ptr);
	} else if (ptr >= ctl_base && ptr < (ctl_base + (mdss_res->nctl
					* MDSS_MDP_CTL_ADDRESS_OFFSET))) {
		ret = is_valid_calib_ctrl_addr(ptr);
	} else if (ptr >= vig_base && ptr < (vig_base + (mdss_res->nvig_pipes
					* MDSS_MDP_SSPP_ADDRESS_OFFSET))) {
		ret = is_valid_calib_vig_addr(ptr);
	} else if (ptr >= rgb_base && ptr < (rgb_base + (mdss_res->nrgb_pipes
					* MDSS_MDP_SSPP_ADDRESS_OFFSET))) {
		ret = is_valid_calib_rgb_addr(ptr);
	} else if (ptr >= dma_base && ptr < (dma_base + (mdss_res->ndma_pipes
					* MDSS_MDP_SSPP_ADDRESS_OFFSET))) {
		ret = is_valid_calib_dma_addr(ptr);
	} else if (ptr >= mixer_base && ptr < (mixer_base +
		(mdss_res->nmixers_intf * MDSS_MDP_LM_ADDRESS_OFFSET))) {
		ret = is_valid_calib_mixer_addr(ptr);
	}

	return ret & operation;
}

int mdss_mdp_calib_config(struct mdp_calib_config_data *cfg, u32 *copyback)
{
	int ret = -1;
	void *ptr = (void *) cfg->addr;

	ptr = (void *)(((unsigned int) ptr) + (mdss_res->mdp_base));
	if (is_valid_calib_addr(ptr, cfg->ops))
		ret = 0;
	else
		return ret;

	mdss_mdp_clk_ctrl(MDP_BLOCK_POWER_ON, false);

	if (cfg->ops & MDP_PP_OPS_READ) {
		cfg->data = readl_relaxed(ptr);
		*copyback = 1;
		ret = 0;
	} else if (cfg->ops & MDP_PP_OPS_WRITE) {
		writel_relaxed(cfg->data, ptr);
		ret = 0;
	}
	mdss_mdp_clk_ctrl(MDP_BLOCK_POWER_OFF, false);
	return ret;
}

int mdss_mdp_calib_mode(struct msm_fb_data_type *mfd,
				struct mdss_calib_cfg *cfg)
{
	if (!mdss_pp_res || !mfd)
		return -EINVAL;
	mutex_lock(&mdss_pp_mutex);
	mfd->calib_mode = cfg->calib_mask;
	mutex_unlock(&mdss_pp_mutex);
	return 0;
}

#if defined(CONFIG_MDNIE_TFT_MSM8X26)
void mdss_negative_color(int is_negative_on)
{
	u32 copyback;
	int i;
	struct mdss_mdp_ctl *ctl;
	struct mdss_mdp_ctl *ctl_d = NULL;
	struct mdss_data_type *mdata;

	mdata = mdss_mdp_get_mdata();
	for (i = 0; i < mdata->nctl; i++) {
		ctl = mdata->ctl_off + i;
		if ((ctl->power_on) && (ctl->mfd) && (ctl->mfd->index == 0)) {
			ctl_d = ctl;
			break;
		}
	}
	if (ctl_d) {
		if(is_negative_on)
			mdss_mdp_pcc_config(&pcc_reverse, &copyback);
		else
			mdss_mdp_pcc_config(&pcc_normal, &copyback);
	} else {
		pr_info("%s:ctl_d is NULL ", __func__);
	}
}
#endif

int mdss_mdp_calib_config_buffer(struct mdp_calib_config_buffer *cfg,
						u32 *copyback)
{
	int ret = -1, counter;
	uint32_t *buff = NULL, *buff_org = NULL;
	void *ptr;
	int i = 0;

	if (!cfg) {
		pr_err("Invalid buffer pointer\n");
		return ret;
	}

	if (cfg->size == 0) {
		pr_err("Invalid buffer size\n");
		return ret;
	}

	counter = cfg->size / (sizeof(uint32_t) * 2);
	buff_org = buff = kzalloc(cfg->size, GFP_KERNEL);
	if (buff == NULL) {
		pr_err("Config buffer allocation failed\n");
		return ret;
	}

	if (copy_from_user(buff, cfg->buffer, cfg->size)) {
		kfree(buff);
		pr_err("config buffer copy failed\n");
		return ret;
	}

	mdss_mdp_clk_ctrl(MDP_BLOCK_POWER_ON, false);

	for (i = 0; i < counter; i++) {
		ptr = (void *) (((unsigned int) *buff) + mdss_res->mdp_base);

		if (!is_valid_calib_addr(ptr, cfg->ops)) {
			ret = -1;
			pr_err("Address validation failed or access not permitted\n");
			break;
		}

		buff++;
		if (cfg->ops & MDP_PP_OPS_READ)
			*buff = readl_relaxed(ptr);
		else if (cfg->ops & MDP_PP_OPS_WRITE)
			writel_relaxed(*buff, ptr);
		buff++;
	}

	if (ret & MDP_PP_OPS_READ) {
		ret = copy_to_user(cfg->buffer, buff_org, cfg->size);
		*copyback = 1;
	}

	mdss_mdp_clk_ctrl(MDP_BLOCK_POWER_OFF, false);

	kfree(buff_org);
	return ret;
}<|MERGE_RESOLUTION|>--- conflicted
+++ resolved
@@ -924,7 +924,7 @@
 		}
 	}
 
-	*op = opmode;
+	*op |= opmode;
 
 	return 0;
 }
@@ -955,12 +955,15 @@
 static int mdss_mdp_scale_setup(struct mdss_mdp_pipe *pipe)
 {
 	u32 scale_config = 0;
-	u32 phasex_step = 0, phasey_step = 0;
+	int init_phasex = 0, init_phasey = 0;
+	int phasex_step = 0, phasey_step = 0;
 	u32 chroma_sample;
 	u32 filter_mode;
 	struct mdss_data_type *mdata;
 	u32 src_w, src_h;
 
+	pr_debug("pipe=%d, change pxl ext=%d\n", pipe->num,
+			pipe->scale.enable_pxl_ext);
 	mdata = mdss_mdp_get_mdata();
 	if (mdata->mdp_rev >= MDSS_MDP_HW_REV_102 && pipe->src_fmt->is_yuv)
 		filter_mode = MDSS_MDP_SCALE_FILTER_CA;
@@ -1007,7 +1010,8 @@
 	if ((src_h != pipe->dst.h) ||
 	    (pipe->pp_res.pp_sts.sharp_sts & PP_STS_ENABLE) ||
 	    (chroma_sample == MDSS_MDP_CHROMA_420) ||
-	    (chroma_sample == MDSS_MDP_CHROMA_H1V2)) {
+	    (chroma_sample == MDSS_MDP_CHROMA_H1V2) ||
+		pipe->scale.enable_pxl_ext) {
 		pr_debug("scale y - src_h=%d dst_h=%d\n", src_h, pipe->dst.h);
 
 		if ((src_h / MAX_DOWNSCALE_RATIO) > pipe->dst.h) {
@@ -1017,7 +1021,8 @@
 		}
 
 		scale_config |= MDSS_MDP_SCALEY_EN;
-		phasey_step = pipe->phase_step_y;
+		phasey_step = pipe->scale.phase_step_y[0];
+		init_phasey = pipe->scale.init_phase_y[0];
 
 		if (pipe->type == MDSS_MDP_PIPE_TYPE_VIG) {
 			u32 chroma_shift = 0;
@@ -1042,6 +1047,8 @@
 				scale_config |= /* CrCb */
 					(MDSS_MDP_SCALE_FILTER_PCMN << 14);
 
+			writel_relaxed(init_phasey, pipe->base +
+				MDSS_MDP_REG_VIG_QSEED2_C12_INIT_PHASEY);
 			writel_relaxed(phasey_step >> chroma_shift, pipe->base +
 				MDSS_MDP_REG_VIG_QSEED2_C12_PHASESTEPY);
 		} else {
@@ -1059,7 +1066,8 @@
 	if ((src_w != pipe->dst.w) ||
 	    (pipe->pp_res.pp_sts.sharp_sts & PP_STS_ENABLE) ||
 	    (chroma_sample == MDSS_MDP_CHROMA_420) ||
-	    (chroma_sample == MDSS_MDP_CHROMA_H2V1)) {
+	    (chroma_sample == MDSS_MDP_CHROMA_H2V1) ||
+		pipe->scale.enable_pxl_ext) {
 		pr_debug("scale x - src_w=%d dst_w=%d\n", src_w, pipe->dst.w);
 
 		if ((src_w / MAX_DOWNSCALE_RATIO) > pipe->dst.w) {
@@ -1069,7 +1077,8 @@
 		}
 
 		scale_config |= MDSS_MDP_SCALEX_EN;
-		phasex_step = pipe->phase_step_x;
+		init_phasex = pipe->scale.init_phase_x[0];
+		phasex_step = pipe->scale.phase_step_x[0];
 
 		if (pipe->type == MDSS_MDP_PIPE_TYPE_VIG) {
 			u32 chroma_shift = 0;
@@ -1095,6 +1104,8 @@
 				scale_config |= /* CrCb */
 					(MDSS_MDP_SCALE_FILTER_PCMN << 12);
 
+			writel_relaxed(init_phasex, pipe->base +
+				MDSS_MDP_REG_VIG_QSEED2_C12_INIT_PHASEX);
 			writel_relaxed(phasex_step >> chroma_shift, pipe->base +
 				MDSS_MDP_REG_VIG_QSEED2_C12_PHASESTEPX);
 		} else {
@@ -1109,8 +1120,6 @@
 		}
 	}
 
-<<<<<<< HEAD
-=======
 	if (pipe->scale.enable_pxl_ext &&
 		pipe->type == MDSS_MDP_PIPE_TYPE_VIG) {
 
@@ -1151,13 +1160,8 @@
 		   MDSS_MDP_REG_SCALE_PHASE_STEP_Y);
 	}
 
->>>>>>> 22d99072
 	writel_relaxed(scale_config, pipe->base +
 	   MDSS_MDP_REG_SCALE_CONFIG);
-	writel_relaxed(phasex_step, pipe->base +
-	   MDSS_MDP_REG_SCALE_PHASE_STEP_X);
-	writel_relaxed(phasey_step, pipe->base +
-	   MDSS_MDP_REG_SCALE_PHASE_STEP_Y);
 
 	return 0;
 }
