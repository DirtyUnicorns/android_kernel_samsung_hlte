/*
 * Copyright (c) 2012-2013, The Linux Foundation. All rights reserved.
 *
 * This program is free software; you can redistribute it and/or modify
 * it under the terms of the GNU General Public License version 2 and
 * only version 2 as published by the Free Software Foundation.
 *
 * This program is distributed in the hope that it will be useful,
 * but WITHOUT ANY WARRANTY; without even the implied warranty of
 * MERCHANTABILITY or FITNESS FOR A PARTICULAR PURPOSE.  See the
 * GNU General Public License for more details.
 *
 */
#include "adsprpc_shared.h"

#include <linux/slab.h>
#include <linux/completion.h>
#include <linux/pagemap.h>
#include <linux/mm.h>
#include <linux/fs.h>
#include <linux/sched.h>
#include <linux/module.h>
#include <linux/cdev.h>
#include <linux/list.h>
#include <linux/hash.h>
#include <linux/msm_ion.h>
#include <mach/msm_smd.h>
#include <mach/ion.h>
#include <mach/iommu_domains.h>
#include <linux/scatterlist.h>
#include <linux/fs.h>
#include <linux/uaccess.h>
#include <linux/device.h>
#include <linux/of.h>
#include <linux/iommu.h>
#include <linux/kref.h>

#ifndef ION_ADSPRPC_HEAP_ID
#define ION_ADSPRPC_HEAP_ID ION_AUDIO_HEAP_ID
#endif /*ION_ADSPRPC_HEAP_ID*/

#define RPC_TIMEOUT	(5 * HZ)
#define RPC_HASH_BITS	5
#define RPC_HASH_SZ	(1 << RPC_HASH_BITS)
#define BALIGN		32

#define LOCK_MMAP(kernel)\
		do {\
			if (!kernel)\
				down_read(&current->mm->mmap_sem);\
		} while (0)

#define UNLOCK_MMAP(kernel)\
		do {\
			if (!kernel)\
				up_read(&current->mm->mmap_sem);\
		} while (0)


#define IS_CACHE_ALIGNED(x) (((x) & ((L1_CACHE_BYTES)-1)) == 0)

static inline uint32_t buf_page_start(void *buf)
{
	uint32_t start = (uint32_t) buf & PAGE_MASK;
	return start;
}

static inline uint32_t buf_page_offset(void *buf)
{
	uint32_t offset = (uint32_t) buf & (PAGE_SIZE - 1);
	return offset;
}

static inline int buf_num_pages(void *buf, int len)
{
	uint32_t start = buf_page_start(buf) >> PAGE_SHIFT;
	uint32_t end = (((uint32_t) buf + len - 1) & PAGE_MASK) >> PAGE_SHIFT;
	int nPages = end - start + 1;
	return nPages;
}

static inline uint32_t buf_page_size(uint32_t size)
{
	uint32_t sz = (size + (PAGE_SIZE - 1)) & PAGE_MASK;
	return sz > PAGE_SIZE ? sz : PAGE_SIZE;
}

static inline int buf_get_pages(void *addr, int sz, int nr_pages, int access,
				  struct smq_phy_page *pages, int nr_elems)
{
	struct vm_area_struct *vma, *vmaend;
	uint32_t start = buf_page_start(addr);
	uint32_t end = buf_page_start((void *)((uint32_t)addr + sz - 1));
	uint32_t len = nr_pages << PAGE_SHIFT;
	unsigned long pfn, pfnend;
	int n = -1, err = 0;

	VERIFY(err, 0 != access_ok(access ? VERIFY_WRITE : VERIFY_READ,
					(void __user *)start, len));
	if (err)
		goto bail;
	VERIFY(err, 0 != (vma = find_vma(current->mm, start)));
	if (err)
		goto bail;
	VERIFY(err, 0 != (vmaend = find_vma(current->mm, end)));
	if (err)
		goto bail;
	n = 0;
	VERIFY(err, 0 == follow_pfn(vma, start, &pfn));
	if (err)
		goto bail;
	VERIFY(err, 0 == follow_pfn(vmaend, end, &pfnend));
	if (err)
		goto bail;
	VERIFY(err, (pfn + nr_pages - 1) == pfnend);
	if (err)
		goto bail;
	VERIFY(err, nr_elems > 0);
	if (err)
		goto bail;
	pages->addr = __pfn_to_phys(pfn);
	pages->size = len;
	n++;
 bail:
	return n;
}

struct fastrpc_buf {
	struct ion_handle *handle;
	void *virt;
	ion_phys_addr_t phys;
	int size;
	int used;
};

struct smq_context_list;

struct smq_invoke_ctx {
	struct hlist_node hn;
	struct completion work;
	int retval;
	int pid;
	remote_arg_t *pra;
	remote_arg_t *rpra;
	struct fastrpc_buf obuf;
	struct fastrpc_buf *abufs;
	struct fastrpc_device *dev;
	struct fastrpc_apps *apps;
	int *fds;
	struct ion_handle **handles;
	int nbufs;
	bool smmu;
	uint32_t sc;
};

struct smq_context_list {
	struct hlist_head pending;
	struct hlist_head interrupted;
	spinlock_t hlock;
};

struct fastrpc_smmu {
	struct iommu_group *group;
	struct iommu_domain *domain;
	int domain_id;
	bool enabled;
};

struct fastrpc_apps {
	smd_channel_t *chan;
	struct smq_context_list clst;
	struct completion work;
	struct ion_client *iclient;
	struct cdev cdev;
	struct class *class;
	struct device *dev;
	struct fastrpc_smmu smmu;
	struct mutex smd_mutex;
	dev_t dev_no;
	spinlock_t wrlock;
	spinlock_t hlock;
	struct kref kref;
	struct hlist_head htbl[RPC_HASH_SZ];
};

struct fastrpc_mmap {
	struct hlist_node hn;
	struct ion_handle *handle;
	void *virt;
	ion_phys_addr_t phys;
	uint32_t vaddrin;
	uint32_t vaddrout;
	int size;
};

struct file_data {
	spinlock_t hlock;
	struct hlist_head hlst;
	uint32_t mode;
};

struct fastrpc_device {
	uint32_t tgid;
	struct hlist_node hn;
	struct fastrpc_buf buf;
};

static struct fastrpc_apps gfa;

static void free_mem(struct fastrpc_buf *buf)
{
	struct fastrpc_apps *me = &gfa;

	if (!IS_ERR_OR_NULL(buf->handle)) {
		if (me->smmu.enabled && buf->phys) {
			ion_unmap_iommu(me->iclient, buf->handle,
					me->smmu.domain_id, 0);
			buf->phys = 0;
		}
		if (!IS_ERR_OR_NULL(buf->virt)) {
			ion_unmap_kernel(me->iclient, buf->handle);
			buf->virt = 0;
		}
		ion_free(me->iclient, buf->handle);
		buf->handle = 0;
	}
}

static void free_map(struct fastrpc_mmap *map)
{
	struct fastrpc_apps *me = &gfa;
	if (!IS_ERR_OR_NULL(map->handle)) {
		if (me->smmu.enabled && map->phys) {
			ion_unmap_iommu(me->iclient, map->handle,
					me->smmu.domain_id, 0);
			map->phys = 0;
		}
		if (!IS_ERR_OR_NULL(map->virt)) {
			ion_unmap_kernel(me->iclient, map->handle);
			map->virt = 0;
		}
		ion_free(me->iclient, map->handle);
	}
	map->handle = 0;
}

static int alloc_mem(struct fastrpc_buf *buf)
{
	struct fastrpc_apps *me = &gfa;
	struct ion_client *clnt = gfa.iclient;
	struct sg_table *sg;
	int err = 0;
	unsigned int heap;
	unsigned long len;
	buf->handle = 0;
	buf->virt = 0;
	buf->phys = 0;
	heap = me->smmu.enabled ? ION_HEAP(ION_IOMMU_HEAP_ID) :
		ION_HEAP(ION_ADSP_HEAP_ID) | ION_HEAP(ION_AUDIO_HEAP_ID);
	buf->handle = ion_alloc(clnt, buf->size, SZ_4K, heap, ION_FLAG_CACHED);
	VERIFY(err, 0 == IS_ERR_OR_NULL(buf->handle));
	if (err)
		goto bail;
	buf->virt = ion_map_kernel(clnt, buf->handle);
	VERIFY(err, 0 == IS_ERR_OR_NULL(buf->virt));
	if (err)
		goto bail;
	if (me->smmu.enabled) {
		len = buf->size;
		VERIFY(err, 0 == ion_map_iommu(clnt, buf->handle,
					me->smmu.domain_id, 0, SZ_4K, 0,
					&buf->phys, &len, 0, 0));
		if (err)
			goto bail;
	} else {
		VERIFY(err, 0 != (sg = ion_sg_table(clnt, buf->handle)));
		if (err)
			goto bail;
		buf->phys = sg_dma_address(sg->sgl);
	}
 bail:
	if (err && !IS_ERR_OR_NULL(buf->handle))
		free_mem(buf);
	return err;
}

static int context_restore_interrupted(struct fastrpc_apps *me,
				struct fastrpc_ioctl_invoke_fd *invokefd,
				struct smq_invoke_ctx **po)
{
	int err = 0;
	struct smq_invoke_ctx *ctx = 0, *ictx = 0;
	struct hlist_node *pos, *n;
	struct fastrpc_ioctl_invoke *invoke = &invokefd->inv;
	spin_lock(&me->clst.hlock);
	hlist_for_each_entry_safe(ictx, pos, n, &me->clst.interrupted, hn) {
		if (ictx->pid == current->pid) {
			if (invoke->sc != ictx->sc)
				err = -1;
			else {
				ctx = ictx;
				hlist_del(&ctx->hn);
				hlist_add_head(&ctx->hn, &me->clst.pending);
			}
			break;
		}
	}
	spin_unlock(&me->clst.hlock);
	if (ctx)
		*po = ctx;
	return err;
}

static int context_alloc(struct fastrpc_apps *me, uint32_t kernel,
				struct fastrpc_ioctl_invoke_fd *invokefd,
				struct smq_invoke_ctx **po)
{
	int err = 0, bufs, size = 0;
	struct smq_invoke_ctx *ctx = 0;
	struct smq_context_list *clst = &me->clst;
	struct fastrpc_ioctl_invoke *invoke = &invokefd->inv;

	bufs = REMOTE_SCALARS_INBUFS(invoke->sc) +
			REMOTE_SCALARS_OUTBUFS(invoke->sc);
	if (bufs) {
		size = bufs * sizeof(*ctx->pra);
		if (invokefd->fds)
			size = size + bufs * sizeof(*ctx->fds) +
				bufs * sizeof(*ctx->handles);
	}

	VERIFY(err, 0 != (ctx = kzalloc(sizeof(*ctx) + size, GFP_KERNEL)));
	if (err)
		goto bail;

	INIT_HLIST_NODE(&ctx->hn);
	ctx->pra = (remote_arg_t *)(&ctx[1]);
	ctx->fds = invokefd->fds == 0 ? 0 : (int *)(&ctx->pra[bufs]);
	ctx->handles = invokefd->fds == 0 ? 0 :
					(struct ion_handle **)(&ctx->fds[bufs]);
	if (!kernel) {
		VERIFY(err, 0 == copy_from_user(ctx->pra, invoke->pra,
					bufs * sizeof(*ctx->pra)));
		if (err)
			goto bail;
	} else {
		memmove(ctx->pra, invoke->pra, bufs * sizeof(*ctx->pra));
	}

	if (invokefd->fds) {
		if (!kernel) {
			VERIFY(err, 0 == copy_from_user(ctx->fds, invokefd->fds,
						bufs * sizeof(*ctx->fds)));
			if (err)
				goto bail;
		} else {
			memmove(ctx->fds, invokefd->fds,
						bufs * sizeof(*ctx->fds));
		}
	}
	ctx->sc = invoke->sc;
	ctx->retval = -1;
	ctx->pid = current->pid;
	ctx->apps = me;
	init_completion(&ctx->work);
	spin_lock(&clst->hlock);
	hlist_add_head(&ctx->hn, &clst->pending);
	spin_unlock(&clst->hlock);

	*po = ctx;
bail:
	if (ctx && err)
		kfree(ctx);
	return err;
}

static void context_save_interrupted(struct smq_invoke_ctx *ctx)
{
	struct smq_context_list *clst = &ctx->apps->clst;
	spin_lock(&clst->hlock);
	hlist_del(&ctx->hn);
	hlist_add_head(&ctx->hn, &clst->interrupted);
	spin_unlock(&clst->hlock);
}

static void add_dev(struct fastrpc_apps *me, struct fastrpc_device *dev);

static void context_free(struct smq_invoke_ctx *ctx, bool lock)
{
	struct smq_context_list *clst = &ctx->apps->clst;
	struct fastrpc_apps *apps = ctx->apps;
	struct ion_client *clnt = apps->iclient;
	struct fastrpc_smmu *smmu = &apps->smmu;
	struct fastrpc_buf *b;
	int i, bufs;
	if (ctx->smmu) {
		bufs = REMOTE_SCALARS_INBUFS(ctx->sc) +
			REMOTE_SCALARS_OUTBUFS(ctx->sc);
		if (ctx->fds) {
			for (i = 0; i < bufs; i++)
				if (!IS_ERR_OR_NULL(ctx->handles[i])) {
					ion_unmap_iommu(clnt, ctx->handles[i],
						smmu->domain_id, 0);
					ion_free(clnt, ctx->handles[i]);
				}
		}
		iommu_detach_group(smmu->domain, smmu->group);
	}
	for (i = 0, b = ctx->abufs; i < ctx->nbufs; ++i, ++b)
		free_mem(b);

	kfree(ctx->abufs);
	if (ctx->dev) {
		add_dev(apps, ctx->dev);
		if (ctx->obuf.handle != ctx->dev->buf.handle)
			free_mem(&ctx->obuf);
	}
	if (lock)
		spin_lock(&clst->hlock);
	hlist_del(&ctx->hn);
	if (lock)
		spin_unlock(&clst->hlock);
	kfree(ctx);
}

static void context_notify_user(struct smq_invoke_ctx *ctx, int retval)
{
	ctx->retval = retval;
	complete(&ctx->work);
}

static void context_notify_all_users(struct smq_context_list *me)
{
	struct smq_invoke_ctx *ictx = 0;
	struct hlist_node *pos, *n;
	spin_lock(&me->hlock);
	hlist_for_each_entry_safe(ictx, pos, n, &me->pending, hn) {
		complete(&ictx->work);
	}
	hlist_for_each_entry_safe(ictx, pos, n, &me->interrupted, hn) {
		complete(&ictx->work);
	}
	spin_unlock(&me->hlock);

}

static void context_list_ctor(struct smq_context_list *me)
{
	INIT_HLIST_HEAD(&me->interrupted);
	INIT_HLIST_HEAD(&me->pending);
	spin_lock_init(&me->hlock);
}

static void context_list_dtor(struct fastrpc_apps *me,
				struct smq_context_list *clst)
{
	struct smq_invoke_ctx *ictx = 0;
	struct hlist_node *pos, *n;
	spin_lock(&clst->hlock);
	hlist_for_each_entry_safe(ictx, pos, n, &clst->interrupted, hn) {
		context_free(ictx, 0);
	}
	hlist_for_each_entry_safe(ictx, pos, n, &clst->pending, hn) {
		context_free(ictx, 0);
	}
	spin_unlock(&clst->hlock);
}

static int get_page_list(uint32_t kernel, uint32_t sc, remote_arg_t *pra,
			struct fastrpc_buf *ibuf, struct fastrpc_buf *obuf)
{
	struct smq_phy_page *pgstart, *pages;
	struct smq_invoke_buf *list;
	int i, rlen, err = 0;
	int inbufs = REMOTE_SCALARS_INBUFS(sc);
	int outbufs = REMOTE_SCALARS_OUTBUFS(sc);

	LOCK_MMAP(kernel);
	*obuf = *ibuf;
 retry:
	list = smq_invoke_buf_start((remote_arg_t *)obuf->virt, sc);
	pgstart = smq_phy_page_start(sc, list);
	pages = pgstart + 1;
	rlen = obuf->size - ((uint32_t)pages - (uint32_t)obuf->virt);
	if (rlen < 0) {
		rlen = ((uint32_t)pages - (uint32_t)obuf->virt) - obuf->size;
		obuf->size += buf_page_size(rlen);
		VERIFY(err, 0 == alloc_mem(obuf));
		if (err)
			goto bail;
		goto retry;
	}
	pgstart->addr = obuf->phys;
	pgstart->size = obuf->size;
	for (i = 0; i < inbufs + outbufs; ++i) {
		void *buf;
		int len, num;

		list[i].num = 0;
		list[i].pgidx = 0;
		len = pra[i].buf.len;
		VERIFY(err, len >= 0);
		if (err)
			goto bail;
		if (!len)
			continue;
		buf = pra[i].buf.pv;
		num = buf_num_pages(buf, len);
		if (!kernel)
			list[i].num = buf_get_pages(buf, len, num,
				i >= inbufs, pages, rlen / sizeof(*pages));
		else
			list[i].num = 0;
		VERIFY(err, list[i].num >= 0);
		if (err)
			goto bail;
		if (list[i].num) {
			list[i].pgidx = pages - pgstart;
			pages = pages + list[i].num;
		} else if (rlen > sizeof(*pages)) {
			list[i].pgidx = pages - pgstart;
			pages = pages + 1;
		} else {
			if (obuf->handle != ibuf->handle)
				free_mem(obuf);
			obuf->size += buf_page_size(sizeof(*pages));
			VERIFY(err, 0 == alloc_mem(obuf));
			if (err)
				goto bail;
			goto retry;
		}
		rlen = obuf->size - ((uint32_t) pages - (uint32_t) obuf->virt);
	}
	obuf->used = obuf->size - rlen;
 bail:
	if (err && (obuf->handle != ibuf->handle))
		free_mem(obuf);
	UNLOCK_MMAP(kernel);
	return err;
}

static int get_args(uint32_t kernel, uint32_t sc, remote_arg_t *pra,
			remote_arg_t *rpra, remote_arg_t *upra,
			struct fastrpc_buf *ibuf, struct fastrpc_buf **abufs,
			int *nbufs, int *fds, struct ion_handle **handles)
{
	struct fastrpc_apps *me = &gfa;
	struct smq_invoke_buf *list;
	struct fastrpc_buf *pbuf = ibuf, *obufs = 0;
	struct smq_phy_page *pages;
	void *args;
	int i, rlen, size, used, inh, bufs = 0, err = 0;
	int inbufs = REMOTE_SCALARS_INBUFS(sc);
	int outbufs = REMOTE_SCALARS_OUTBUFS(sc);
	unsigned long iova, len;

	list = smq_invoke_buf_start(rpra, sc);
	pages = smq_phy_page_start(sc, list);
	used = ALIGN(pbuf->used, BALIGN);
	args = (void *)((char *)pbuf->virt + used);
	rlen = pbuf->size - used;
	for (i = 0; i < inbufs + outbufs; ++i) {

		rpra[i].buf.len = pra[i].buf.len;
		if (!rpra[i].buf.len)
			continue;
		if (list[i].num) {
			rpra[i].buf.pv = pra[i].buf.pv;
			continue;
		} else if (me->smmu.enabled && fds && (fds[i] >= 0)) {
			len = buf_page_size(pra[i].buf.len);
			handles[i] = ion_import_dma_buf(me->iclient, fds[i]);
			VERIFY(err, 0 == IS_ERR_OR_NULL(handles[i]));
			if (err)
				goto bail;
			VERIFY(err, 0 == ion_map_iommu(me->iclient, handles[i],
						me->smmu.domain_id, 0, SZ_4K, 0,
						&iova, &len, 0, 0));
			if (err)
				goto bail;
			rpra[i].buf.pv = pra[i].buf.pv;
			list[i].num = 1;
			pages[list[i].pgidx].addr = iova;
			pages[list[i].pgidx].size = len;
			continue;
		}
		if (rlen < pra[i].buf.len) {
			struct fastrpc_buf *b;
			pbuf->used = pbuf->size - rlen;
			VERIFY(err, 0 != (b = krealloc(obufs,
				 (bufs + 1) * sizeof(*obufs), GFP_KERNEL)));
			if (err)
				goto bail;
			obufs = b;
			pbuf = obufs + bufs;
			pbuf->size = buf_num_pages(0, pra[i].buf.len) *
								PAGE_SIZE;
			VERIFY(err, 0 == alloc_mem(pbuf));
			if (err)
				goto bail;
			bufs++;
			args = pbuf->virt;
			rlen = pbuf->size;
		}
		list[i].num = 1;
		pages[list[i].pgidx].addr =
			buf_page_start((void *)(pbuf->phys +
						 (pbuf->size - rlen)));
		pages[list[i].pgidx].size =
			buf_page_size(pra[i].buf.len);
		if (i < inbufs) {
			if (!kernel) {
				VERIFY(err, 0 == copy_from_user(args,
						pra[i].buf.pv, pra[i].buf.len));
				if (err)
					goto bail;
			} else {
				memmove(args, pra[i].buf.pv, pra[i].buf.len);
			}
		}
		rpra[i].buf.pv = args;
		args = (void *)((char *)args + ALIGN(pra[i].buf.len, BALIGN));
		rlen -= ALIGN(pra[i].buf.len, BALIGN);
	}
	for (i = 0; i < inbufs; ++i) {
		if (rpra[i].buf.len)
			dmac_flush_range(rpra[i].buf.pv,
				  (char *)rpra[i].buf.pv + rpra[i].buf.len);
	}
	pbuf->used = pbuf->size - rlen;
	size = sizeof(*rpra) * REMOTE_SCALARS_INHANDLES(sc);
	if (size) {
		inh = inbufs + outbufs;
		if (!kernel) {
			VERIFY(err, 0 == copy_from_user(&rpra[inh], &upra[inh],
							size));
			if (err)
				goto bail;
		} else {
			memmove(&rpra[inh], &upra[inh], size);
		}
	}
	dmac_flush_range(rpra, (char *)rpra + used);
 bail:
	*abufs = obufs;
	*nbufs = bufs;
	return err;
}

static int put_args(uint32_t kernel, uint32_t sc, remote_arg_t *pra,
			remote_arg_t *rpra, remote_arg_t *upra)
{
	int i, inbufs, outbufs, outh, size;
	int err = 0;

	inbufs = REMOTE_SCALARS_INBUFS(sc);
	outbufs = REMOTE_SCALARS_OUTBUFS(sc);
	for (i = inbufs; i < inbufs + outbufs; ++i) {
		if (rpra[i].buf.pv != pra[i].buf.pv) {
			if (!kernel) {
				VERIFY(err, 0 == copy_to_user(pra[i].buf.pv,
					rpra[i].buf.pv, rpra[i].buf.len));
				if (err)
					goto bail;
			} else {
				memmove(pra[i].buf.pv, rpra[i].buf.pv,
							rpra[i].buf.len);
			}
		}
	}
	size = sizeof(*rpra) * REMOTE_SCALARS_OUTHANDLES(sc);
	if (size) {
		outh = inbufs + outbufs + REMOTE_SCALARS_INHANDLES(sc);
		if (!kernel) {
			VERIFY(err, 0 == copy_to_user(&upra[outh], &rpra[outh],
						size));
			if (err)
				goto bail;
		} else {
			memmove(&upra[outh], &rpra[outh], size);
		}
	}
 bail:
	return err;
}

static void inv_args_pre(uint32_t sc, remote_arg_t *rpra)
{
	int i, inbufs, outbufs;
	uint32_t end;

	inbufs = REMOTE_SCALARS_INBUFS(sc);
	outbufs = REMOTE_SCALARS_OUTBUFS(sc);
	for (i = inbufs; i < inbufs + outbufs; ++i) {
		if (!rpra[i].buf.len)
			continue;
		if (buf_page_start(rpra) == buf_page_start(rpra[i].buf.pv))
			continue;
		if (!IS_CACHE_ALIGNED((uint32_t)rpra[i].buf.pv))
			dmac_flush_range(rpra[i].buf.pv,
				(char *)rpra[i].buf.pv + 1);
		end = (uint32_t)rpra[i].buf.pv + rpra[i].buf.len;
		if (!IS_CACHE_ALIGNED(end))
			dmac_flush_range((char *)end,
				(char *)end + 1);
	}
}

static void inv_args(uint32_t sc, remote_arg_t *rpra, int used)
{
	int i, inbufs, outbufs;
	int inv = 0;

	inbufs = REMOTE_SCALARS_INBUFS(sc);
	outbufs = REMOTE_SCALARS_OUTBUFS(sc);
	for (i = inbufs; i < inbufs + outbufs; ++i) {
		if (buf_page_start(rpra) == buf_page_start(rpra[i].buf.pv))
			inv = 1;
		else if (rpra[i].buf.len)
			dmac_inv_range(rpra[i].buf.pv,
				(char *)rpra[i].buf.pv + rpra[i].buf.len);
	}

	if (inv || REMOTE_SCALARS_OUTHANDLES(sc))
		dmac_inv_range(rpra, (char *)rpra + used);
}

static int fastrpc_invoke_send(struct fastrpc_apps *me,
				 uint32_t kernel, uint32_t handle,
				 uint32_t sc, struct smq_invoke_ctx *ctx,
				 struct fastrpc_buf *buf)
{
	struct smq_msg msg;
	int err = 0, len;
	msg.pid = current->tgid;
	msg.tid = current->pid;
	if (kernel)
		msg.pid = 0;
	msg.invoke.header.ctx = ctx;
	msg.invoke.header.handle = handle;
	msg.invoke.header.sc = sc;
	msg.invoke.page.addr = buf->phys;
	msg.invoke.page.size = buf_page_size(buf->used);
	spin_lock(&me->wrlock);
	len = smd_write(me->chan, &msg, sizeof(msg));
	spin_unlock(&me->wrlock);
	VERIFY(err, len == sizeof(msg));
	return err;
}

static void fastrpc_deinit(void)
{
	struct fastrpc_apps *me = &gfa;

	smd_close(me->chan);
	ion_client_destroy(me->iclient);
	me->iclient = 0;
	me->chan = 0;
}

static void fastrpc_read_handler(void)
{
	struct fastrpc_apps *me = &gfa;
	struct smq_invoke_rsp rsp;
	int err = 0;

	do {
		VERIFY(err, sizeof(rsp) ==
				 smd_read_from_cb(me->chan, &rsp, sizeof(rsp)));
		if (err)
			goto bail;
		context_notify_user(rsp.ctx, rsp.retval);
	} while (!err);
 bail:
	return;
}

static void smd_event_handler(void *priv, unsigned event)
{
	struct fastrpc_apps *me = (struct fastrpc_apps *)priv;

	switch (event) {
	case SMD_EVENT_OPEN:
		complete(&(me->work));
		break;
	case SMD_EVENT_CLOSE:
		context_notify_all_users(&me->clst);
		break;
	case SMD_EVENT_DATA:
		fastrpc_read_handler();
		break;
	}
}

static int fastrpc_init(void)
{
	int err = 0;
	struct fastrpc_apps *me = &gfa;
	struct device_node *node;
	bool enabled = 0;

	if (me->chan == 0) {
		int i;
		spin_lock_init(&me->hlock);
		spin_lock_init(&me->wrlock);
		init_completion(&me->work);
		mutex_init(&me->smd_mutex);
		context_list_ctor(&me->clst);
		for (i = 0; i < RPC_HASH_SZ; ++i)
			INIT_HLIST_HEAD(&me->htbl[i]);
		me->iclient = msm_ion_client_create(ION_HEAP_CARVEOUT_MASK,
							DEVICE_NAME);
		VERIFY(err, 0 == IS_ERR_OR_NULL(me->iclient));
		if (err)
			goto bail;
		node = of_find_compatible_node(NULL, NULL,
						"qcom,msm-audio-ion");
		if (node)
			enabled = of_property_read_bool(node,
						"qcom,smmu-enabled");
		if (enabled)
			me->smmu.group = iommu_group_find("lpass_audio");
		if (me->smmu.group)
			me->smmu.domain = iommu_group_get_iommudata(
							me->smmu.group);
		if (!IS_ERR_OR_NULL(me->smmu.domain)) {
			me->smmu.domain_id = msm_find_domain_no(
							me->smmu.domain);
			if (me->smmu.domain_id >= 0)
				me->smmu.enabled = enabled;
		}
	}

	return 0;

bail:
	return err;
}

static void free_dev(struct fastrpc_device *dev)
{
	if (dev) {
		free_mem(&dev->buf);
		kfree(dev);
		module_put(THIS_MODULE);
	}
}

static int alloc_dev(struct fastrpc_device **dev)
{
	int err = 0;
	struct fastrpc_device *fd = 0;

	VERIFY(err, 0 != try_module_get(THIS_MODULE));
	if (err)
		goto bail;
	VERIFY(err, 0 != (fd = kzalloc(sizeof(*fd), GFP_KERNEL)));
	if (err)
		goto bail;

	INIT_HLIST_NODE(&fd->hn);

	fd->buf.size = PAGE_SIZE;
	VERIFY(err, 0 == alloc_mem(&fd->buf));
	if (err)
		goto bail;
	fd->tgid = current->tgid;

	*dev = fd;
 bail:
	if (err)
		free_dev(fd);
	return err;
}

static int get_dev(struct fastrpc_apps *me, struct fastrpc_device **rdev)
{
	struct hlist_head *head;
	struct fastrpc_device *dev = 0, *devfree = 0;
	struct hlist_node *pos, *n;
	uint32_t h = hash_32(current->tgid, RPC_HASH_BITS);
	int err = 0;

	spin_lock(&me->hlock);
	head = &me->htbl[h];
	hlist_for_each_entry_safe(dev, pos, n, head, hn) {
		if (dev->tgid == current->tgid) {
			hlist_del(&dev->hn);
			devfree = dev;
			break;
		}
	}
	spin_unlock(&me->hlock);
	VERIFY(err, devfree != 0);
	if (err)
		goto bail;
	*rdev = devfree;
 bail:
	if (err) {
		free_dev(devfree);
		err = alloc_dev(rdev);
	}
	return err;
}

static void add_dev(struct fastrpc_apps *me, struct fastrpc_device *dev)
{
	struct hlist_head *head;
	uint32_t h = hash_32(current->tgid, RPC_HASH_BITS);

	spin_lock(&me->hlock);
	head = &me->htbl[h];
	hlist_add_head(&dev->hn, head);
	spin_unlock(&me->hlock);
	return;
}

static int fastrpc_release_current_dsp_process(void);

static int fastrpc_internal_invoke(struct fastrpc_apps *me, uint32_t mode,
			uint32_t kernel,
			struct fastrpc_ioctl_invoke_fd *invokefd)
{
	struct smq_invoke_ctx *ctx = 0;
<<<<<<< HEAD
	struct fastrpc_buf obuf = {0}, *abufs = 0, *b;
	struct ion_handle **handles = NULL;
=======
	struct fastrpc_ioctl_invoke *invoke = &invokefd->inv;
>>>>>>> 22d99072
	int interrupted = 0;
	int err = 0;

	if (!kernel) {
		VERIFY(err, 0 == context_restore_interrupted(me, invokefd,
								&ctx));
		if (err)
			goto bail;
		if (ctx)
			goto wait;
	}

	VERIFY(err, 0 == context_alloc(me, kernel, invokefd, &ctx));
	if (err)
		goto bail;

	if (me->smmu.enabled) {
		VERIFY(err, 0 == iommu_attach_group(me->smmu.domain,
							me->smmu.group));
		if (err)
			goto bail;
		ctx->smmu = 1;
	}
	if (REMOTE_SCALARS_LENGTH(ctx->sc)) {
		VERIFY(err, 0 == get_dev(me, &ctx->dev));
		if (err)
			goto bail;
		VERIFY(err, 0 == get_page_list(kernel, ctx->sc, ctx->pra,
					&ctx->dev->buf, &ctx->obuf));
		if (err)
			goto bail;
		ctx->rpra = (remote_arg_t *)ctx->obuf.virt;
		VERIFY(err, 0 == get_args(kernel, ctx->sc, ctx->pra, ctx->rpra,
				invoke->pra, &ctx->obuf, &ctx->abufs,
				&ctx->nbufs, ctx->fds, ctx->handles));
		if (err)
			goto bail;
	}

	inv_args_pre(ctx->sc, ctx->rpra);
	if (FASTRPC_MODE_SERIAL == mode)
		inv_args(ctx->sc, ctx->rpra, ctx->obuf.used);
	VERIFY(err, 0 == fastrpc_invoke_send(me, kernel, invoke->handle,
						ctx->sc, ctx, &ctx->obuf));
	if (err)
		goto bail;
	if (FASTRPC_MODE_PARALLEL == mode)
		inv_args(ctx->sc, ctx->rpra, ctx->obuf.used);
 wait:
	if (kernel)
		wait_for_completion(&ctx->work);
	else {
		interrupted = wait_for_completion_interruptible(&ctx->work);
		VERIFY(err, 0 == (err = interrupted));
		if (err)
			goto bail;
	}
	VERIFY(err, 0 == (err = ctx->retval));
	if (err)
		goto bail;
	VERIFY(err, 0 == put_args(kernel, ctx->sc, ctx->pra, ctx->rpra,
					invoke->pra));
	if (err)
		goto bail;
 bail:
	if (ctx && interrupted == -ERESTARTSYS)
		context_save_interrupted(ctx);
	else if (ctx)
		context_free(ctx, 1);
	return err;
}

static int fastrpc_create_current_dsp_process(void)
{
	int err = 0;
	struct fastrpc_ioctl_invoke_fd ioctl;
	struct fastrpc_apps *me = &gfa;
	remote_arg_t ra[1];
	int tgid = 0;

	tgid = current->tgid;
	ra[0].buf.pv = &tgid;
	ra[0].buf.len = sizeof(tgid);
	ioctl.inv.handle = 1;
	ioctl.inv.sc = REMOTE_SCALARS_MAKE(0, 1, 0);
	ioctl.inv.pra = ra;
	ioctl.fds = 0;
	VERIFY(err, 0 == (err = fastrpc_internal_invoke(me,
		FASTRPC_MODE_PARALLEL, 1, &ioctl)));
	return err;
}

static int fastrpc_release_current_dsp_process(void)
{
	int err = 0;
	struct fastrpc_apps *me = &gfa;
	struct fastrpc_ioctl_invoke_fd ioctl;
	remote_arg_t ra[1];
	int tgid = 0;

	tgid = current->tgid;
	ra[0].buf.pv = &tgid;
	ra[0].buf.len = sizeof(tgid);
	ioctl.inv.handle = 1;
	ioctl.inv.sc = REMOTE_SCALARS_MAKE(1, 1, 0);
	ioctl.inv.pra = ra;
	ioctl.fds = 0;
	VERIFY(err, 0 == (err = fastrpc_internal_invoke(me,
		FASTRPC_MODE_PARALLEL, 1, &ioctl)));
	return err;
}

static int fastrpc_mmap_on_dsp(struct fastrpc_apps *me,
					 struct fastrpc_ioctl_mmap *mmap,
					 struct smq_phy_page *pages,
					 int num)
{
	struct fastrpc_ioctl_invoke_fd ioctl;
	remote_arg_t ra[3];
	int err = 0;
	struct {
		int pid;
		uint32_t flags;
		uint32_t vaddrin;
		int num;
	} inargs;

	struct {
		uint32_t vaddrout;
	} routargs;
	inargs.pid = current->tgid;
	inargs.vaddrin = mmap->vaddrin;
	inargs.flags = mmap->flags;
	inargs.num = num;
	ra[0].buf.pv = &inargs;
	ra[0].buf.len = sizeof(inargs);

	ra[1].buf.pv = pages;
	ra[1].buf.len = num * sizeof(*pages);

	ra[2].buf.pv = &routargs;
	ra[2].buf.len = sizeof(routargs);

	ioctl.inv.handle = 1;
	ioctl.inv.sc = REMOTE_SCALARS_MAKE(2, 2, 1);
	ioctl.inv.pra = ra;
	ioctl.fds = 0;
	VERIFY(err, 0 == (err = fastrpc_internal_invoke(me,
		FASTRPC_MODE_PARALLEL, 1, &ioctl)));
	mmap->vaddrout = routargs.vaddrout;
	if (err)
		goto bail;
bail:
	return err;
}

static int fastrpc_munmap_on_dsp(struct fastrpc_apps *me,
				 struct fastrpc_ioctl_munmap *munmap)
{
	struct fastrpc_ioctl_invoke_fd ioctl;
	remote_arg_t ra[1];
	int err = 0;
	struct {
		int pid;
		uint32_t vaddrout;
		int size;
	} inargs;

	inargs.pid = current->tgid;
	inargs.size = munmap->size;
	inargs.vaddrout = munmap->vaddrout;
	ra[0].buf.pv = &inargs;
	ra[0].buf.len = sizeof(inargs);

	ioctl.inv.handle = 1;
	ioctl.inv.sc = REMOTE_SCALARS_MAKE(3, 1, 0);
	ioctl.inv.pra = ra;
	ioctl.fds = 0;
	VERIFY(err, 0 == (err = fastrpc_internal_invoke(me,
		FASTRPC_MODE_PARALLEL, 1, &ioctl)));
	return err;
}

static int fastrpc_internal_munmap(struct fastrpc_apps *me,
				   struct file_data *fdata,
				   struct fastrpc_ioctl_munmap *munmap)
{
	int err = 0;
	struct fastrpc_mmap *map = 0, *mapfree = 0;
	struct hlist_node *pos, *n;
	VERIFY(err, 0 == (err = fastrpc_munmap_on_dsp(me, munmap)));
	if (err)
		goto bail;
	spin_lock(&fdata->hlock);
	hlist_for_each_entry_safe(map, pos, n, &fdata->hlst, hn) {
		if (map->vaddrout == munmap->vaddrout &&
		    map->size == munmap->size) {
			hlist_del(&map->hn);
			mapfree = map;
			map = 0;
			break;
		}
	}
	spin_unlock(&fdata->hlock);
bail:
	if (mapfree) {
		free_map(mapfree);
		kfree(mapfree);
	}
	return err;
}


static int fastrpc_internal_mmap(struct fastrpc_apps *me,
				 struct file_data *fdata,
				 struct fastrpc_ioctl_mmap *mmap)
{
	struct ion_client *clnt = gfa.iclient;
	struct fastrpc_mmap *map = 0;
	struct smq_phy_page *pages = 0;
	void *buf;
	unsigned long len;
	int num;
	int err = 0;

	VERIFY(err, 0 != (map = kzalloc(sizeof(*map), GFP_KERNEL)));
	if (err)
		goto bail;
	map->handle = ion_import_dma_buf(clnt, mmap->fd);
	VERIFY(err, 0 == IS_ERR_OR_NULL(map->handle));
	if (err)
		goto bail;
	map->virt = ion_map_kernel(clnt, map->handle);
	VERIFY(err, 0 == IS_ERR_OR_NULL(map->virt));
	if (err)
		goto bail;
	buf = (void *)mmap->vaddrin;
	len =  mmap->size;
	num = buf_num_pages(buf, len);
	VERIFY(err, 0 != (pages = kzalloc(num * sizeof(*pages), GFP_KERNEL)));
	if (err)
		goto bail;

	if (me->smmu.enabled) {
		VERIFY(err, 0 == ion_map_iommu(clnt, map->handle,
				me->smmu.domain_id, 0,
				SZ_4K, 0, &map->phys, &len, 0, 0));
		if (err)
			goto bail;
		pages->addr = map->phys;
		pages->size = len;
		num = 1;
	} else {
		VERIFY(err, 0 < (num = buf_get_pages(buf, len, num, 1,
							pages, num)));
		if (err)
			goto bail;
	}

	VERIFY(err, 0 == fastrpc_mmap_on_dsp(me, mmap, pages, num));
	if (err)
		goto bail;
	map->vaddrin = mmap->vaddrin;
	map->vaddrout = mmap->vaddrout;
	map->size = mmap->size;
	INIT_HLIST_NODE(&map->hn);
	spin_lock(&fdata->hlock);
	hlist_add_head(&map->hn, &fdata->hlst);
	spin_unlock(&fdata->hlock);
 bail:
	if (err && map) {
		free_map(map);
		kfree(map);
	}
	kfree(pages);
	return err;
}

static void cleanup_current_dev(void)
{
	struct fastrpc_apps *me = &gfa;
	uint32_t h = hash_32(current->tgid, RPC_HASH_BITS);
	struct hlist_head *head;
	struct hlist_node *pos, *n;
	struct fastrpc_device *dev, *devfree;

 rnext:
	devfree = dev = 0;
	spin_lock(&me->hlock);
	head = &me->htbl[h];
	hlist_for_each_entry_safe(dev, pos, n, head, hn) {
		if (dev->tgid == current->tgid) {
			hlist_del(&dev->hn);
			devfree = dev;
			break;
		}
	}
	spin_unlock(&me->hlock);
	if (devfree) {
		free_dev(devfree);
		goto rnext;
	}
	return;
}

static void fastrpc_channel_close(struct kref *kref)
{
	struct fastrpc_apps *me = &gfa;

	smd_close(me->chan);
	me->chan = 0;
	mutex_unlock(&me->smd_mutex);
	pr_info("'closed /dev/%s c %d 0'\n", DEVICE_NAME,
						MAJOR(me->dev_no));
}

static int fastrpc_device_release(struct inode *inode, struct file *file)
{
	struct file_data *fdata = (struct file_data *)file->private_data;
	struct fastrpc_apps *me = &gfa;

	(void)fastrpc_release_current_dsp_process();
	cleanup_current_dev();
	if (fdata) {
		struct fastrpc_mmap *map = 0;
		struct hlist_node *n, *pos;
		file->private_data = 0;
		hlist_for_each_entry_safe(map, pos, n, &fdata->hlst, hn) {
			hlist_del(&map->hn);
			free_map(map);
			kfree(map);
		}
		kfree(fdata);
		kref_put_mutex(&me->kref, fastrpc_channel_close,
				&me->smd_mutex);
	}
	return 0;
}

static int fastrpc_device_open(struct inode *inode, struct file *filp)
{
	int err = 0;
	struct fastrpc_apps *me = &gfa;

	mutex_lock(&me->smd_mutex);
	if (kref_get_unless_zero(&me->kref) == 0) {
		VERIFY(err, 0 == smd_named_open_on_edge(FASTRPC_SMD_GUID,
						SMD_APPS_QDSP, &me->chan,
						me, smd_event_handler));
		if (err)
			goto smd_bail;
		VERIFY(err, 0 != wait_for_completion_timeout(&me->work,
							RPC_TIMEOUT));
		if (err)
			goto completion_bail;
		kref_init(&me->kref);
		pr_info("'opened /dev/%s c %d 0'\n", DEVICE_NAME,
						MAJOR(me->dev_no));
	}
	mutex_unlock(&me->smd_mutex);

	filp->private_data = 0;
	if (0 != try_module_get(THIS_MODULE)) {
		struct file_data *fdata = 0;
		/* This call will cause a dev to be created
		 * which will addref this module
		 */
		VERIFY(err, 0 != (fdata = kzalloc(sizeof(*fdata), GFP_KERNEL)));
		if (err)
			goto bail;

		spin_lock_init(&fdata->hlock);
		INIT_HLIST_HEAD(&fdata->hlst);

		VERIFY(err, 0 == fastrpc_create_current_dsp_process());
		if (err)
			goto bail;
		filp->private_data = fdata;
bail:
		if (err) {
			cleanup_current_dev();
			kfree(fdata);
			kref_put_mutex(&me->kref, fastrpc_channel_close,
					&me->smd_mutex);
		}
		module_put(THIS_MODULE);
	}
	return err;

completion_bail:
	smd_close(me->chan);
	me->chan = 0;
smd_bail:
	mutex_unlock(&me->smd_mutex);
	return err;
}


static long fastrpc_device_ioctl(struct file *file, unsigned int ioctl_num,
				 unsigned long ioctl_param)
{
	struct fastrpc_apps *me = &gfa;
	struct fastrpc_ioctl_invoke_fd invokefd;
	struct fastrpc_ioctl_mmap mmap;
	struct fastrpc_ioctl_munmap munmap;
	void *param = (char *)ioctl_param;
	struct file_data *fdata = (struct file_data *)file->private_data;
	int size = 0, err = 0;

	switch (ioctl_num) {
	case FASTRPC_IOCTL_INVOKE_FD:
	case FASTRPC_IOCTL_INVOKE:
		invokefd.fds = 0;
		size = (ioctl_num == FASTRPC_IOCTL_INVOKE) ?
				sizeof(invokefd.inv) : sizeof(invokefd);
		VERIFY(err, 0 == copy_from_user(&invokefd, param, size));
		if (err)
			goto bail;
		VERIFY(err, 0 == (err = fastrpc_internal_invoke(me, fdata->mode,
						0, &invokefd)));
		if (err)
			goto bail;
		break;
	case FASTRPC_IOCTL_MMAP:
		VERIFY(err, 0 == copy_from_user(&mmap, param,
						sizeof(mmap)));
		if (err)
			goto bail;
		VERIFY(err, 0 == (err = fastrpc_internal_mmap(me, fdata,
							      &mmap)));
		if (err)
			goto bail;
		VERIFY(err, 0 == copy_to_user(param, &mmap, sizeof(mmap)));
		if (err)
			goto bail;
		break;
	case FASTRPC_IOCTL_MUNMAP:
		VERIFY(err, 0 == copy_from_user(&munmap, param,
						sizeof(munmap)));
		if (err)
			goto bail;
		VERIFY(err, 0 == (err = fastrpc_internal_munmap(me, fdata,
								&munmap)));
		if (err)
			goto bail;
		break;
	case FASTRPC_IOCTL_SETMODE:
		switch ((uint32_t)ioctl_param) {
		case FASTRPC_MODE_PARALLEL:
		case FASTRPC_MODE_SERIAL:
			fdata->mode = (uint32_t)ioctl_param;
			break;
		default:
			err = -ENOTTY;
			break;
		}
		break;
	default:
		err = -ENOTTY;
		break;
	}
 bail:
	return err;
}

static const struct file_operations fops = {
	.open = fastrpc_device_open,
	.release = fastrpc_device_release,
	.unlocked_ioctl = fastrpc_device_ioctl,
};

static int __init fastrpc_device_init(void)
{
	struct fastrpc_apps *me = &gfa;
	int err = 0;

	memset(me, 0, sizeof(*me));
	VERIFY(err, 0 == fastrpc_init());
	if (err)
		goto fastrpc_bail;
	VERIFY(err, 0 == alloc_chrdev_region(&me->dev_no, 0, 1, DEVICE_NAME));
	if (err)
		goto alloc_chrdev_bail;
	cdev_init(&me->cdev, &fops);
	me->cdev.owner = THIS_MODULE;
	VERIFY(err, 0 == cdev_add(&me->cdev, MKDEV(MAJOR(me->dev_no), 0), 1));
	if (err)
		goto cdev_init_bail;
	me->class = class_create(THIS_MODULE, "fastrpc");
	VERIFY(err, !IS_ERR(me->class));
	if (err)
		goto class_create_bail;
	me->dev = device_create(me->class, NULL, MKDEV(MAJOR(me->dev_no), 0),
				NULL, DEVICE_NAME);
	VERIFY(err, !IS_ERR(me->dev));
	if (err)
		goto device_create_bail;

	return 0;

device_create_bail:
	class_destroy(me->class);
class_create_bail:
	cdev_del(&me->cdev);
cdev_init_bail:
	unregister_chrdev_region(me->dev_no, 1);
alloc_chrdev_bail:
	fastrpc_deinit();
fastrpc_bail:
	return err;
}

static void __exit fastrpc_device_exit(void)
{
	struct fastrpc_apps *me = &gfa;

	context_list_dtor(me, &me->clst);
	fastrpc_deinit();
	cleanup_current_dev();
	device_destroy(me->class, MKDEV(MAJOR(me->dev_no), 0));
	class_destroy(me->class);
	cdev_del(&me->cdev);
	unregister_chrdev_region(me->dev_no, 1);
}

module_init(fastrpc_device_init);
module_exit(fastrpc_device_exit);

MODULE_LICENSE("GPL v2");<|MERGE_RESOLUTION|>--- conflicted
+++ resolved
@@ -922,12 +922,7 @@
 			struct fastrpc_ioctl_invoke_fd *invokefd)
 {
 	struct smq_invoke_ctx *ctx = 0;
-<<<<<<< HEAD
-	struct fastrpc_buf obuf = {0}, *abufs = 0, *b;
-	struct ion_handle **handles = NULL;
-=======
 	struct fastrpc_ioctl_invoke *invoke = &invokefd->inv;
->>>>>>> 22d99072
 	int interrupted = 0;
 	int err = 0;
 
